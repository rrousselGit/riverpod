--- conflicted
+++ resolved
@@ -28,29 +28,11 @@
     path: third-party/cosmic_frontmatter
   flutter_test:
     sdk: flutter
-<<<<<<< HEAD
-=======
   freezed: ^2.2.0
->>>>>>> 01f66c93
   glob: ^2.1.0
   http: ^0.13.5
   path: ^1.8.1
   riverpod_generator:
-<<<<<<< HEAD
-
-dependency_overrides:
-  flutter_riverpod:
-    path: ../packages/flutter_riverpod
-  hooks_riverpod:
-    path: ../packages/hooks_riverpod
-  riverpod:
-    path: ../packages/riverpod
-  riverpod_annotation:
-    path: ../packages/riverpod_annotation
-  riverpod_generator:
-    path: ../packages/riverpod_generator
-=======
->>>>>>> 01f66c93
 
 flutter:
   uses-material-design: true