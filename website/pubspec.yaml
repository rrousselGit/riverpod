--- conflicted
+++ resolved
@@ -23,11 +23,7 @@
   shared_preferences: ^2.0.15
 
 dev_dependencies:
-<<<<<<< HEAD
   build_runner:
-  build_verify: ^3.0.0
-=======
->>>>>>> a840be3c
   flutter_test:
     sdk: flutter
   freezed: ^2.2.0
