--- conflicted
+++ resolved
@@ -23,12 +23,8 @@
     "react": "^17.0.0",
     "react-dom": "^17.0.0",
     "sass": "^1.39.2",
-<<<<<<< HEAD
-    "yaml": "^2.2.1"
-=======
     "yaml": "^2.2.2",
     "@babel/helper-get-function-arity": "^7.16.7"
->>>>>>> ed02d510
   },
   "devDependencies": {
     "@babel/helper-get-function-arity": "^7.16.7",
