--- conflicted
+++ resolved
@@ -15,15 +15,9 @@
     "dev": "docusaurus start"
   },
   "dependencies": {
-<<<<<<< HEAD
-    "@docusaurus/core": "^2.2.0",
-    "@docusaurus/preset-classic": "^2.2.0",
-    "docusaurus-plugin-sass": "^0.2.1",
-=======
     "@docusaurus/core": "^2.3.1",
     "@docusaurus/preset-classic": "^2.3.1",
     "docusaurus-plugin-sass": "^0.2.3",
->>>>>>> 6031730a
     "raw-loader": "^4.0.2",
     "react": "^17.0.0",
     "react-dom": "^17.0.0",
@@ -32,14 +26,8 @@
     "@babel/helper-get-function-arity": "^7.16.7"
   },
   "devDependencies": {
-<<<<<<< HEAD
-    "@babel/helper-get-function-arity": "^7.16.7",
-    "@docusaurus/module-type-aliases": "^2.2.0",
-    "@tsconfig/docusaurus": "^1.0.4",
-=======
     "@docusaurus/module-type-aliases": "^2.3.1",
     "@tsconfig/docusaurus": "^1.0.6",
->>>>>>> 6031730a
     "@types/react": "^17.0.20",
     "@types/react-helmet": "^6.1.2",
     "@types/react-router-dom": "^5.1.8",
