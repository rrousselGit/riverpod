--- conflicted
+++ resolved
@@ -35,11 +35,8 @@
           ],
         },
         "concepts/provider_observer",
-<<<<<<< HEAD
         "concepts/provider_lifecycles",
-=======
         "concepts/why_immutability",
->>>>>>> b22a8713
       ],
     },
     {
