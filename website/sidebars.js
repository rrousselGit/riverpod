--- conflicted
+++ resolved
@@ -35,12 +35,9 @@
           ],
         },
         "concepts/provider_observer",
-<<<<<<< HEAD
         "concepts/scopes",
-=======
         "concepts/provider_lifecycles",
         "concepts/why_immutability",
->>>>>>> 129e62c4
       ],
     },
     {
