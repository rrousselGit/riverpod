module.exports = {
  Sidebar: [
    "getting_started",
    
    {
      type: "category",
      label: "Concepts",
      items: [
        "concepts/providers",
        "concepts/reading",
        "concepts/provider_lifecycles",
        "concepts/combining_providers",
        "concepts/provider_observer",
        "concepts/why_immutability",
        "concepts/scopes",
        {
          type: "category",
          label: "Modifiers",
          items: [
            "concepts/modifiers/family",
            "concepts/modifiers/auto_dispose",
          ],
        },
      ],
    },
    {
      type: "category",
<<<<<<< HEAD
      label: "Guides",
      collapsed: false,
      items: [
        "cookbooks/testing",
        //"cookbooks/refresh",
      ],
=======
      label: "Migration",
      collapsed: false,
      items: ["migration/0.13.0_to_0.14.0"],
>>>>>>> a41ae3ef
    },
    {
      type: "category",
      label: "Official examples",
      items: [
        {
          type: "link",
          label: "Counter",
          href:
            "https://github.com/rrousselGit/river_pod/tree/master/examples/counter",
        },
        {
          type: "link",
          label: "Todo list",
          href:
            "https://github.com/rrousselGit/river_pod/tree/master/examples/todos",
        },
        {
          type: "link",
          label: "Marvel API",
          href:
            "https://github.com/rrousselGit/river_pod/tree/master/examples/marvel",
        },
      ],
    },
    {
      type: "category",
      label: "Third party examples",
      items: [
        {
          type: "link",
          label: "Android Launcher",
          href: "https://github.com/lohanidamodar/fl_live_launcher",
        },
        {
          type: "link",
          label: "Worldtime Clock",
          href: "https://github.com/lohanidamodar/flutter_worldtime",
        },
        {
          type: "link",
          label: "Dictionary App",
          href: "https://github.com/lohanidamodar/fl_dictio",
        },
        {
          type: "link",
          label: "Firebase Starter",
          href:
            "https://github.com/lohanidamodar/flutter_firebase_starter/tree/feature/riverpod",
        },
        {
          type: "link",
          label: "Time Tracking App (with Firebase)",
          href:
            "https://github.com/bizz84/starter_architecture_flutter_firebase",
        },
        {
          type: "link",
          label: "Firebase Phone Authentication with Riverpod",
          href: "https://github.com/julienlebren/flutter_firebase_phone_auth_riverpod",
        },
        {
          type: "link",
          label: "ListView paging with search",
          href: "https://github.com/tbm98/flutter_loadmore_search",
        },
        {
          type: "link",
          label: "Resocoder's Weather Bloc to Weather Riverpod",
          href:
            "https://github.com/campanagerald/flutter-bloc-library-v1-tutorial",
        },
        {
          type: "link",
          label: "Blood Pressure Tracker App",
          href: "https://github.com/UrosTodosijevic/blood_pressure_tracker",
        },
        {
          type: "link",
          label: "Firebase Authentication with Riverpod Following Flutter DDD Architecture Pattern",
          href: "https://github.com/pythonhubpy/firebase_authentication_flutter_DDD",
        },
      ],
    },
    {
      type: "category",
      label: "Api references",
      collapsed: false,
      items: [
        {
          type: "link",
          label: "riverpod",
          href:
            "https://pub.dev/documentation/riverpod/latest/riverpod/riverpod-library.html",
        },
        {
          type: "link",
          label: "flutter_riverpod",
          href:
            "https://pub.dev/documentation//flutter_riverpod/latest/flutter_riverpod/flutter_riverpod-library.html",
        },
        {
          type: "link",
          label: "hooks_riverpod",
          href:
            "https://pub.dev/documentation/hooks_riverpod/latest/hooks_riverpod/hooks_riverpod-library.html",
        },
      ],
    },
  ],
};<|MERGE_RESOLUTION|>--- conflicted
+++ resolved
@@ -25,18 +25,17 @@
     },
     {
       type: "category",
-<<<<<<< HEAD
       label: "Guides",
       collapsed: false,
       items: [
         "cookbooks/testing",
         //"cookbooks/refresh",
       ],
-=======
+    }, 
+    { type: "category",
       label: "Migration",
       collapsed: false,
       items: ["migration/0.13.0_to_0.14.0"],
->>>>>>> a41ae3ef
     },
     {
       type: "category",
