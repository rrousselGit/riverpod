--- conflicted
+++ resolved
@@ -76,11 +76,7 @@
           items: [
             {
               label: "Discord",
-<<<<<<< HEAD
-              href: "https://discord.gg/6G6ZWkk3fQ",
-=======
               href: "https://discord.gg/hUUQkd9v",
->>>>>>> ee97a447
             },
             {
               label: "GitHub",
