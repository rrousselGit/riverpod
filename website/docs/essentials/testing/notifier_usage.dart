--- conflicted
+++ resolved
@@ -8,12 +8,8 @@
 /* SNIPPET START */
 void main() {
   test('Some description', () {
-<<<<<<< HEAD
     final container = ProviderContainer.test(
-=======
-    final container = createContainer(
       // {@template overrides}
->>>>>>> 4ac8bee8
       // Override the provider to have it create our mock Notifier.
       // {@endtemplate}
       overrides: [myNotifierProvider.overrideWith(MyNotifierMock.new)],
