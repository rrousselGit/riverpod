// ignore_for_file: omit_local_variable_types

import 'package:flutter/widgets.dart';
import 'package:riverpod_annotation/riverpod_annotation.dart';

part 'shared_pipe_change_notifier.g.dart';

/* SNIPPET START */
<<<<<<< HEAD
extension on Ref<Object?> {
=======
extension on Ref {
  // {@template extension}
>>>>>>> 4ac8bee8
  // We can move the previous logic to a Ref extension.
  // This enables reusing the logic between providers
  // {@endtemplate}
  T disposeAndListenChangeNotifier<T extends ChangeNotifier>(T notifier) {
    onDispose(notifier.dispose);
    notifier.addListener(notifyListeners);
    // {@template return}
    // We return the notifier to ease the usage a bit
    // {@endtemplate}
    return notifier;
  }
}

@riverpod
Raw<ValueNotifier<int>> myListenable(MyListenableRef ref) {
  return ref.disposeAndListenChangeNotifier(ValueNotifier(0));
}

@riverpod
Raw<ValueNotifier<int>> anotherListenable(AnotherListenableRef ref) {
  return ref.disposeAndListenChangeNotifier(ValueNotifier(42));
}<|MERGE_RESOLUTION|>--- conflicted
+++ resolved
@@ -6,12 +6,8 @@
 part 'shared_pipe_change_notifier.g.dart';
 
 /* SNIPPET START */
-<<<<<<< HEAD
 extension on Ref<Object?> {
-=======
-extension on Ref {
   // {@template extension}
->>>>>>> 4ac8bee8
   // We can move the previous logic to a Ref extension.
   // This enables reusing the logic between providers
   // {@endtemplate}
