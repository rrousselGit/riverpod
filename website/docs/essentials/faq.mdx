--- conflicted
+++ resolved
@@ -59,13 +59,8 @@
 Such code should be refactored to **always** use `Ref`.
 
 The solution to this problem is typically to move your logic
-<<<<<<< HEAD
-into a `Notifier` (see <Link documentID="essentials/side_effects" />).  
-And then have your logic be a method of that `Notifier`.
-=======
 into a `Notifier` (see <Link documentID="essentials/side_effects" />), 
 and then have your logic be a method of that `Notifier`.
->>>>>>> 6e5f57d2
 
 This way, when your widgets want to invoke this logic, they can
 write something along the lines of:
