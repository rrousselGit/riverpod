--- conflicted
+++ resolved
@@ -153,17 +153,6 @@
       label: "The Notifier type",
       description: <>
 
-<<<<<<< HEAD
-The base class extended by your notifier should match that of the provider + "Family", if used.
-Some examples would be:
-
-- <span style={{ color: colors[0] }}>Notifier</span>Provider -> <span style={{ color: colors[0] }}>Notifier</span>
-- <span style={{ color: colors[0] }}>AsyncNotifier</span>Provider -> <span style={{ color: colors[0] }}>AsyncNotifier</span>
-- <span style={{ color: colors[0] }}>AsyncNotifier</span>Provider.<span style={{ color: colors[2] }}>
-    family
-  </span> -> <span style={{ color: colors[2] }}>Family</span>
-  <span style={{ color: colors[0] }}>AsyncNotifier</span>
-=======
 The base class extended by your notifier should match that of the provider
 
 - <span style={{ color: colors[0] }}>Notifier</span>Provider -> {" "}
@@ -172,7 +161,6 @@
   <a href="https://pub.dev/documentation/riverpod/latest/riverpod/AsyncNotifier-class.html" style={{ color: colors[0] }}>AsyncNotifier</a>
 - <span style={{ color: colors[0] }}>StreamNotifier</span>Provider -> {" "}
   <a href="https://pub.dev/documentation/riverpod/latest/riverpod/StreamNotifier-class.html" style={{ color: colors[0] }}>StreamNotifier</a>
->>>>>>> 5b2cbb6f
 
 To make this simpler, it is recommended to use the code generator, as it
 automatically infers the correct type.
