--- conflicted
+++ resolved
@@ -457,13 +457,9 @@
 
 - synchronously read the current state by listening to `userProvider` itself:
 
-<<<<<<< HEAD
-## Reading a provider outside of ProviderScope using Dart only
-=======
   ```dart
   Widget build(BuildContext context, WidgetRef ref) {
     AsyncValue<User> user = ref.watch(userProvider);
->>>>>>> a41ae3ef
 
     return user.when(
       loading: (_) => const CircularProgressIndicator(),
@@ -567,10 +563,8 @@
 ```dart
 final label = ref.watch(userProvider.select((user) => 'Mr ${user.name}'));
 ```
-:::
-
-
-
+
+:::
 
 [provider]: https://pub.dev/documentation/riverpod/latest/riverpod/Provider-class.html
 [stateprovider]: https://pub.dev/documentation/riverpod/latest/riverpod/StateProvider-class.html
