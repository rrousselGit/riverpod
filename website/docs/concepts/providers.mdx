---
title: Providers
---

Now that we have installed [Riverpod], let's talk about "providers".

Providers are the most important part of a [Riverpod] application.
A provider is an object that encapsulates a piece of state and allows listening
to that state.

## Why use providers?

By wrapping a piece of state in a provider, this:

- Allows easily accessing that state in multiple locations.
  Providers are a complete replacement for patterns like Singletons,
  Service Locators, Dependency Injection or InheritedWidgets.

- Simplifies combining this state with others.
  Ever struggled to merge multiple objects into one? This scenario is built
  directly inside providers, with a simple syntax.

- Enables performance optimizations.
  Whether for filtering widget rebuilds or for caching expensive state computations;
  providers ensure that only what is impacted by a state change is recomputed.

- Increases the testability of your application.
  With providers, you do not need complex `setUp`/`tearDown` steps. Furthermore,
  any provider can be overridden to behave differently during test, which
  allows easily testing a very specific behavior.

- Easily integrate with advanced features, such as logging or pull-to-refresh.

## Creating a provider

Providers come in many variants, but they all work the same way.

The most common usage is to declare them as global constant like so:

```dart
final myProvider = Provider((ref) {
  return MyValue();
});
```

:::note
Do not be afraid by the global aspect of providers.
Providers are fully immutable. Declaring a provider is no different from declaring
a function, and is testable and maintainable.
:::

This snippet consists of three components:

- `final myProvider`, the declaration of a variable.
  This variable is what we will use in the future to read the state of our provider.
  It should always be immutable.

- `Provider`, the provider that we decided to use.
  [Provider] is the most basic of all providers. It exposes an object that never
  changes.
  We could replace [Provider] with other providers like [StreamProvider] or
  [StateNotifierProvider], to change how the value is interacted with.

- A function that creates the shared state.
  That function will always receive an object called `ref` as a parameter. This object
  allows us to read other providers or to perform some operations when the state
  of our provider will be destroyed.

The type of the object created by the function passed to a provider depends on
the provider used.
For example, the function of a [Provider] can create any object.
On the other hand, [StreamProvider]'s callback will be expected to return a [Stream].

:::info
You can declare as many providers as you want without limitations.
As opposed to when using `package:provider`, in [Riverpod] we can have two
providers expose a state of the same "type":

```dart
final cityProvider = Provider((ref) => 'London');
final countryProvider = Provider((ref) => 'England');
```

The fact that both providers create a `String` does not cause any problem.
:::

:::caution
For providers to work, you must add [ProviderScope] at the root of your
Flutter applications:

```dart
void main() {
  runApp(ProviderScope(child: MyApp()));
}
```

:::

## Different Types of Providers

There are multiple types of providers for multiple different use cases.

With all of these providers available, it is sometimes difficult to understand when to use one provider type over another.
A general rule of thumb is to use the table below to choose a provider that fits what you want to provide to the widget tree.

| Provider Type          | Provider Create Function             | Example Use Case                                                     |
| ---------------------- | ------------------------------------ | -------------------------------------------------------------------- |
| Provider               | Returns any type                     | A service class / computed property (filtered list)                  |
| StateProvider          | Returns any type                     | A filter condition / simple state object                             |
| FutureProvider         | Returns a Future of any type         | A result from an API call                                            |
| StreamProvider         | Returns a Stream of any type         | A stream of results from an API                                      |
| StateNotifierProvider  | Returns a subclass of StateNotifier  | A complex state object that is immutable except through an interface |
| ChangeNotifierProvider | Returns a subclass of ChangeNotifier | A complex state object that requires mutability                      |

<<<<<<< HEAD
:::caution
While all providers have their purpose, `ChangeNotifierProviders` are not recommended for frequent use, because of
general [issues with mutable state](/docs/concepts/why_immutability). It exists in the `flutter_riverpod` package to provide an easy migration path from `package:provider`.
=======
```dart
final example = StreamProvider.autoDispose((ref) {
  final streamController = StreamController<int>();

  ref.onDispose(() {
    // Closes the StreamController when the state of this provider is destroyed.
    streamController.close();
  });

  return streamController.stream;
});
```

:::note
Depending on the provider used, it may already take care of the clean-up process.
For example, [StateNotifierProvider] will call the `dispose` method of a `StateNotifier`.
>>>>>>> a41ae3ef
:::

To learn more about the different types of providers and how to use them most effectively see [Provider Types](/docs//concepts/provider_types)

## Provider Modifiers

All Providers have a built-in way to add extra functionalities to your different providers.

They may add new features to the `ref` object or change slightly how the provider
is consumed.
Modifiers can be used on all providers, with a syntax similar to named constructor:

```dart
final myAutoDisposeProvider = StateProvider.autoDispose<String>((ref) => 0);
final myFamilyProvider = Provider.family<String, int>((ref, id) => '$id');
```

At the moment, there are two modifiers available:

- [`.autoDispose`](/docs/concepts/modifiers/auto_dispose), which will make the provider automatically destroy its state
  when it is no-longer listened.
- [`.family`](/docs/concepts/modifiers/family), which allows creating a provider from external parameters.

:::note
A provider can use multiple modifiers at once:

```dart
final userProvider = FutureProvider.autoDispose.family<User, int>((ref, userId) async {
  return fetchUser(userId);
});
```

:::

That's it for this guide!

You can continue with [How to read a provider](/docs/concepts/reading).
Alternatively, you can see [How to combine providers](/docs/concepts/combining_providers).

[get_it]: http://pub.dev/packages/get_it
[inheritedwidget]: https://api.flutter.dev/flutter/widgets/InheritedWidget-class.html
[stream]: https://api.dart.dev/stable/2.8.4/dart-async/Stream-class.html
[ondispose]: https://pub.dev/documentation/riverpod/latest/riverpod/ProviderRefBase/onDispose.html
[riverpod]: https://github.com/rrousselgit/river_pod
[hooks_riverpod]: https://pub.dev/packages/hooks_riverpod
[flutter_riverpod]: https://pub.dev/packages/flutter_riverpod
[flutter_hooks]: https://github.com/rrousselGit/flutter_hooks
[provider]: https://pub.dev/documentation/riverpod/latest/riverpod/Provider-class.html
[streamprovider]: https://pub.dev/documentation/riverpod/latest/riverpod/StreamProvider-class.html
[statenotifierprovider]: https://pub.dev/documentation/riverpod/latest/riverpod/StateNotifierProvider-class.html
[providerscope]: https://pub.dev/documentation/flutter_riverpod/latest/flutter_riverpod/ProviderScope-class.html<|MERGE_RESOLUTION|>--- conflicted
+++ resolved
@@ -112,11 +112,11 @@
 | StateNotifierProvider  | Returns a subclass of StateNotifier  | A complex state object that is immutable except through an interface |
 | ChangeNotifierProvider | Returns a subclass of ChangeNotifier | A complex state object that requires mutability                      |
 
-<<<<<<< HEAD
 :::caution
 While all providers have their purpose, `ChangeNotifierProviders` are not recommended for frequent use, because of
 general [issues with mutable state](/docs/concepts/why_immutability). It exists in the `flutter_riverpod` package to provide an easy migration path from `package:provider`.
-=======
+:::
+
 ```dart
 final example = StreamProvider.autoDispose((ref) {
   final streamController = StreamController<int>();
@@ -133,7 +133,6 @@
 :::note
 Depending on the provider used, it may already take care of the clean-up process.
 For example, [StateNotifierProvider] will call the `dispose` method of a `StateNotifier`.
->>>>>>> a41ae3ef
 :::
 
 To learn more about the different types of providers and how to use them most effectively see [Provider Types](/docs//concepts/provider_types)
