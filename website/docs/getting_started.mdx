--- conflicted
+++ resolved
@@ -34,46 +34,11 @@
     { label: 'Dart only', value: 'riverpod', },
   ]}
 >
-<<<<<<< HEAD
-<<<<<<< HEAD
-<TabItem value="hooks_riverpod">
-
-```yaml title="pubspec.yaml"
-environment:
-  sdk: ">=2.17.0 <3.0.0"
-  flutter: ">=3.0.0"
-
-dependencies:
-  flutter:
-    sdk: flutter
-  flutter_hooks: ^0.18.0
-  hooks_riverpod: ^2.1.3
-```
-
-Then run `flutter pub get`.
-
-</TabItem>
-=======
->>>>>>> 0e5326698da6908e2adb01f1c493459b88ca0b7e
-=======
->>>>>>> 01f66c93
 <TabItem value="flutter_riverpod">
 
 <AutoSnippet title="pubspec.yaml" language="yaml" {...pubspec}></AutoSnippet>
 
-<<<<<<< HEAD
-<<<<<<< HEAD
-dependencies:
-  flutter:
-    sdk: flutter
-  flutter_riverpod: ^2.1.3
-```
-=======
 Then install packages with `flutter pub get`.
->>>>>>> 0e5326698da6908e2adb01f1c493459b88ca0b7e
-=======
-Then install packages with `flutter pub get`.
->>>>>>> 01f66c93
 
 <ConditionalSnippet codegen={true}>
   Finally, run the code-generator with{" "}
@@ -89,17 +54,7 @@
   {...dartPubspec}
 ></AutoSnippet>
 
-<<<<<<< HEAD
-<<<<<<< HEAD
-dependencies:
-  riverpod: ^2.1.3
-```
-=======
 Then install packages with `dart pub get`.
->>>>>>> 0e5326698da6908e2adb01f1c493459b88ca0b7e
-=======
-Then install packages with `dart pub get`.
->>>>>>> 01f66c93
 
 <ConditionalSnippet codegen={true}>
   Finally, run the code-generator with{" "}
