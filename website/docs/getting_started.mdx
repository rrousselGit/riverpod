---
title: Getting started
version: 3
---

import Tabs from "@theme/Tabs";
import TabItem from "@theme/TabItem";
import CodeBlock from "@theme/CodeBlock";
import pubspec from "./getting_started/pubspec";
import dartHelloWorld from "./getting_started/dart_hello_world";
import pubadd from "./getting_started/pub_add";
import helloWorld from "./getting_started/hello_world";
import dartPubspec from "./getting_started/dart_pubspec";
import dartPubadd from "./getting_started/dart_pub_add";
import {
  trimSnippet,
  AutoSnippet,
  ConditionalSnippet,
} from "../src/components/CodeSnippet";

---

## Try Riverpod online

To get a feel of Riverpod, try it online on [Dartpad](https://dartpad.dev/?null_safety=true&id=ef06ab3ce0b822e6cc5db0575248e6e2).

## Installing the package

Once you know what package you want to install, proceed to add the dependency to your app in a single line like this:

<Tabs
  groupId="riverpod"
  defaultValue="flutter_riverpod"
  values={[
    { label: 'Flutter', value: 'flutter_riverpod', },
    { label: 'Dart only', value: 'riverpod', },
  ]}
>
<TabItem value="flutter_riverpod">

<AutoSnippet title="Terminal" {...pubadd}></AutoSnippet>

</TabItem>

<TabItem value="riverpod">

<AutoSnippet title="Terminal" {...dartPubadd}></AutoSnippet>

</TabItem>

</Tabs>

Alternatively, you can manually add the dependency to your app from within your `pubspec.yaml`:

<Tabs
  groupId="riverpod"
  defaultValue="flutter_riverpod"
  values={[
    { label: 'Flutter', value: 'flutter_riverpod', },
    { label: 'Dart only', value: 'riverpod', },
  ]}
>
<TabItem value="flutter_riverpod">

<AutoSnippet title="pubspec.yaml" language="yaml" {...pubspec}></AutoSnippet>

Then, install packages with `flutter pub get`.

<ConditionalSnippet codegen={true}>
  Run the code-generator with <code>flutter pub run build_runner watch</code>.
</ConditionalSnippet>

</TabItem>
<TabItem value="riverpod">

<AutoSnippet
  title="pubspec.yaml"
  language="yaml"
  {...dartPubspec}
></AutoSnippet>

Then, install packages with `dart pub get`.

<ConditionalSnippet codegen={true}>
<<<<<<< HEAD
  Finally, run the code-generator with{" "}
  <code>dart pub run build_runner watch</code>
=======
  Run the code-generator with <code>flutter pub run build_runner watch</code>.
>>>>>>> 6af3f405
</ConditionalSnippet>

</TabItem>
</Tabs>

That's it. You've added [Riverpod] to your app!

## Enabling riverpod_lint/custom_lint

Riverpod comes with an optional [riverpod_lint]
package that provides lint rules to help you write better code, and
provide custom refactoring options.

The package should already be installed if you followed the previous steps, but a
separate step is necessary to enable it.

To enable [riverpod_lint], you need add an `analysis_options.yaml` placed next to
your `pubspec.yaml` and include the following:

<CodeBlock language="yaml" title="analysis_options.yaml">
  {`analyzer:
  plugins:
    - custom_lint`}
</CodeBlock>

You should now see warnings in your IDE if you made mistakes when using Riverpod
in your codebase.

To see the full list of warnings and refactorings, head to the [riverpod_lint] page.

:::note
Those warnings will not show-up in the `dart analyze` command.  
If you want to check those warnings in the CI/terminal, you can run the following:

```sh
dart run custom_lint
```

:::

## Usage example: Hello world

Now that we have installed [Riverpod], we can start using it.

The following snippets showcase how to use our new dependency to make a "Hello world":

export const foo = 42;

<Tabs
  groupId="riverpod"
  defaultValue="flutter_riverpod"
  values={[
    { label: "Flutter", value: "flutter_riverpod" },
    { label: "Dart only", value: "riverpod" },
  ]}
>
<TabItem value="flutter_riverpod">

<AutoSnippet
  title="lib/main.dart"
  language="dart"
  {...helloWorld}
></AutoSnippet>

Which you can then execute with `flutter run`.  
This will render "Hello world" on your device.

</TabItem>
<TabItem value="riverpod">

<AutoSnippet
  title="lib/main.dart"
  language="dart"
  {...dartHelloWorld}
></AutoSnippet>

Which you can then execute with `dart lib/main.dart`.  
This will print "Hello world" in the console.

</TabItem>
</Tabs>

## Going further: Installing code snippets

If you are using `Flutter` and `VS Code` , consider using [Flutter Riverpod Snippets](https://marketplace.visualstudio.com/items?itemName=robert-brunhage.flutter-riverpod-snippets)

If you are using `Flutter` and `Android Studio` or `IntelliJ`, consider using [Flutter Riverpod Snippets](https://plugins.jetbrains.com/plugin/14641-flutter-riverpod-snippets)

![img](/img/snippets/greetingProvider.gif)

## Choose your next step

Learn some basic concepts:

- [Learn more about providers](/docs/concepts/providers)

Follow a cookbook:

- [How to test providers](/docs/cookbooks/testing)

[riverpod]: https://github.com/rrousselgit/riverpod
[hooks_riverpod]: https://pub.dev/packages/hooks_riverpod
[flutter_riverpod]: https://pub.dev/packages/flutter_riverpod
[flutter_hooks]: https://github.com/rrousselGit/flutter_hooks
[riverpod_lint]: https://pub.dev/packages/riverpod_lint<|MERGE_RESOLUTION|>--- conflicted
+++ resolved
@@ -82,12 +82,8 @@
 Then, install packages with `dart pub get`.
 
 <ConditionalSnippet codegen={true}>
-<<<<<<< HEAD
   Finally, run the code-generator with{" "}
   <code>dart pub run build_runner watch</code>
-=======
-  Run the code-generator with <code>flutter pub run build_runner watch</code>.
->>>>>>> 6af3f405
 </ConditionalSnippet>
 
 </TabItem>
