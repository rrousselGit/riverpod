--- conflicted
+++ resolved
@@ -13,15 +13,6 @@
 import testFull from "!!raw-loader!/docs/cookbooks/testing_full.dart";
 import testOverrideInfo from "!!raw-loader!/docs/cookbooks/testing_override_info.dart";
 import { trimSnippet } from "@site/src/components/CodeSnippet";
-<<<<<<< HEAD
-
-:::caution
-The content of this page may be outdated.  
-It will be updated in the future, but for now you may want to refer to the content
-in the top of the sidebar instead (introduction/essentials/case-studies/...)
-:::
-
-=======
 
 :::caution
 <!---
@@ -33,7 +24,6 @@
 今后会进行更新，但目前您可能需要参考侧边栏顶部的内容（介绍/要点/应用案例/......）。
 :::
 
->>>>>>> 7f5ae9cd
 For any medium to large-scale applications, it is critical to test the application.
 
 To successfully test our application, we will want the following things:
