--- conflicted
+++ resolved
@@ -9,17 +9,6 @@
 import subtreeScope from "!!raw-loader!/docs/concepts/subtree_scope.dart";
 import { trimSnippet } from "@site/src/components/CodeSnippet";
 import { Link } from "@site/src/components/Link";
-<<<<<<< HEAD
-
-:::caution
-The content of this page may be outdated.  
-It will be updated in the future, but for now you may want to refer to the content
-in the top of the sidebar instead (introduction/essentials/case-studies/...)
-:::
-
-Scoping in Riverpod is a very powerful feature, but like all powerful features, it should be used wisely and intentionally.
-
-=======
 
 :::caution
 <!---
@@ -33,7 +22,6 @@
 
 Scoping in Riverpod is a very powerful feature, but like all powerful features, it should be used wisely and intentionally.
 
->>>>>>> 7f5ae9cd
 A few of the things that scoping enables are:
 
 - Override the state of providers for a specific subtree (similar to how theming and `InheritedWidgets` work in flutter) [(see example)](#subtree-scope)
