---
title: ProviderObserver
---

import CodeBlock from "@theme/CodeBlock";
import logger from "!!raw-loader!/docs/concepts/provider_observer_logger.dart";
import { trimSnippet } from "@site/src/components/CodeSnippet";
<<<<<<< HEAD

:::caution
The content of this page may be outdated.  
It will be updated in the future, but for now you may want to refer to the content
in the top of the sidebar instead (introduction/essentials/case-studies/...)
:::

=======

:::caution
<!---
The content of this page may be outdated.  
It will be updated in the future, but for now you may want to refer to the content
in the top of the sidebar instead (introduction/essentials/case-studies/...)
-->
本页内容可能已经过时。  
今后会进行更新，但目前您可能需要参考侧边栏顶部的内容（介绍/要点/应用案例/......）。
:::

>>>>>>> 7f5ae9cd
[ProviderObserver] listens to the changes of a ProviderContainer.

To use it, extend the class ProviderObserver and override the method you want to use.

[ProviderObserver] has three methods :

- `didAddProvider` is called every time a provider was initialized, and the value exposed is `value`.
- `didDisposeProvider` is called every time a provider was disposed.
- `didUpdateProvider` is called every time by providers when they emit a notification.

### Usage :

A simple use case for [ProviderObserver] is to log the changes in providers by overriding the `didUpdateProvider` method.

<CodeBlock>{trimSnippet(logger)}</CodeBlock>

Now, every time the value of our provider is updated, the logger will log it:

```
I/flutter (16783): {
I/flutter (16783):   "provider": "counter",
I/flutter (16783):   "newValue": "1"
I/flutter (16783): }
```

:::note:
For states that are mutable such as [StateController] (the state of [StateProvider.state]) and
[ChangeNotifier] the previousValue and newValue will be the same
:::
since they reference the same `StateController` / `ChangeNotifier`.

[providerobserver]: https://pub.dev/documentation/riverpod/latest/riverpod/ProviderObserver-class.html
[statecontroller]: https://pub.dev/documentation/riverpod/latest/riverpod/StateController-class.html
[stateprovider.state]: https://pub.dev/documentation/riverpod/latest/riverpod/StateProvider/state.html
[changenotifier]: https://api.flutter.dev/flutter/foundation/ChangeNotifier-class.html<|MERGE_RESOLUTION|>--- conflicted
+++ resolved
@@ -5,15 +5,6 @@
 import CodeBlock from "@theme/CodeBlock";
 import logger from "!!raw-loader!/docs/concepts/provider_observer_logger.dart";
 import { trimSnippet } from "@site/src/components/CodeSnippet";
-<<<<<<< HEAD
-
-:::caution
-The content of this page may be outdated.  
-It will be updated in the future, but for now you may want to refer to the content
-in the top of the sidebar instead (introduction/essentials/case-studies/...)
-:::
-
-=======
 
 :::caution
 <!---
@@ -25,7 +16,6 @@
 今后会进行更新，但目前您可能需要参考侧边栏顶部的内容（介绍/要点/应用案例/......）。
 :::
 
->>>>>>> 7f5ae9cd
 [ProviderObserver] listens to the changes of a ProviderContainer.
 
 To use it, extend the class ProviderObserver and override the method you want to use.
