---
title: Lire un Provider
--- 
import Tabs from "@theme/Tabs";
import TabItem from "@theme/TabItem";
import CodeBlock from "@theme/CodeBlock";
import counter from "!!raw-loader!/docs/concepts/reading_counter.dart";
import consumerWidget from "!!raw-loader!/docs/concepts/reading_consumer_widget.dart";
import consumerStatefulWidget from "!!raw-loader!/docs/concepts/reading_consumer_stateful_widget.dart";
import consumerHookWidget from "!!raw-loader!/docs/concepts/reading_consumer_hook_widget.dart";
import consumerHook from "!!raw-loader!/docs/concepts/reading_consumer_hook.dart";
import watch from "!!raw-loader!/docs/concepts/reading_watch.dart";
import watchBuild from "!!raw-loader!/docs/concepts/reading_watch_build.dart";
import listen from "!!raw-loader!/docs/concepts/reading_listen.dart";
import listenBuild from "!!raw-loader!/docs/concepts/reading_listen_build.dart";
import read from "!!raw-loader!/docs/concepts/reading_read.dart";
import readBuild from "!!raw-loader!/docs/concepts/reading_read_build.dart";
import readNotifierBuild from "!!raw-loader!/docs/concepts/reading_read_notifier_build.dart";
import watchNotifierBuild from "!!raw-loader!/docs/concepts/reading_watch_notifier_build.dart";
import { trimSnippet } from "../../src/components/CodeSnippet";

Avant de lire ce guide, assurez-vous d'abord de [lire sur les Providers](/docs/concepts/providers).

Dans ce guide, nous verrons comment consommer un provider.

## Obtention d'un objet "ref"

Tout d'abord, avant de lire un provider, nous devons obtenir un objet "ref".

Cet objet nous permet d'interagir avec les providers, que ce soit à partir d'un widget
ou d'autres providers.

### Obtention d'un "ref" depuis a provider

Tous les providers reçoivent un "ref" comme paramètre :

```dart
final provider = Provider((ref) {
  // utiliser ref pour obtenir d'autres providers
  final repository = ref.watch(repositoryProvider);

  return SomeValue(repository);
})
```
Ce paramètre peut être passer à la valeur exposée par le provider sans danger.

Par exemple, un cas d'utilisation courant consiste à transmettre le "ref" du provider à un [StateNotifier]:

<CodeBlock>{trimSnippet(counter)}</CodeBlock>

Cela permettrait à notre classe `Counter` de lire les providers.

### Obtention d'un "ref" à partir d'un widget

Les widgets ne disposent naturellement pas d'un paramètre ref. Mais [Riverpod] propose plusieurs
solutions pour en obtenir un, à partir des widgets.

### Étendre de ConsumerWidget au lieu de StatelessWidget

La solution la plus courante consistera à remplacer [StatelessWidget] par [ConsumerWidget].
lors de la création d'un widget.

Le [ConsumerWidget] est fondamentalement identique au [StatelessWidget], 
avec la seule différence est qu'elle possède un paramètre supplémentaire 
dans sa méthode de construction : l'objet "ref".

Une [ConsumerWidget] classique ressemblerait à ceci :

<CodeBlock>{trimSnippet(consumerWidget)}</CodeBlock>

### Étendre ConsumerStatefulWidget+ConsumerState au lieu de StatefulWidget+State

Similaires à [ConsumerWidget], [ConsumerStatefulWidget] et [ConsumerState] 
sont l'équivalent d'une [StatefulWidget] avec son [State], à la différence que l'état (the state) est un objet "ref".

Cette fois, le "ref" n'est pas passé comme paramètre de la méthode build, 
mais est plutôt une propriété de l'objet [ConsumerState]:

<CodeBlock>{trimSnippet(consumerStatefulWidget)}</CodeBlock>

### Étendre HookConsumerWidget au lieu de HookWidget

Cette solution est spécifique aux utilisateurs de [flutter_hooks]. Étant donné que [flutter_hooks] 
nécessite d'étendre de [HookWidget] pour fonctionner. Les widgets qui utilisent les hooks sont incapables 
d'étendre [ConsumerWidget].

Une solution consiste, à travers le package [hooks_riverpod], 
à remplacer [HookWidget] par [HookConsumerWidget].

Un exemple serait:

<CodeBlock>{trimSnippet(consumerHookWidget)}</CodeBlock>

### Les widgets Consumer et HookConsumer

Une dernière solution pour obtenir un "ref" à l'intérieur des widgets est de se servir 
de [Consumer]/[HookConsumer].

Ces classes sont des widgets qui peuvent être utilisés pour obtenir un "ref", avec les mêmes propriétés 
que [ConsumerWidget]/[HookConsumerWidget]

Ces widgets peuvent être un moyen d'obtenir un "ref" sans avoir à définir une classe. 
Un exemple serait :

<CodeBlock>{trimSnippet(consumerHook)}</CodeBlock>

## Usage de ref pour interagir avec les providers

Maintenant que nous avons un "ref", on peut commencer à l'utiliser.

Il y a trois utilisations principales de "ref" :

- Obtenir la valeur d'un provider et écouter les changements, 
  de sorte que lorsque cette valeur change, cela reconstruira 
  le widget ou le provider qui s'est abonné à la valeur.
  Cela peut être fait en utilisant `ref.watch`.
- L'ajout d'un listener sur un provider, 
  pour exécuter une action à chaque fois que ce provider change.
  Cela peut être fait en utilisant `ref.listen`.
- Obtenir la valeur d'un provider tout en ignorant les changements.
  Cela est utile lorsque nous avons besoin de la valeur d'un provider 
  dans un événement tel que "on click".
  Cela peut être fait en utilisant `ref.read`.

:::note
Quand c'est possible, il est préférable d'utiliser `ref.watch` 
plutôt que `ref.read` ou `ref.listen` pour implémenter 
une fonctionnalité.  
En changeant votre implémentation pour qu'elle se base sur 
`ref.watch`, elle devient à la fois réactive et déclarative, 
ce qui rend votre application plus facile à maintenir.
:::

### Usage de ref.watch pour observer un provider

Il est possible d'utiliser `ref.watch` dans la méthode `build` d'un widget ou a l'interieur 
d'un provider pour que le widget/le provider écoute le provider.

Par exemple, un provider pourrait utiliser `ref.watch` pour combiner 
plusieurs providers en une nouvelle valeur.

Un exemple serait le filtrage d'une todo-list.
On pourrait avoir deux providers:

- `filterTypeProvider`, un provider qui expose (révèle) le type actuel du filtre
   (none, show only completed tasks, ...)
- `todosProvider`, un provider qui expose (révèle) la liste des tâches.

Grâce à cela, en utilisant `ref.watch`, on peut créer un troisième provider 
qui combine les deux autre providers pour créer une liste filtrée de tâches :

<<<<<<< HEAD
<CodeBlock>{trimSnippet(watch)}</CodeBlock>
=======
```dart
final filterTypeProvider = StateProvider<FilterType>((ref) => FilterType.none);
final todosProvider = StateNotifierProvider<TodoList, List<Todo>>((ref) => TodoList());

final filteredTodoListProvider = Provider((ref) {
  // obtient à la fois le filtre et la liste des todos
  final FilterType filter = ref.watch(filterTypeProvider);
  final List<Todo> todos = ref.watch(todosProvider);

  switch (filter) {
    case FilterType.completed:
      // renvoie la liste complétée des todos
      return todos.where((todo) => todo.isCompleted).toList();
    case FilterType.none:
      // renvoie la liste non filtrée des todos
      return todos;
  }
});
```
>>>>>>> 95fe8c83

Avec ce code, `filteredTodoListProvider` expose (révèle) maintenant la liste filtrée des tâches.

La liste filtrée sera également mise à jour automatiquement si 
le filtre ou la liste de tâches a changée. Mais en même temps, 
la liste filtrée ne sera pas recalculée si ni le filtre ni la liste
des tâches n'ont changé.

De la même manière, un widget pourrait utiliser `ref.watch` 
pour montrer une interface utilisateur qui dépend d'un provider:

<CodeBlock>{trimSnippet(watchBuild)}</CodeBlock>

<<<<<<< HEAD
Ce snippet montre un widget qui écoute un provider qui stocke 
un compteur. Et si ce compteur change, le widget sera reconstruit 
et l'interface utilisateur sera mise à jour pour montrer la nouvelle 
valeur.
=======
  @override
  Widget build(BuildContext context, WidgetRef ref) {
    // utiliser ref pour écouter un provider
    final counter = ref.watch(counterProvider);

    return Text('$counter');
  }
}
```
>>>>>>> 95fe8c83

:::caution
La méthode `watch` ne doit pas être appelée de manière asynchrone,
comme dans `onPressed` ou un [ElevatedButton]. Elle ne doit pas non plus être utilisée 
dans `initState` et d'autres cycles de vie de [State].

Dans ces cas, pensez à utiliser `ref.read` à la place.
:::

### Usage de ref.listen pour réagir au changements d'un provider

De la même manière que `ref.watch`, il est possible d'utiliser `ref.listen` 
pour observer un provider.

La principale différence entre eux est que, plutôt que de reconstruire 
le widget/provider si le provider écouté change, l'utilisation 
de `ref.listen` appellera plutôt une fonction personnalisée.

Cela peut être utile pour effectuer des actions lorsqu'un certain changement se produit, 
par exemple d'afficher un snackbar lorsqu'une erreur se produit.

La méthode `ref.listen` a besoin de 2 arguments positionnels, le premier est le Provider et 
le second est la fonction callback que nous voulons exécuter lorsque l'état (state) change.
La fonction callback, lorsqu'elle est appelée, renvoie deux valeurs, 
la valeur de l'état (state) précédent et la valeur du nouvel état (state).

La méthode `ref.listen` peut etre utilisée à l'intérieur d'un provider.

<<<<<<< HEAD
<CodeBlock>{trimSnippet(listen)}</CodeBlock>

Ou à l'intérieur de la méthode `build` d'un widget:

<CodeBlock>{trimSnippet(listenBuild)}</CodeBlock>
=======
```dart
final counterProvider = StateNotifierProvider<Counter, int>((ref) => Counter());

final anotherProvider = Provider((ref) {
  ref.listen<int>(counterProvider, (int? previousCount, int newCount) {
    print('The counter changed $newCount');
  });
  //...
});
```

Ou à l'intérieur de la méthode `build` d'un widget:

```dart
final counterProvider = StateNotifierProvider<Counter, int>((ref) => Counter());

class HomeView extends ConsumerWidget {
  const HomeView({Key? key}): super(key: key);

  @override
  Widget build(BuildContext context, WidgetRef ref) {
    ref.listen<int>(counterProvider, (int? previousCount, int newCount) {
      print('The counter changed $newCount');
    });
    
    return Container();
  }
}
```
>>>>>>> 95fe8c83

:::caution
La méthode `listen` ne doit pas être appelée de manière asynchrone,
comme dans `onPressed` ou un [ElevatedButton]. Elle ne doit pas non 
plus être utilisée dans `initState` et dans d'autres cycles 
de vie de [State].
:::

### Usage de ref.read pour obtenir l'état d'un provider qu'une fois

La méthode `ref.read` est un moyen d'obtenir l'état d'un provider, 
sans aucun effet supplémentaire.

Il est généralement utilisé dans les fonctions déclenchées par les interactions de l'utilisateur.
Par exemple, on peut utiliser `ref.read` pour incrémenter 
un compteur lorsqu'un utilisateur clique sur un bouton :

<CodeBlock>{trimSnippet(read)}</CodeBlock>

:::note
L'utilisation de `ref.read` doit être évitée autant que possible.

Il existe une solution pour contourner les cas où l'utilisation 
de `watch` ou `listen` serait trop peu pratique à utiliser. 
Si vous le pouvez, il est presque toujours préférable d'utiliser 
`watch`/`listen`, surtout `watch`.
:::

#### **NE PAS** utiliser `ref.read` à l'intérieur de la méthode build

Vous pouvez être tenté d'utiliser `ref.read` pour optimiser 
les performances d'un widget en faisant :

<CodeBlock>{trimSnippet(readBuild)}</CodeBlock>

<<<<<<< HEAD
=======
Widget build(BuildContext context, WidgetRef ref) {
  // utiliser "read" pour ignorer les mise à jour d'un provider
  final counter = ref.read(counterProvider.notifier);
  return ElevatedButton(
    onPressed: () => counter.state++,
    child: const Text('button'),
  )
}
```
>>>>>>> 95fe8c83
Mais ce n'est pas une bonne pratique et cela peut provoquer des bogues difficiles à repérer.

L'utilisation de `ref.read` de cette manière est généralement associée à la idée "La valeur exposée par un provider ne change jamais, 
donc utiliser 'ref.read' est sûr".
Le problème avec cette supposition est que, si aujourd'hui ce provider 
peut en effet ne jamais mettre à jour sa valeur, rien ne 
garantit que ce sera le cas demain. la même chose.

Les softwares ont tendance à beaucoup changer, et il est probable qu'à l'avenir, une valeur qui n'a 
jamais changé devra être modifiée.

Mais si vous utilisiez `ref.read`, quand cette valeur commence 
à changer, vous allez devoir passer par toute votre codebase pour 
changer `ref.read` en `ref.watch` - ce qui est ce qui favorise 
les erreurs et il y a de fortes chances que vous en oubliiez certaines.

Alors que si vous utilisez `ref.watch` des le début, vous n'aurez aucun problème.

**_Mais je voulais utiliser `ref.read` pour réduire le nombre de fois où mon widget est reconstruit._**

Bien que l'objectif soit méritant, il est important de noter que vous pouvez atteindre exactement le même effet 
(réduire le nombre de constructions) en utilisant `ref.watch` à la place.

Les providers offrent différents moyens d'obtenir une valeur tout en réduisant le nombre de reconstructions, 
que vous pourriez utiliser à la place.

Par exemple, au lieu de 

<<<<<<< HEAD
<CodeBlock>{trimSnippet(readNotifierBuild)}</CodeBlock>
=======
```dart
final counterProvider = StateProvider((ref) => 0);

Widget build(BuildContext context, WidgetRef ref) {
  StateController<int> counter = ref.read(counterProvider.notifier);
  return ElevatedButton(
    onPressed: () => counter.state++,
    child: const Text('button'),
  )
}
```
>>>>>>> 95fe8c83

On peut faire

<CodeBlock>{trimSnippet(watchNotifierBuild)}</CodeBlock>

<<<<<<< HEAD
=======
Widget build(BuildContext context, WidgetRef ref) {
  // Souscrit à l'instance StateController
  // mais ne reconstruit pas le widget si son état change.
  StateController<int> counter = ref.watch(counterProvider.notifier);
  return ElevatedButton(
    onPressed: () => counter.state++,
    child: const Text('button'),
  )
}
```
>>>>>>> 95fe8c83
On obtient les memes effects dans les deux exemples: notre bouton ne se reconstruira 
pas lorsque le compteur s'incrémente.

En revanche, le deuxième approche prend en charge les cas où le compteur est remis à zéro. 
Par exemple, une autre partie de l'application pourrait appeler :

```dart
ref.refresh(counterProvider);
```

ce qui recrée l'objet `StateController`.

Si nous avions utilisé `ref.read` ici, notre bouton utiliserait toujours 
la précédente instance de `StateController` précédente, qui a été éliminée et 
ne doit plus être utilisée. Alors que l'utilisation de `ref.watch` reconstruit correctement le bouton pour utiliser le nouveau `StateController`.

## Décider ce qu'il faut lire

En fonction du provider que vous voulez écouter, vous pouvez 
avoir plusieurs valeurs possibles à écouter.

À titre d'exemple, considérons le [StreamProvider] suivant :

```dart
final userProvider = StreamProvider<User>(...);
```

En lisant ce `userProvider`, vous pouvez :

- lire de manière synchrone l'état actuel en écoutant le `userProvider` lui-même :

  ```dart
  Widget build(BuildContext context, WidgetRef ref) {
    AsyncValue<User> user = ref.watch(userProvider);

    return user.when(
      loading: () => const CircularProgressIndicator(),
      error: (error, stack) => const Text('Oops'),
      data: (user) => Text(user.name),
    );
  }
  ```
- obtenir le [Stream] associé, en écoutant `userProvider.stream` :
  
  ```dart
  Widget build(BuildContext context, WidgetRef ref) {
    Stream<User> user = ref.watch(userProvider.stream);
  }
  ```

- obtenir un [Future] qui sera la dernière valeur émise, en écoutant `userProvider.last` :
  
  ```dart
  Widget build(BuildContext context, WidgetRef ref) {
    Future<User> user = ref.watch(userProvider.future);
  }
  ```

D'autres providers peuvent offrir des valeurs alternatives différentes. 
Pour plus d'informations, reportez-vous à la documentation de chaque 
provider en consultant la 
[Référence API] (https://pub.dev/documentation/riverpod/latest/riverpod/riverpod-library.html).

## Usage "select" pour filtrer les 'rebuilds'

Une dernière fonctionnalité à mentionner concernant la lecture des providers est la possibilité 
de réduire le nombre de reconstructions d'un widget/provider, ou combien de fois `ref.listen` exécute une fonction.

Il est important de garder cela à l'esprit car, par défaut, 
l'écoute d'un provider porte sur l'objet entier. 
Mais dans certains cas, un widget/provider peut ne s'intéresser qu'à 
certaines propriétés au lieu de l'objet entier.

Par exemple, un provider peut exposer (révèle) un `User` :

```dart
abstract class User {
  String get name;
  int get age;
}
```

Mais un widget ne peut utiliser que le nom d'utilisateur :

```dart
Widget build(BuildContext context, WidgetRef ref) {
  User user = ref.watch(userProvider);
  return Text(user.name);
}
```

Si nous avions utilisé naïvement `ref.watch`, cela aurait reconstruit 
le widget lorsque l'âge de "User" change.

La solution est d'utiliser `select` pour dire explicitement à Riverpod que nous voulons seulement 
écouter que certaines propriétés de "User".

Le nouveau code sera: 

```dart
Widget build(BuildContext context, WidgetRef ref) {
  String name = ref.watch(userProvider.select((user) => user.name))
  return Text(name);
}
```

La façon dont cela fonctionne en utilisant `select` est la suivante : nous 
spécifions une fonction qui renvoie la propriété qui nous intéresse.

Ensuite, chaque fois que 'User' changera, 
Riverpod appellera cette fonction et comparera le résultat précédent 
et le nouveau. S'ils sont différents (par exemple lorsque le nom a changé), 
Riverpod reconstruira le widget. 
Mais s'ils sont égaux (comme lorsque l'âge a changé), 
Riverpod ne reconstruira pas le widget.

:::info
Il est aussi possible d'utiliser `select` avec `ref.listen`:

```dart
ref.listen<String>(
  userProvider.select((user) => user.name),
  (String? previousName, String newName) {
    print('The user name changed $newName');
  }
);
```


En faisant cela, le listener ne sera appelé que lorsque le nom changera.
:::

:::tip
Il n'est pas nécessaire de retourner une propriété de l'objet. 
Toute valeur qui
override == fonctionnera. Par exemple, vous pouvez faire :

```dart
final label = ref.watch(userProvider.select((user) => 'Mr ${user.name}'));
```
:::

[provider]: https://pub.dev/documentation/riverpod/latest/riverpod/Provider-class.html
[stateprovider]: https://pub.dev/documentation/riverpod/latest/riverpod/StateProvider-class.html
[providercontainer]: https://pub.dev/documentation/riverpod/latest/riverpod/ProviderContainer-class.html
[providerlistener]: https://pub.dev/documentation/flutter_riverpod/latest/flutter_riverpod/ProviderListener-class.html
[providerscope]: https://pub.dev/documentation/flutter_riverpod/latest/flutter_riverpod/ProviderScope-class.html
[consumer]: https://pub.dev/documentation/flutter_riverpod/latest/flutter_riverpod/Consumer-class.html
[consumerwidget]: https://pub.dev/documentation/flutter_riverpod/latest/flutter_riverpod/ConsumerWidget-class.html
[consumerstate]: https://pub.dev/documentation/flutter_riverpod/latest/flutter_riverpod/ConsumerStatefulWidget-class.html
[consumerstatefulwidget]: https://pub.dev/documentation/flutter_riverpod/latest/flutter_riverpod/ConsumerState-class.html
[useprovider]: https://pub.dev/documentation/hooks_riverpod/latest/hooks_riverpod/ref.watch(.html
[elevatedbutton]: https://api.flutter.dev/flutter/material/ElevatedButton-class.html
[streambuilder]: https://api.flutter.dev/flutter/widgets/StreamBuilder-class.html
[riverpod]: https://github.com/rrousselgit/river_pod
[text]: https://api.flutter.dev/flutter/widgets/Text-class.html
[hooks_riverpod]: https://pub.dev/packages/hooks_riverpod
[future]: https://api.dart.dev/stable/2.13.4/dart-async/Future-class.html
[stream]: https://api.dart.dev/stable/2.13.4/dart-async/Stream-class.html
[hookwidget]: https://pub.dev/documentation/flutter_hooks/latest/flutter_hooks/HookWidget-class.html
[hookconsumerwidget]: https://pub.dev/documentation/hooks_riverpod/latest/hooks_riverpod/HookConsumerWidget-class.html
[hookconsumer]: https://pub.dev/documentation/hooks_riverpod/latest/hooks_riverpod/HookConsumer-class.html
[flutter_riverpod]: https://pub.dev/packages/flutter_riverpod
[flutter_hooks]: https://github.com/rrousselGit/flutter_hooks
[statenotifierprovider]: https://pub.dev/documentation/riverpod/latest/riverpod/StateNotifierProvider-class.html
[statenotifier]: https://pub.dev/documentation/state_notifier/latest/state_notifier/StateNotifier-class.html
[streamprovider]: https://pub.dev/documentation/riverpod/latest/riverpod/StreamProvider-class.html
[statelesswidget]: https://api.flutter.dev/flutter/widgets/StatelessWidget-class.html
[state]: https://api.flutter.dev/flutter/widgets/State-class.html<|MERGE_RESOLUTION|>--- conflicted
+++ resolved
@@ -149,29 +149,7 @@
 Grâce à cela, en utilisant `ref.watch`, on peut créer un troisième provider 
 qui combine les deux autre providers pour créer une liste filtrée de tâches :
 
-<<<<<<< HEAD
 <CodeBlock>{trimSnippet(watch)}</CodeBlock>
-=======
-```dart
-final filterTypeProvider = StateProvider<FilterType>((ref) => FilterType.none);
-final todosProvider = StateNotifierProvider<TodoList, List<Todo>>((ref) => TodoList());
-
-final filteredTodoListProvider = Provider((ref) {
-  // obtient à la fois le filtre et la liste des todos
-  final FilterType filter = ref.watch(filterTypeProvider);
-  final List<Todo> todos = ref.watch(todosProvider);
-
-  switch (filter) {
-    case FilterType.completed:
-      // renvoie la liste complétée des todos
-      return todos.where((todo) => todo.isCompleted).toList();
-    case FilterType.none:
-      // renvoie la liste non filtrée des todos
-      return todos;
-  }
-});
-```
->>>>>>> 95fe8c83
 
 Avec ce code, `filteredTodoListProvider` expose (révèle) maintenant la liste filtrée des tâches.
 
@@ -185,22 +163,10 @@
 
 <CodeBlock>{trimSnippet(watchBuild)}</CodeBlock>
 
-<<<<<<< HEAD
 Ce snippet montre un widget qui écoute un provider qui stocke 
 un compteur. Et si ce compteur change, le widget sera reconstruit 
 et l'interface utilisateur sera mise à jour pour montrer la nouvelle 
 valeur.
-=======
-  @override
-  Widget build(BuildContext context, WidgetRef ref) {
-    // utiliser ref pour écouter un provider
-    final counter = ref.watch(counterProvider);
-
-    return Text('$counter');
-  }
-}
-```
->>>>>>> 95fe8c83
 
 :::caution
 La méthode `watch` ne doit pas être appelée de manière asynchrone,
@@ -229,43 +195,11 @@
 
 La méthode `ref.listen` peut etre utilisée à l'intérieur d'un provider.
 
-<<<<<<< HEAD
 <CodeBlock>{trimSnippet(listen)}</CodeBlock>
 
 Ou à l'intérieur de la méthode `build` d'un widget:
 
 <CodeBlock>{trimSnippet(listenBuild)}</CodeBlock>
-=======
-```dart
-final counterProvider = StateNotifierProvider<Counter, int>((ref) => Counter());
-
-final anotherProvider = Provider((ref) {
-  ref.listen<int>(counterProvider, (int? previousCount, int newCount) {
-    print('The counter changed $newCount');
-  });
-  //...
-});
-```
-
-Ou à l'intérieur de la méthode `build` d'un widget:
-
-```dart
-final counterProvider = StateNotifierProvider<Counter, int>((ref) => Counter());
-
-class HomeView extends ConsumerWidget {
-  const HomeView({Key? key}): super(key: key);
-
-  @override
-  Widget build(BuildContext context, WidgetRef ref) {
-    ref.listen<int>(counterProvider, (int? previousCount, int newCount) {
-      print('The counter changed $newCount');
-    });
-    
-    return Container();
-  }
-}
-```
->>>>>>> 95fe8c83
 
 :::caution
 La méthode `listen` ne doit pas être appelée de manière asynchrone,
@@ -301,18 +235,6 @@
 
 <CodeBlock>{trimSnippet(readBuild)}</CodeBlock>
 
-<<<<<<< HEAD
-=======
-Widget build(BuildContext context, WidgetRef ref) {
-  // utiliser "read" pour ignorer les mise à jour d'un provider
-  final counter = ref.read(counterProvider.notifier);
-  return ElevatedButton(
-    onPressed: () => counter.state++,
-    child: const Text('button'),
-  )
-}
-```
->>>>>>> 95fe8c83
 Mais ce n'est pas une bonne pratique et cela peut provoquer des bogues difficiles à repérer.
 
 L'utilisation de `ref.read` de cette manière est généralement associée à la idée "La valeur exposée par un provider ne change jamais, 
@@ -341,39 +263,12 @@
 
 Par exemple, au lieu de 
 
-<<<<<<< HEAD
 <CodeBlock>{trimSnippet(readNotifierBuild)}</CodeBlock>
-=======
-```dart
-final counterProvider = StateProvider((ref) => 0);
-
-Widget build(BuildContext context, WidgetRef ref) {
-  StateController<int> counter = ref.read(counterProvider.notifier);
-  return ElevatedButton(
-    onPressed: () => counter.state++,
-    child: const Text('button'),
-  )
-}
-```
->>>>>>> 95fe8c83
 
 On peut faire
 
 <CodeBlock>{trimSnippet(watchNotifierBuild)}</CodeBlock>
 
-<<<<<<< HEAD
-=======
-Widget build(BuildContext context, WidgetRef ref) {
-  // Souscrit à l'instance StateController
-  // mais ne reconstruit pas le widget si son état change.
-  StateController<int> counter = ref.watch(counterProvider.notifier);
-  return ElevatedButton(
-    onPressed: () => counter.state++,
-    child: const Text('button'),
-  )
-}
-```
->>>>>>> 95fe8c83
 On obtient les memes effects dans les deux exemples: notre bouton ne se reconstruira 
 pas lorsque le compteur s'incrémente.
 
