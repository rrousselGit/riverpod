--- conflicted
+++ resolved
@@ -3,12 +3,7 @@
 version: 2
 ---
 
-<<<<<<< HEAD
 import { AutoSnippet, When } from "../../../../../src/components/CodeSnippet";
-=======
-import { AutoSnippet, When } from "/src/components/CodeSnippet";
-import createContainer from "!!raw-loader!/docs/essentials/testing/create_container.dart";
->>>>>>> 4ac8bee8
 import unitTest from "!!raw-loader!/docs/essentials/testing/unit_test.dart";
 import widgetTest from "!!raw-loader!/docs/essentials/testing/widget_test.dart";
 import fullWidgetTest from "!!raw-loader!/docs/essentials/testing/full_widget_test.dart";
@@ -47,20 +42,6 @@
 다른 테스트와 가장 큰 차이점은 `ProviderContainer` 객체를 생성한다는 점입니다. 
 이 객체를 사용하면 테스트가 provider와 상호 작용할 수 있습니다.
 
-<<<<<<< HEAD
-<AutoSnippet raw={unitTest} />
-=======
-`ProviderContainer` 객체를 생성하고 폐기하기 위한 테스트 유틸리티를 만드는 것이 좋습니다:
-
-<AutoSnippet 
-  raw={createContainer} 
-  translations={{
-    createContainer: "/// [ProviderContainer]를 생성하고 테스트가 끝나면\n/// 자동으로 폐기하는 테스트 유틸리티입니다.",
-    container: "  // ProviderContainer를 생성하고 선택적으로 매개변수 지정을 허용합니다.",
-    addTearDown: "  // 테스트가 끝나면 container를 폐기(dispose)합니다.",
-  }}
-/>
-
 그런 다음 이 유틸리티를 사용하여 `test`를 정의할 수 있습니다:
 
 <AutoSnippet 
@@ -70,7 +51,6 @@
     useProvider: "    // TODO: 컨테이너를 사용하여 애플리케이션을 테스트합니다.",
   }}
 />
->>>>>>> 4ac8bee8
 
 이제 ProviderContainer가 생겼으니 이를 사용하여 provider를 읽을 수 있습니다:
 
