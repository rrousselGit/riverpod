// ignore_for_file: unused_local_variable

import 'package:flutter/widgets.dart';
import 'package:flutter_riverpod/flutter_riverpod.dart';

import 'completed_todos/completed_todos.dart';

Widget build() {
  return
/* SNIPPET START */
<<<<<<< HEAD
      Consumer(builder: (context, ref, child) {
    final completedTodos = ref.watch(completedTodosProvider);
    // TODO mostrare i todo usando ListView/GridView/.../* SKIP */
    return Container();
    /* SKIP END */
  },);
=======
Consumer(builder: (context, ref, child) {
  final completedTodos = ref.watch(completedTodosProvider);
  // TODO show the todos using a ListView/GridView/.../* SKIP */
  return Container();
  /* SKIP END */
});
>>>>>>> b2ad2d15
/* SNIPPET END */
}<|MERGE_RESOLUTION|>--- conflicted
+++ resolved
@@ -8,20 +8,13 @@
 Widget build() {
   return
 /* SNIPPET START */
-<<<<<<< HEAD
-      Consumer(builder: (context, ref, child) {
-    final completedTodos = ref.watch(completedTodosProvider);
-    // TODO mostrare i todo usando ListView/GridView/.../* SKIP */
-    return Container();
-    /* SKIP END */
-  },);
-=======
-Consumer(builder: (context, ref, child) {
-  final completedTodos = ref.watch(completedTodosProvider);
-  // TODO show the todos using a ListView/GridView/.../* SKIP */
-  return Container();
-  /* SKIP END */
-});
->>>>>>> b2ad2d15
+  Consumer(
+    builder: (context, ref, child) {
+      final completedTodos = ref.watch(completedTodosProvider);
+      // TODO mostrare i todo usando ListView/GridView/.../* SKIP */
+      return Container();
+      /* SKIP END */
+    },
+  );
 /* SNIPPET END */
 }