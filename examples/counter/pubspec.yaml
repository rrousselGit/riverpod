name: counter
description: A new Flutter project.

publish_to: "none"

environment:
<<<<<<< HEAD
  sdk: ">=3.0.0-0.0-dev <4.0.0"
=======
  sdk: ">=3.0.0 <4.0.0"
>>>>>>> ca7b76cb
  flutter: ">=1.17.0"

dependencies:
  cupertino_icons: ^1.0.2
  flutter:
    sdk: flutter
  flutter_riverpod:
    path: ../../packages/flutter_riverpod
  freezed_annotation: ^2.2.0
  hooks_riverpod:
    path: ../../packages/hooks_riverpod
  json_annotation: ^4.8.0
  riverpod:
    path: ../../packages/riverpod
  riverpod_annotation:
    path: ../../packages/riverpod_annotation

dev_dependencies:
  build_runner: ^2.3.3
  custom_lint: ^0.5.2
  flutter_test:
    sdk: flutter
  freezed: ^2.3.2
  json_serializable: ^6.6.1
  riverpod_generator:
    path: ../../packages/riverpod_generator
  riverpod_lint:
    path: ../../packages/riverpod_lint

dependency_overrides:
  flutter_riverpod:
    path: ../../packages/flutter_riverpod
  hooks_riverpod:
    path: ../../packages/hooks_riverpod
  riverpod:
    path: ../../packages/riverpod

flutter:
  uses-material-design: true<|MERGE_RESOLUTION|>--- conflicted
+++ resolved
@@ -4,11 +4,7 @@
 publish_to: "none"
 
 environment:
-<<<<<<< HEAD
-  sdk: ">=3.0.0-0.0-dev <4.0.0"
-=======
   sdk: ">=3.0.0 <4.0.0"
->>>>>>> ca7b76cb
   flutter: ">=1.17.0"
 
 dependencies:
