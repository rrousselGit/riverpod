--- conflicted
+++ resolved
@@ -13,12 +13,7 @@
 
   static const _scheme = 'https';
   static const _host = 'pub.dartlang.org';
-<<<<<<< HEAD
-  final Dio dio = Dio();
-=======
-
-  late final Dio dio;
->>>>>>> 639cbf59
+  final dio = Dio();
 
   Future<List<Package>> getPackages({
     required int page,
@@ -171,7 +166,7 @@
     final packageResponse = LikedPackagesResponse.fromJson(response.data!);
     return packageResponse.likedPackages.map((e) => e.package).toList();
   }
-  
+
   void _configureDio() {
     if (kIsWeb) {
       dio.interceptors.add(PubProxyInterceptor());
