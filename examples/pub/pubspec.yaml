name: pub_app
description: A new Flutter project.
publish_to: "none"

environment:
  sdk: ^3.6.0
  flutter: ">=1.17.0"

resolution: workspace

dependencies:
  dio: ^5.1.1
  flutter:
    sdk: flutter
<<<<<<< HEAD
  flutter_hooks: ^0.21.2
  flutter_svg: ^1.1.4
=======
  flutter_hooks: ^0.18.0
  flutter_svg: ^2.0.9
>>>>>>> ceaabf27
  freezed_annotation: ^3.0.0
  hooks_riverpod: ^2.3.4
  html: ^0.15.0
  json_annotation: ^4.9.0
  pubspec_parse: ^1.2.1
  riverpod_annotation:
  shimmer: ^3.0.0

dev_dependencies:
  build_runner: ^2.0.0
  custom_lint: ^0.7.5
  flutter_test:
    sdk: flutter
  freezed: ^3.0.2
  json_serializable: ^6.3.0
  mockito: ^5.0.0
  riverpod_generator:
  riverpod_lint:
    path: ../../packages/riverpod_lint

flutter:
  uses-material-design: true
  assets:
    - assets/search_background.png<|MERGE_RESOLUTION|>--- conflicted
+++ resolved
@@ -12,13 +12,8 @@
   dio: ^5.1.1
   flutter:
     sdk: flutter
-<<<<<<< HEAD
   flutter_hooks: ^0.21.2
-  flutter_svg: ^1.1.4
-=======
-  flutter_hooks: ^0.18.0
   flutter_svg: ^2.0.9
->>>>>>> ceaabf27
   freezed_annotation: ^3.0.0
   hooks_riverpod: ^2.3.4
   html: ^0.15.0
