--- conflicted
+++ resolved
@@ -11,12 +11,6 @@
   riverpod_annotation:
     path: ../../packages/riverpod_annotation
   riverpod_generator:
-<<<<<<< HEAD
     path: ../../packages/riverpod_generator
-  # https://github.com/vegardit/dart-hotreloader/issues/14
   riverpod_lint:
-    path: ../../packages/riverpod_lint
-  vm_service: ">=8.0.0 <15.0.0"
-=======
-    path: ../../packages/riverpod_generator
->>>>>>> 6eb957c2
+    path: ../../packages/riverpod_lint