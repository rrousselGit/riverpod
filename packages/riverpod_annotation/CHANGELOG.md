--- conflicted
+++ resolved
@@ -1,4 +1,3 @@
-<<<<<<< HEAD
 ## Unreleased build
 
 - **Breaking** various `package:riverpod` objects are no-longer exported.
@@ -24,11 +23,10 @@
 ## 3.0.0-dev.0 - 2023-10-29
 
 - `riverpod` upgraded to `3.0.0-dev.0`
-=======
+
 ## 2.3.5 - 2024-03-10
 
 - `riverpod` upgraded to `2.5.1`
->>>>>>> 6b32bd93
 
 ## 2.3.4 - 2024-02-03
 
