name: riverpod_analyzer_utils
description: A project for analyzing Riverpod code. This is internally used by riverpod_lint and riverpod_generator
repository: https://github.com/rrousselGit/river_pod
issue_tracker: https://github.com/rrousselGit/riverpod/issues
funding:
  - https://github.com/sponsors/rrousselGit/
<<<<<<< HEAD
version: 1.0.0-dev.1
=======
version: 0.5.10
>>>>>>> ee97a447

environment:
  sdk: ">=3.0.0<4.0.0"

dependencies:
  analyzer: ^7.3.0
  collection: ^1.16.0
  crypto: ^3.0.2
<<<<<<< HEAD
  custom_lint_core: ^0.7.1
  freezed_annotation: ^2.2.0
=======
  custom_lint_core: ^0.7.0
  freezed_annotation: ^3.0.0
>>>>>>> ee97a447
  meta: ^1.7.0
  path: ^1.8.0
  source_span: ^1.8.0

dev_dependencies:
  build: ^2.3.1
  build_runner: ^2.3.2
  build_test: ^2.1.5
<<<<<<< HEAD
  freezed: ^2.2.0
  lint_visitor_generator:
    path: ../lint_visitor_generator
=======
  freezed: ^3.0.2
>>>>>>> ee97a447
  lints: ^2.0.0
  test: ^1.21.7<|MERGE_RESOLUTION|>--- conflicted
+++ resolved
@@ -4,11 +4,7 @@
 issue_tracker: https://github.com/rrousselGit/riverpod/issues
 funding:
   - https://github.com/sponsors/rrousselGit/
-<<<<<<< HEAD
 version: 1.0.0-dev.1
-=======
-version: 0.5.10
->>>>>>> ee97a447
 
 environment:
   sdk: ">=3.0.0<4.0.0"
@@ -17,13 +13,8 @@
   analyzer: ^7.3.0
   collection: ^1.16.0
   crypto: ^3.0.2
-<<<<<<< HEAD
-  custom_lint_core: ^0.7.1
-  freezed_annotation: ^2.2.0
-=======
   custom_lint_core: ^0.7.0
   freezed_annotation: ^3.0.0
->>>>>>> ee97a447
   meta: ^1.7.0
   path: ^1.8.0
   source_span: ^1.8.0
@@ -32,12 +23,8 @@
   build: ^2.3.1
   build_runner: ^2.3.2
   build_test: ^2.1.5
-<<<<<<< HEAD
-  freezed: ^2.2.0
+  freezed: ^3.0.2
   lint_visitor_generator:
     path: ../lint_visitor_generator
-=======
-  freezed: ^3.0.2
->>>>>>> ee97a447
   lints: ^2.0.0
   test: ^1.21.7