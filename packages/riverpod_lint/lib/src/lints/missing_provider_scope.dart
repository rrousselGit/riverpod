import 'package:analyzer/dart/ast/ast.dart';
import 'package:analyzer/dart/element/element.dart';
import 'package:analyzer/error/error.dart'
    hide
        // ignore: undefined_hidden_name, necessary to support lower analyzer version
        LintCode;
import 'package:analyzer/error/listener.dart';
import 'package:collection/collection.dart';
import 'package:custom_lint_builder/custom_lint_builder.dart';
import 'package:riverpod_analyzer_utils/riverpod_analyzer_utils.dart';

import '../imports.dart';
import '../riverpod_custom_lint.dart';
import 'scoped_providers_should_specify_dependencies.dart';

class MissingProviderScope extends RiverpodLintRule {
  const MissingProviderScope() : super(code: _code);

  static const _code = LintCode(
    name: 'missing_provider_scope',
    problemMessage: 'Flutter applications should have a ProviderScope widget '
        'at the top of the widget tree.',
    errorSeverity: ErrorSeverity.WARNING,
  );

  @override
  void run(
    CustomLintResolver resolver,
    ErrorReporter reporter,
    CustomLintContext context,
  ) {
    context.registry.addMethodInvocation((node) {
      if (!node.methodName.isFlutterRunApp) return;
      final function = node.function;
      if (function is! SimpleIdentifier) return;
      final functionElement = function.staticElement;
      if (functionElement is! FunctionElement) return;

      // runApp call detected, now checking if if the first widget is a ProviderScope
      final firstArgument = node.argumentList.arguments.firstOrNull?.staticType;
      if (firstArgument == null) return;

      // There is correctly a ProviderScope at the top of the widget tree
      if (providerScopeType.isExactlyType(firstArgument) ||
          uncontrolledProviderScopeType.isExactlyType(firstArgument)) {
        return;
      }

      reporter.atNode(node.methodName, _code);
    });
  }

  @override
  List<DartFix> getFixes() => [AddProviderScope()];
}

class AddProviderScope extends DartFix {
  @override
  void run(
    CustomLintResolver resolver,
    ChangeReporter reporter,
    CustomLintContext context,
    AnalysisError analysisError,
    List<AnalysisError> others,
  ) {
    context.registry.addMethodInvocation((node) {
<<<<<<< HEAD
      // The method is not impact by this analysis error
=======
      // The method is not impacted by this analysis error
>>>>>>> e364cea2
      if (!node.sourceRange.intersects(analysisError.sourceRange)) return;

      final changeBuilder = reporter.createChangeBuilder(
        message: 'Add ProviderScope',
        priority: 80,
      );

      changeBuilder.addDartFileEdit((builder) {
        final providerScope = builder.importProviderScope();
        final firstArgument = node.argumentList.arguments.firstOrNull;
        if (firstArgument == null) return;

        builder.addSimpleInsertion(
          firstArgument.offset,
          '$providerScope(child: ',
        );
        builder.addSimpleInsertion(firstArgument.end, ')');
      });
    });
  }
}<|MERGE_RESOLUTION|>--- conflicted
+++ resolved
@@ -64,11 +64,7 @@
     List<AnalysisError> others,
   ) {
     context.registry.addMethodInvocation((node) {
-<<<<<<< HEAD
-      // The method is not impact by this analysis error
-=======
       // The method is not impacted by this analysis error
->>>>>>> e364cea2
       if (!node.sourceRange.intersects(analysisError.sourceRange)) return;
 
       final changeBuilder = reporter.createChangeBuilder(
