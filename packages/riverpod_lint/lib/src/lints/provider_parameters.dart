--- conflicted
+++ resolved
@@ -56,16 +56,7 @@
           final operatorEqual =
               instantiatedObject?.enclosingElement3.recursiveGetMethod('==');
 
-<<<<<<< HEAD
           if (operatorEqual == null) {
-=======
-          final isEqualFromObjectMethod = operatorEqual?.enclosingElement3
-              .safeCast<ClassElement>()
-              ?.thisType
-              .isDartCoreObject;
-
-          if (operatorEqual == null || (isEqualFromObjectMethod ?? true)) {
->>>>>>> e364cea2
             // Doing `provider(new Class())` is bad if the class does not override ==
             reporter.atNode(value, _code);
           }
