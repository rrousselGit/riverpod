import 'package:analyzer/dart/ast/ast.dart';
import 'package:analyzer/error/error.dart';
import 'package:analyzer/error/listener.dart';
import 'package:custom_lint_builder/custom_lint_builder.dart';
import 'package:riverpod_analyzer_utils/riverpod_analyzer_utils.dart';

import '../riverpod_custom_lint.dart';

extension SimpleIdentifierX on SimpleIdentifier {
  bool get isFlutterRunApp {
    if (name != 'runApp') return false;

    final library = staticElement?.library;
    if (library == null) return false;
    final libraryUri = Uri.tryParse(library.identifier);
    if (libraryUri == null) return false;

    return libraryUri.scheme == 'package' &&
        libraryUri.pathSegments.first == 'flutter';
  }

  bool get isPumpWidget {
    if (name != 'pumpWidget') return false;

    final library = staticElement?.library;
    if (library == null) return false;
    final libraryUri = Uri.tryParse(library.identifier);
    if (libraryUri == null) return false;

    return libraryUri.scheme == 'package' &&
        libraryUri.pathSegments.first == 'flutter_test';
  }
}

class ScopedProvidersShouldSpecifyDependencies extends RiverpodLintRule {
  const ScopedProvidersShouldSpecifyDependencies() : super(code: _code);

  static const _code = LintCode(
    name: 'scoped_providers_should_specify_dependencies',
    problemMessage:
        'Providers which are overridden in a non-root ProviderContainer/ProviderScope should specify dependencies.',
    errorSeverity: ErrorSeverity.WARNING,
  );

  @override
  void run(
    CustomLintResolver resolver,
    ErrorReporter reporter,
    CustomLintContext context,
  ) {
<<<<<<< HEAD
    riverpodRegistry(context)
      ..addProviderContainerInstanceCreationExpression((node) {
        handleProviderContainerInstanceCreation(node, reporter);
      })
      ..addProviderScopeInstanceCreationExpression((node) {
        handleProviderScopeInstanceCreation(node, reporter);
      });
  }

  void checkScopedOverrideList(
    ProviderOverrideList? overrideList,
    ErrorReporter reporter,
  ) {
    final overrides = overrideList?.overrides;
    if (overrides == null) return;

    for (final override in overrides) {
      final provider = override.provider?.providerElement;

      // We can only know statically if a provider is scoped on generator providers
      if (provider is! GeneratorProviderDeclarationElement) continue;
      if (!provider.isScoped) {
        reporter.reportErrorForNode(code, override.node);
=======
    void checkScopedOverrideList(
      ProviderOverrideList? overrideList,
    ) {
      final overrides = overrideList?.overrides;
      if (overrides == null) return;

      for (final override in overrides) {
        final provider = override.providerElement;
        // We can only know statically if a provider is scoped on generator providers
        if (provider is! GeneratorProviderDeclarationElement) continue;

        if (!provider.isScoped) {
          reporter.atNode(override.expression, code);
        }
>>>>>>> 4ac8bee8
      }
    }
  }

  void handleProviderScopeInstanceCreation(
    ProviderScopeInstanceCreationExpression expression,
    ErrorReporter reporter,
  ) {
    final isScoped = isProviderScopeScoped(expression);
    if (!isScoped) return;

    checkScopedOverrideList(expression.overrides, reporter);
  }

  void handleProviderContainerInstanceCreation(
    ProviderContainerInstanceCreationExpression expression,
    ErrorReporter reporter,
  ) {
    // This might be doable by checking that the expression's
    // static type is non-nullable
    final hasParent = expression.parent != null;

    // No parent: parameter found, therefore ProviderContainer is never scoped
    if (!hasParent) return;

    checkScopedOverrideList(expression.overrides, reporter);
  }

  bool isProviderScopeScoped(
    ProviderScopeInstanceCreationExpression expression,
  ) {
    // in runApp(ProviderScope(..)) the direct parent of the ProviderScope
    // is an ArgumentList.
    final enclosingExpression = expression.node.parent?.parent;

    // If the ProviderScope isn't directly as a child of runApp, it is scoped
    return enclosingExpression is! MethodInvocation ||
        (!enclosingExpression.methodName.isFlutterRunApp &&
            !enclosingExpression.methodName.isPumpWidget);
  }
}<|MERGE_RESOLUTION|>--- conflicted
+++ resolved
@@ -48,7 +48,6 @@
     ErrorReporter reporter,
     CustomLintContext context,
   ) {
-<<<<<<< HEAD
     riverpodRegistry(context)
       ..addProviderContainerInstanceCreationExpression((node) {
         handleProviderContainerInstanceCreation(node, reporter);
@@ -71,23 +70,7 @@
       // We can only know statically if a provider is scoped on generator providers
       if (provider is! GeneratorProviderDeclarationElement) continue;
       if (!provider.isScoped) {
-        reporter.reportErrorForNode(code, override.node);
-=======
-    void checkScopedOverrideList(
-      ProviderOverrideList? overrideList,
-    ) {
-      final overrides = overrideList?.overrides;
-      if (overrides == null) return;
-
-      for (final override in overrides) {
-        final provider = override.providerElement;
-        // We can only know statically if a provider is scoped on generator providers
-        if (provider is! GeneratorProviderDeclarationElement) continue;
-
-        if (!provider.isScoped) {
-          reporter.atNode(override.expression, code);
-        }
->>>>>>> 4ac8bee8
+        reporter.atNode(override.node, code);
       }
     }
   }
