import 'package:custom_lint_builder/custom_lint_builder.dart';

import 'src/assists/class_based_to_functional_provider.dart';
import 'src/assists/convert_to_stateful_base_widget.dart';
import 'src/assists/convert_to_stateless_base_widget.dart';
import 'src/assists/convert_to_widget_utils.dart';
import 'src/assists/functional_to_class_based_provider.dart';
import 'src/assists/wrap_with_consumer.dart';
import 'src/assists/wrap_with_provider_scope.dart';
import 'src/lints/async_value_nullable_pattern.dart';
import 'src/lints/avoid_build_context_in_providers.dart';
import 'src/lints/avoid_manual_providers_as_generated_provider_dependency.dart';
import 'src/lints/avoid_public_notifier_properties.dart';
import 'src/lints/avoid_ref_inside_state_dispose.dart';
import 'src/lints/functional_ref.dart';
import 'src/lints/incorrect_usage_of_ref_listen.dart';
import 'src/lints/incorrect_usage_of_ref_read.dart';
import 'src/lints/incorrect_usage_of_ref_watch.dart';
import 'src/lints/incorrect_usage_of_widget_ref_listen.dart';
import 'src/lints/incorrect_usage_of_widget_ref_read.dart';
import 'src/lints/incorrect_usage_of_widget_ref_watch.dart';
import 'src/lints/missing_provider_scope.dart';
import 'src/lints/notifier_build.dart';
import 'src/lints/notifier_extends.dart';
import 'src/lints/protected_notifier_properties.dart';
import 'src/lints/provider_dependencies.dart';
import 'src/lints/provider_parameters.dart';
import 'src/lints/scoped_providers_should_specify_dependencies.dart';
import 'src/lints/unsupported_provider_value.dart';

PluginBase createPlugin() => _RiverpodPlugin();

class _RiverpodPlugin extends PluginBase {
  @override
  List<LintRule> getLintRules(CustomLintConfigs configs) => [
        const AvoidBuildContextInProviders(),
        const AvoidPublicNotifierProperties(),
        const FunctionalRef(),
        const MissingProviderScope(),
        const ProviderParameters(),
        const NotifierExtends(),
        const ProviderDependencies(),
        const AvoidManualProvidersAsGeneratedProviderDependency(),
        const ScopedProvidersShouldSpecifyDependencies(),
        const UnsupportedProviderValue(),
        const AvoidRefInsideStateDispose(),
        const NotifierBuild(),
        const AsyncValueNullablePattern(),
<<<<<<< HEAD
        const IncorrectUsageOfRefListen(),
        const IncorrectUsageOfRefRead(),
        const IncorrectUsageOfRefWatch(),
        const IncorrectUsageOfWidgetRefListen(),
        const IncorrectUsageOfWidgetRefRead(),
        const IncorrectUsageOfWidgetRefWatch(),
=======
        const ProtectedNotifierProperties(),
>>>>>>> a840be3c
      ];

  @override
  List<Assist> getAssists() => [
        WrapWithConsumer(),
        WrapWithProviderScope(),
        ...StatelessBaseWidgetType.values.map(
          (targetWidget) => ConvertToStatelessBaseWidget(
            targetWidget: targetWidget,
          ),
        ),
        ...StatefulBaseWidgetType.values.map(
          (targetWidget) => ConvertToStatefulBaseWidget(
            targetWidget: targetWidget,
          ),
        ),
        FunctionalToClassBasedProvider(),
        ClassBasedToFunctionalProvider(),
      ];
}<|MERGE_RESOLUTION|>--- conflicted
+++ resolved
@@ -46,16 +46,13 @@
         const AvoidRefInsideStateDispose(),
         const NotifierBuild(),
         const AsyncValueNullablePattern(),
-<<<<<<< HEAD
+        const ProtectedNotifierProperties(),
         const IncorrectUsageOfRefListen(),
         const IncorrectUsageOfRefRead(),
         const IncorrectUsageOfRefWatch(),
         const IncorrectUsageOfWidgetRefListen(),
         const IncorrectUsageOfWidgetRefRead(),
         const IncorrectUsageOfWidgetRefWatch(),
-=======
-        const ProtectedNotifierProperties(),
->>>>>>> a840be3c
       ];
 
   @override
