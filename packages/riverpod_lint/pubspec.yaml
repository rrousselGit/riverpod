name: riverpod_lint
description: Riverpod_lint is a developer tool for users of Riverpod, designed to help stop common issues and simplify repetitive tasks.
version: 3.0.0-dev.4
homepage: https://riverpod.dev
repository: https://github.com/rrousselGit/river_pod
issue_tracker: https://github.com/rrousselGit/riverpod/issues
funding:
  - https://github.com/sponsors/rrousselGit/

environment:
  sdk: ">=3.0.0<4.0.0"

dependencies:
<<<<<<< HEAD
  analyzer: ^6.6.0
=======
  analyzer: ^6.9.0
>>>>>>> 70de8cb2
  analyzer_plugin: ^0.11.2
  collection: ^1.16.0
  custom_lint_builder: ^0.6.5
  meta: ^1.7.0
  path: ^1.8.1
  riverpod: ^3.0.0-dev.3
  riverpod_analyzer_utils: ^1.0.0-dev.1
  source_span: ^1.8.0
  yaml: ^3.1.1

dev_dependencies:
  hotreloader: ^3.0.5
  mockito: ^5.0.0
  test: ^1.21.1
  watcher: ^1.0.1<|MERGE_RESOLUTION|>--- conflicted
+++ resolved
@@ -11,11 +11,7 @@
   sdk: ">=3.0.0<4.0.0"
 
 dependencies:
-<<<<<<< HEAD
-  analyzer: ^6.6.0
-=======
   analyzer: ^6.9.0
->>>>>>> 70de8cb2
   analyzer_plugin: ^0.11.2
   collection: ^1.16.0
   custom_lint_builder: ^0.6.5
