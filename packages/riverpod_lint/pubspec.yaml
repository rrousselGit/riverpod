--- conflicted
+++ resolved
@@ -15,12 +15,8 @@
   custom_lint_builder: ^0.0.12
   meta: ^1.7.0
   path: ^1.8.1
-<<<<<<< HEAD
-  riverpod: ^2.0.2
+  riverpod: ^2.1.1
   riverpod_analyzer_utils: any
-=======
-  riverpod: ^2.1.1
->>>>>>> 3a34551d
   source_span: ^1.8.0
   yaml: ^3.1.1
 
