--- conflicted
+++ resolved
@@ -205,13 +205,16 @@
 
   @override
   Stream<T>? visitFunctionExpressionInvocation(
-      FunctionExpressionInvocation node) async* {
+    FunctionExpressionInvocation node,
+  ) async* {
     final method = node.staticElement;
     if (method != null) {
       final ast = await findAstNodeForElement(method);
       if (ast != null) {
-        yield* visitCalledFunction(ast as FunctionDeclaration,
-            callingNode: node);
+        yield* visitCalledFunction(
+          ast as FunctionDeclaration,
+          callingNode: node,
+        );
       }
     }
     yield* super.visitFunctionExpressionInvocation(node) ??
@@ -233,7 +236,8 @@
 
   @override
   Stream<T>? visitInstanceCreationExpression(
-      InstanceCreationExpression node) async* {
+    InstanceCreationExpression node,
+  ) async* {
     final constructor = node.constructorName.staticElement;
     if (constructor != null) {
       if (_futureOrStream.isAssignableFrom(constructor.enclosingElement3)) {
@@ -378,9 +382,10 @@
   final ResolvedUnitResult unit;
 
   @override
-<<<<<<< HEAD
-  Stream<Lint> visitCalledFunction(AstNode node,
-      {required AstNode callingNode}) async* {
+  Stream<Lint> visitCalledFunction(
+    AstNode node, {
+    required AstNode callingNode,
+  }) async* {
     final results = node is MethodDeclaration
         ? visitMethodDeclaration(node)
         : node is FunctionDeclaration
@@ -399,32 +404,6 @@
         );
         // Only need to report the function once
         return;
-=======
-  Stream<Lint>? visitFunctionExpressionInvocation(
-    FunctionExpressionInvocation node,
-  ) async* {
-    final method = node.staticElement;
-    if (method != null) {
-      final ast = await findAstNodeForElement(method);
-      if (ast != null) {
-        final decl = visitFunctionDeclaration(ast as FunctionDeclaration);
-        if (decl == null) {
-          return;
-        }
-        // If the method mutates synchronously, it is not a problem with the method necessarily, just that we call it synchronously
-        await for (final _ in decl) {
-          yield Lint(
-            code: 'riverpod_no_mutate_sync',
-            message:
-                'Do not mutate a provider synchronously, a function was called which mutates a provider synchronously',
-            location: unit.lintLocationFromOffset(
-              node.offset,
-              length: node.length,
-            ),
-          );
-          return;
-        }
->>>>>>> dea35d2b
       }
     }
   }
@@ -445,26 +424,8 @@
   }
 
   @override
-<<<<<<< HEAD
   bool get asyncBad => true;
 }
-=======
-  Stream<Lint>? visitInstanceCreationExpression(
-    InstanceCreationExpression node,
-  ) async* {
-    final constructor = node.constructorName.staticElement;
-    if (constructor != null) {
-      if (_futureOrStream.isAssignableFrom(constructor.enclosingElement3)) {
-        return;
-      }
-      final ast = await findAstNodeForElement(constructor.declaration);
-      if (ast != null) {
-        yield* visitConstructorDeclaration(ast as ConstructorDeclaration) ??
-            const Stream.empty();
-      }
-    }
-  }
->>>>>>> dea35d2b
 
 class ProviderSyncMutationVisitor extends AsyncRecursiveVisitor<Lint>
     with _AsyncContextVisitor, _InvocationVisitor {
@@ -473,8 +434,10 @@
   final ResolvedUnitResult unit;
 
   @override
-  Stream<Lint> visitCalledFunction(AstNode node,
-      {required AstNode callingNode}) async* {
+  Stream<Lint> visitCalledFunction(
+    AstNode node, {
+    required AstNode callingNode,
+  }) async* {
     final results = node is MethodDeclaration
         ? visitMethodDeclaration(node)
         : node is FunctionDeclaration
@@ -498,19 +461,11 @@
   }
 
   @override
-<<<<<<< HEAD
   Stream<Lint>? visitExpression(Expression expression) async* {
     final lints = super.visitExpression(expression);
     yield* lints ?? const Stream.empty();
     final mutate = expression.isMutation;
     if (!forceAsync && context == AsyncContext.buildSync && (mutate ?? false)) {
-=======
-  Stream<Lint>? visitAssignmentExpression(
-    AssignmentExpression expression,
-  ) async* {
-    final mutate = expression.isMutation ?? false;
-    if (synchronous && mutate) {
->>>>>>> dea35d2b
       yield Lint(
         code: 'riverpod_no_mutate_sync',
         message: 'Do not mutate a provider synchronously',
@@ -768,7 +723,8 @@
 
   @override
   Stream<Lint> visitTopLevelVariableDeclaration(
-      TopLevelVariableDeclaration node) async* {
+    TopLevelVariableDeclaration node,
+  ) async* {
     yield* super.visitTopLevelVariableDeclaration(node) ?? const Stream.empty();
     for (final variable in node.variables.variables) {
       final type = variable.declaredElement2?.type;
@@ -1094,7 +1050,8 @@
           _consumerState.isAssignableFrom(classElement);
     }
     return parent?.isBuild(
-        hasFoundFunctionExpression: hasFoundFunctionExpression);
+      hasFoundFunctionExpression: hasFoundFunctionExpression,
+    );
   }
 
   bool? get inBuild {
