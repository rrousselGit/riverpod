<<<<<<< HEAD
## Unreleased build

- Updated `provider_dependencies` to support `@Dependencies`
- added `riverpod_syntax_error`, for reporting errors when the generator would throw.
- added `avoid_keep_alive_dependency_inside_auto_dispose`
- added `unknown_scoped_usage`, for reporting when a scoped provider is used but the ref could not be found.
- added automatic migration to import `package:riverpod/legacy.dart` for corresponding providers.
- Fix `provider_parameters` for objects using mixins.

- **Breaking**: No-longer exports various providers
  from `package:riverpod`.

Various lints had their severity changed:

- `avoid_build_context_in_providers` is now an INFO
- `avoid_ref_inside_state_dispose` is now a WARNING
- `functional_ref` is now a WARNING
- `notifier_build` is now an error.
- `missing_provider_scope` is now a WARNING
- `provider_dependencies` is now a WARNING
- `scoped_providers_should_specify_dependencies` is now a WARNING
- `notifier_extends` is now a WARNING
- `provider_parameters` is now a WARNING

## 3.0.0-dev.4 - 2023-11-27

- `riverpod` upgraded to `3.0.0-dev.3`

## 3.0.0-dev.3 - 2023-11-20

- `riverpod` upgraded to `3.0.0-dev.2`

## 3.0.0-dev.2 - 2023-11-20

- Fix crash when encountering classes with a `ProviderBase` field.

## 3.0.0-dev.1 - 2023-10-30

- `riverpod_analyzer_utils` upgraded to `1.0.0-dev.0`

## 3.0.0-dev.0 - 2023-10-29

- `riverpod` upgraded to `3.0.0-dev.0`
=======
## Unreleased patch

Bump analyzer to ^6.9.0
>>>>>>> 70de8cb2

## 2.3.13 - 2024-08-15

Bump custom_lint

## 2.3.12 - 2024-05-14

- Correctly set minimum support analyzer version to 6.5.0

## 2.3.11 - 2024-05-14 (retracted)

- Support analyzer 6.5.0

## 2.3.10 - 2024-03-10

- `riverpod` upgraded to `2.5.1`

## 2.3.9 - 2024-02-04

- Bumped `custom_lint` version

## 2.3.8 - 2024-02-03

- Fix `async_value_nullable_pattern` false positive when used with generics
  that have non-nullable type constrains.
- Add migration widget field when convert Stateless-based and
  Stateful-based to each other (thanks to @Kurogoma4D)

## 2.3.7 - 2023-11-27

- `riverpod` upgraded to `2.4.9`

## 2.3.6 - 2023-11-20

- `riverpod` upgraded to `2.4.8`

## 2.3.5 - 2023-11-20

- Fix crash when encountering classes with a `ProviderBase` field.

## 2.3.4 - 2023-11-13

- Updated `scoped_providers_should_specify_dependencies` to ignore instances of using pumpWidget in tests (thanks to @lockieRichter)

## 2.3.3 - 2023-10-28

- `riverpod` upgraded to `2.4.5`
- `riverpod_analyzer_utils` upgraded to `0.4.3`

## 2.3.2 - 2023-10-21

- `riverpod_analyzer_utils` upgraded to `0.4.2`

## 2.3.1 - 2023-10-15

- Fixed a crash when a Notifier had a getter (thanks to @charlescyt)

## 2.3.0 - 2023-10-06

- Added `async_value_nullable_pattern` lint, to warn against using `AsyncValue(:final value?)` in pattern match when `value` is possibly nullable.
- Added `protected_notifier_state` lint, which warns against using the `Notifier.state`
  property of a notifier different than the current one.
  Aka a Notifier "A" should not directly access the `state` if a Notifier "B".

## 2.2.1 - 2023-10-02

- Updated `functional_ref` and `generator_class_extends` to support providers
  with generic parameters.
- Fixed `functional_ref` throwing if a provider specifies arguments but
  incorrectly did not specify a Ref

## 2.2.0 - 2023-10-02

- Added `avoid_build_context_in_providers` (thanks to @charlescyt)
- Fixed false positive with `avoid_manual_providers_as_generated_provider_dependency` when using import aliases

## 2.1.1 - 2023-09-27

- Fixed `provider_dependencies` lint causing false positives on providers with arguments.

## 2.1.0 - 2023-09-14

- Added `notifier_build`, a lint to catch when a Notifier has no `build` method (thanks to @LeonardoRosaa)

## 2.0.4 - 2023-09-04

- `riverpod` upgraded to `2.4.0`

## 2.0.3 - 2023-08-28

- `riverpod` upgraded to `2.3.10`

## 2.0.2 - 2023-08-28

- Fixed typos in the package description (thanks to @saltedpotatos)

## 2.0.1 - 2023-08-16

- Support both analyzer 5.12.0 and analyzer 6.0.0

## 2.0.0 - 2023-08-03

- **Breaking** Renamed `generator_class_extends` to `notifier_extends`
- **Breaking** Renamed `stateless_ref` to `functional_ref` (thanks to @AhmedLSayed9)
- Added `avoid_ref_inside_state_dispose` (thanks to @LeonardoRosaa).
  This warns if a `WidgetRef` is used in `State.dispose`, which would result
  in a runtime error.
- Support analyzer 6.0.0

## 1.4.0 - 2023-07-25

- `avoid_public_notifier_properties` no-longer warns against public setters (thanks to @skreborn)

## 1.3.2 - 2023-05-12

- Upgrade `analyzer` to 5.12.0
- Upgrade `custom_lint_builder` to 0.4.0

## 1.3.1 - 2023-04-24

- `riverpod` upgraded to `2.3.6`

## 1.3.0 - 2023-04-18

- Added support for `Raw` typedef in the return value of providers.
  This can be used to silence `unsupported_provider_value` when a provider knowingly
  returns an unsupported object.

  ```dart
  // Will not trigger unsupported_provider_value
  @riverpod
  Raw<MyChangeNotifier> myProvider(...) => MyChangeNotifier();
  ```

- Improved documentation of `avoid_public_notifier_properties`

## 1.2.0 - 2023-04-08

- Added `avoid_public_notifier_properties` lint.
  This warns if a Notifier/AsyncNotifier contains any form of public state
  outside the `state` property.
- Added assists for converting widgets to HookWidget/HookConsumerWidget (thanks to @K9i-0)

## 1.1.8 - 2023-04-07

- Disable `unsupported_provider_value` when a notifier returns "this"
- Fix scoped_providers_should_specify_dependencies incorrectly triggering on functions other than "main"
- Handle cascade operators in ref expressions
- Fix `provider_dependencies` not considering dependencies inside methods
  other than `build` of a notifier.

## 1.1.7 - 2023-04-06

- Fix typo in the name of the lint `avoid_manual_providers_as_generated_provider_dependency` (thanks to @mafreud)

## 1.1.6 - 2023-03-13

- No-longer throw "Bad state: Too many elements"
- Fixed "type 'SimpleIdentifierImpl' is not a subtype of type 'PropertyAccess' in type cast"

## 1.1.5 - 2023-03-10

- `riverpod_analyzer_utils` upgraded to `0.1.4`

## 1.1.4 - 2023-03-09

Upgrade dependencies

## 1.1.3 - 2023-03-09

- Upgrade dependencies
- `riverpod_analyzer_utils` upgraded to `0.1.2`

## 1.1.2 - 2023-03-01

Fix quick-fix for provider_dependencies

## 1.1.1

- Fix false positive with `functional_ref` lint on scoped providers
- Fix false positive with `provider_dependencies` lint on scoped providers

## 1.1.0

- Fix "convert to ConsumerStatefulWidget" assist on private widget
- Added `provider_dependencies` lint.
  This checks the validity of the `@Riverpod(dependencies: )` parameter, warning against
  missing or extra dependencies.
  It also contains a quick-fix to automatically update the list of `dependencies` to match.
  This lint only works with generated providers.

- Added `avoid_manual_providers_as_generated_provider_dependency` lint.
  This lint warns if a generated provider depends on a non-generated provider,
  as this would break the `provider_dependencies` lint.

- Added `scoped_providers_should_specify_dependencies` lint.
  This lint warns if a generated provider is overridden in a scoped ProviderScope/ProviderContainer and does not specifies `@Riverpod(dependencies: ...)`.

- Added `unsupported_provider_value` lint. This warns against
  using riverpod_generator to create a `StateNotifier` and other unsupported values.

- Fix exception thrown when the analyzed file has some syntax errors.

- Fix provider_parameters when applied on Freezed classes

- Fix exception when riverpod_lint analyzes files before riverpod_generator runs

## 1.0.1

- Fixed an exception thrown when a file contains `fn?.call()`
- Fix `notifier_extends` on private classes incorrectly
  expecting the generated class to be `_$_MyClass`
- Fix `missing_provider_scope` not detecting `UncontrolledProviderScope`
- Bump minimum riverpod_analyzer_utils version

## 1.0.0

Initial release

<!-- cSpell:ignoreRegExp @\w+ --><|MERGE_RESOLUTION|>--- conflicted
+++ resolved
@@ -1,4 +1,3 @@
-<<<<<<< HEAD
 ## Unreleased build
 
 - Updated `provider_dependencies` to support `@Dependencies`
@@ -42,11 +41,10 @@
 ## 3.0.0-dev.0 - 2023-10-29
 
 - `riverpod` upgraded to `3.0.0-dev.0`
-=======
+
 ## Unreleased patch
 
 Bump analyzer to ^6.9.0
->>>>>>> 70de8cb2
 
 ## 2.3.13 - 2024-08-15
 
