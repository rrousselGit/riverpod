<<<<<<< HEAD
## Unreleased patch
- Updated `scoped_providers_should_specify_dependencies` to ignore instances of using pumpWidget in tests
=======
## 2.3.3 - 2023-10-28

- `riverpod` upgraded to `2.4.5`
- `riverpod_analyzer_utils` upgraded to `0.4.3`
>>>>>>> 222d287f

## 2.3.2 - 2023-10-21

- `riverpod_analyzer_utils` upgraded to `0.4.2`

## 2.3.1 - 2023-10-15

- Fixed a crash when a Notifier had a getter (thanks to @charlescyt)

## 2.3.0 - 2023-10-06

- Added `async_value_nullable_patttern` lint, to warn against using `AsyncValue(:final value?)` in pattern match when `value` is possibly nullable.
- Added `protected_notifier_state` lint, which warns against using the `Notifier.state`
  property of a notifier different than the current one.
  Aka a Notifier "A" should not directly access the `state` if a Notifier "B".
  

## 2.2.1 - 2023-10-02

- Fixed `functional_ref` throwing if a provider specifies arguments but
  incorrectly did not specify a Ref

## 2.2.0 - 2023-10-02

- Added `avoid_build_context_in_providers` (thanks to @charlescyt)
- Fixed false positive with `avoid_manual_providers_as_generated_provider_dependency` when using import aliases

## 2.1.1 - 2023-09-27

- Fixed `provider_dependencies` lint causing false positives on providers with arguments.

## 2.1.0 - 2023-09-14

- Added `notifier_build`, a lint to catch when a Notifier has no `build` method (thanks to @LeonardoRosaa)

## 2.0.4 - 2023-09-04

- `riverpod` upgraded to `2.4.0`

## 2.0.3 - 2023-08-28

- `riverpod` upgraded to `2.3.10`

## 2.0.2 - 2023-08-28

- Fixed typos in the package description (thanks to @saltedpotatos)

## 2.0.1 - 2023-08-16

- Support both analyzer 5.12.0 and analyzer 6.0.0

## 2.0.0 - 2023-08-03

- **Breaking** Renamed `generator_class_extends` to `notifier_extends`
- **Breaking** Renamed `stateless_ref` to `functional_ref` (thanks to @AhmedLSayed9)
- Added `avoid_ref_inside_state_dispose` (thanks to @LeonardoRosaa).
  This warns if a `WidgetRef` is used in `State.dispose`, which would result
  in a runtime error.
- Support analyzer 6.0.0

## 1.4.0 - 2023-07-25

- `avoid_public_notifier_properties` no-longer warns against public setters (thanks to @skreborn)

## 1.3.2 - 2023-05-12

- Upgrade `analyzer` to 5.12.0
- Upgrade `custom_lint_builder` to 0.4.0

## 1.3.1 - 2023-04-24

- `riverpod` upgraded to `2.3.6`

## 1.3.0 - 2023-04-18

- Added support for `Raw` typedef in the return value of providers.
  This can be used to silence `unsupported_provider_value` when a provider knowingly
  returns an unsupported object.

  ```dart
  // Will not trigger unsupported_provider_value
  @riverpod
  Raw<MyChangeNotifier> myProvider(...) => MyChangeNotifier();
  ```

- Improved documentation of `avoid_public_notifier_properties`

## 1.2.0 - 2023-04-08

- Added `avoid_public_notifier_properties` lint.
  This warns if a Notifier/AsyncNotifier contains any form of public state
  outside the `state` property.
- Added assists for converting widgets to HookWidget/HookConsumerWidget (thanks to @K9i-0)

## 1.1.8 - 2023-04-07

- Disable `unsupported_provider_value` when a notifier returns "this"
- Fix scoped_providers_should_specify_dependencies incorrectly triggering on functions other than "main"
- Handle cascade operators in ref expressions
- Fix `provider_dependencies` not considering dependencies inside methods
  other than `build` of a notifier.

## 1.1.7 - 2023-04-06

- Fix typo in the name of the lint `avoid_manual_providers_as_generated_provider_dependency` (thanks to @mafreud)

## 1.1.6 - 2023-03-13

- No-longer throw "Bad state: Too many elements"
- Fixed "type 'SimpleIdentifierImpl' is not a subtype of type 'PropertyAccess' in type cast"

## 1.1.5 - 2023-03-10

- `riverpod_analyzer_utils` upgraded to `0.1.4`

## 1.1.4 - 2023-03-09

Upgrade dependencies

## 1.1.3 - 2023-03-09

- Upgrade dependencies
- `riverpod_analyzer_utils` upgraded to `0.1.2`

## 1.1.2 - 2023-03-01

Fix quick-fix for provider_dependencies

## 1.1.1

- Fix false positive with `functional_ref` lint on scoped providers
- Fix false positive with `provider_dependencies` lint on scoped providers

## 1.1.0

- Fix "convert to ConsumerStatefulWidget" assist on private widget
- Added `provider_dependencies` lint.
  This checks the validity of the `@Riverpod(dependencies: )` parameter, warning against
  missing or extra dependencies.
  It also contains a quick-fix to automatically update the list of `dependencies` to match.
  This lint only works with generated providers.

- Added `avoid_manual_providers_as_generated_provider_dependency` lint.
  This lint warns if a generated provider depends on a non-generated provider,
  as this would break the `provider_dependencies` lint.

- Added `scoped_providers_should_specify_dependencies` lint.
  This lint warns if a generated provider is overridden in a scoped ProviderScope/ProviderContainer and does not specifies `@Riverpod(dependencies: ...)`.

- Added `unsupported_provider_value` lint. This warns against
  using riverpod_generator to create a `StateNotifier` and other unsupported values.

- Fix exception thrown when the analyzed file has some syntax errors.

- Fix provider_parameters when applied on Freezed classes

- Fix exception when riverpod_lint analyzes files before riverpod_generator runs

## 1.0.1

- Fixed an exception thrown when a file contains `fn?.call()`
- Fix `notifier_extends` on private classes incorrectly
  expecting the generated class to be `_$_MyClass`
- Fix `missing_provider_scope` not detecting `UncontrolledProviderScope`
- Bump minimum riverpod_analyzer_utils version

## 1.0.0

Initial release<|MERGE_RESOLUTION|>--- conflicted
+++ resolved
@@ -1,12 +1,10 @@
-<<<<<<< HEAD
 ## Unreleased patch
 - Updated `scoped_providers_should_specify_dependencies` to ignore instances of using pumpWidget in tests
-=======
+
 ## 2.3.3 - 2023-10-28
 
 - `riverpod` upgraded to `2.4.5`
 - `riverpod_analyzer_utils` upgraded to `0.4.3`
->>>>>>> 222d287f
 
 ## 2.3.2 - 2023-10-21
 
