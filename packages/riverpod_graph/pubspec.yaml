name: riverpod_graph
version: 0.0.2
homepage: https://riverpod.dev
repository: https://github.com/rrousselGit/riverpod
publish_to: none
issue_tracker: https://github.com/rrousselGit/riverpod/issues
funding:
  - https://github.com/sponsors/rrousselGit/

environment:
  sdk: ">=2.15.0 <3.0.0"

dependencies:
<<<<<<< HEAD
  analyzer: ">=4.0.0 <5.0.0"
=======
  analyzer: ^6.0.0
>>>>>>> 211ddc46
  args: ^2.4.0
  collection: ^1.0.0
  path: ^1.8.2

dev_dependencies:
  test: ^1.21.4
  test_process: ^2.0.2

executables:
  riverpod_graph:<|MERGE_RESOLUTION|>--- conflicted
+++ resolved
@@ -11,11 +11,7 @@
   sdk: ">=2.15.0 <3.0.0"
 
 dependencies:
-<<<<<<< HEAD
-  analyzer: ">=4.0.0 <5.0.0"
-=======
   analyzer: ^6.0.0
->>>>>>> 211ddc46
   args: ^2.4.0
   collection: ^1.0.0
   path: ^1.8.2
