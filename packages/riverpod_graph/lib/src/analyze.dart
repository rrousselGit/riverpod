import 'dart:io';

import 'package:analyzer/dart/analysis/analysis_context_collection.dart';
import 'package:analyzer/dart/analysis/results.dart';
import 'package:analyzer/dart/ast/ast.dart';
import 'package:analyzer/dart/ast/visitor.dart';
import 'package:analyzer/dart/element/element.dart';
import 'package:analyzer/dart/element/type.dart';
import 'package:analyzer/file_system/physical_file_system.dart';
import 'package:collection/collection.dart';

/// Analyzes the given [rootDirectory] and prints the dependency graph.
Future<void> analyze(
  String rootDirectory, {
  SupportFormat format = SupportFormat.mermaid,
}) async {
  final collection = AnalysisContextCollection(
    includedPaths: [rootDirectory],
    resourceProvider: PhysicalResourceProvider.INSTANCE,
  );

  verifyRootDirectoryExists(rootDirectory);

  // Often one context is returned, but depending on the project structure we
  // can see multiple contexts.
  for (final context in collection.contexts) {
    stdout.writeln('Analyzing ${context.contextRoot.root.path} ...');

    for (final filePath in context.contextRoot.analyzedFiles()) {
      if (!filePath.endsWith('.dart')) {
        continue;
      }

      final unit = await context.currentSession.getResolvedLibrary(filePath);
      if (unit is! ResolvedLibraryResult) continue;

      // List of all the providers of the current file that are either top level
      // element or static element of classes.
      final providers = unit.element.topLevelElements
          .expand(
            (element) => element is ClassElement
                ? element.fields.where((e) => e.isStatic).toList()
                : [element],
          )
          .whereType<VariableElement>()
          .where(
        (variableElement) {
          if (variableElement.type.element?.isFromRiverpod ?? false) {
            return true;
          }
          return variableElement.type.extendsFromRiverpod;
        },
      );

      // List of all the consumer widgets of the current file that are either
      // top level element or static element of classes.
      final consumerWidgets =
          unit.element.topLevelElements.whereType<ClassElement>().where(
                (element) =>
                    const {
                      'ConsumerWidget',
                      'ConsumerStatefulWidget',
                      'HookConsumerWidget',
                    }.contains(element.supertype?.element.name) &&
                    (element.supertype?.element.isFromRiverpod ?? false),
              );

      for (final consumer in consumerWidgets) {
        final ast = unit.getElementDeclaration(consumer)?.node;
        ast?.visitChildren(ConsumerWidgetVisitor(consumer));
      }

      for (final provider in providers.toList()) {
        final ast = unit.getElementDeclaration(provider)?.node;
        ast?.visitChildren(
          ProviderDependencyVisitor(
            provider: provider,
            unit: unit,
          ),
        );
      }
    }
  }

  switch (format) {
    case SupportFormat.d2:
      return stdout.write(_buildD2(graph));
    case SupportFormat.mermaid:
      return stdout.write(_buildMermaid(graph));
  }
}

///
///Throws an exception if the directory doesn't exist
///
bool verifyRootDirectoryExists(String rootDirectory) {
  if (!Directory(rootDirectory).existsSync()) {
    throw FileSystemException(
      'Requested scanning target directory does not exist $rootDirectory',
    );
  }
  return true;
}

/// Output formats supported by riverpod_graph
enum SupportFormat {
  /// Mermaid.js format
  mermaid,

  /// D2 format
  d2,
}

/// used to wrap names in d2 diagram boxes
const rawNewline = r'\n';

String _buildD2(ProviderGraph providerGraph) {
  const _watchLineStyle = '{style.stroke-width: 4}';
  const _readLineStyle = '{style.stroke-dash: 4}';

  final buffer = StringBuffer('''
Legend: {
  Type: {
    Widget.shape: circle
    Provider: rectangle
  }
  Arrows: {
    "." -> "..": read: {style.stroke-dash: 4}
    "." -> "..": listen
    "." -> "..": watch: {style.stroke-width: 4}
  }
}

''');

  // declare all the provider nodes before doing any connections
  // this lets us do all node config in one place before they are used
  for (final node in providerGraph.providers) {
    final providerName = _displayNameForProvider(node.definition).name;
    buffer.writeln('$providerName: "$providerName"');
    buffer.writeln('$providerName.shape: rectangle');

    // d2 supports tooltips.  mermaid does not
    // add the first line of any documentation comment as a tooltip
    final docComment = _displayDocCommentForProvider(node.definition);
    if (docComment != null) {
      buffer.writeln('$providerName.tooltip: "$docComment"');
    }
  }

  // declare all the widget nodes before doing any connections
  // this lets us do all node config in one place before they are used
  for (final node in providerGraph.consumerWidgets) {
    final widgetName = node.definition.name;
    buffer.writeln('$widgetName.shape: circle');

    // d2 supports tooltips.  mermaid does not
    // add the first line of any documentation comment as a tooltip
    final docComment = _displayDocCommentForWidget(node.definition);
    if (docComment != null) {
      buffer.writeln('$widgetName.tooltip: "$docComment"');
    }
  }
  buffer.writeln();

  for (final node in providerGraph.consumerWidgets) {
    for (final watch in node.watch) {
      buffer.writeln(
        '${_displayNameForProvider(watch.definition).name} -> ${node.definition.name}: $_watchLineStyle',
      );
    }
    for (final listen in node.listen) {
      buffer.writeln(
        '${_displayNameForProvider(listen.definition).name} -> ${node.definition.name}',
      );
    }
    for (final read in node.read) {
      buffer.writeln(
        '${_displayNameForProvider(read.definition).name} -> ${node.definition.name}: $_readLineStyle',
      );
    }
  }

  for (final node in providerGraph.providers) {
    final providerName = _displayNameForProvider(node.definition).name;

    for (final watch in node.watch) {
      buffer.writeln(
        '${_displayNameForProvider(watch.definition).name} -> $providerName: $_watchLineStyle',
      );
    }
    for (final listen in node.listen) {
      buffer.writeln(
        '${_displayNameForProvider(listen.definition).name} -> $providerName:',
      );
    }
    for (final read in node.read) {
      buffer.writeln(
        '${_displayNameForProvider(read.definition).name} -> $providerName: $_readLineStyle',
      );
    }
  }

  return buffer.toString();
}

String _buildMermaid(ProviderGraph providerGraph) {
  final buffer = StringBuffer('''
flowchart TB
  subgraph Arrows
    direction LR
    start1[ ] -..->|read| stop1[ ]
    style start1 height:0px;
    style stop1 height:0px;
    start2[ ] --->|listen| stop2[ ]
    style start2 height:0px;
    style stop2 height:0px;
    start3[ ] ===>|watch| stop3[ ]
    style start3 height:0px;
    style stop3 height:0px;
  end
  subgraph Type
    direction TB
    ConsumerWidget((widget));
    Provider[[provider]];
  end

''');

  // declare all the provider nodes before doing any connections
  // this lets us do all node config in one place before they are used
  for (final node in providerGraph.providers) {
    final nodeGlobalName = _displayNameForProvider(node.definition);
    final isContainedInClass = nodeGlobalName.enclosingElementName.isNotEmpty;

    if (isContainedInClass) {
      buffer.writeln('  subgraph ${nodeGlobalName.enclosingElementName}');
      buffer.writeln(
        '    ${nodeGlobalName.name}[["${nodeGlobalName.providerName}"]];',
      );
      buffer.writeln('  end');
    } else {
      buffer.writeln(
        '  ${nodeGlobalName.name}[["${nodeGlobalName.providerName}"]];',
      );
    }
  }

  // declare all the widget nodes before doing any connections
  // this lets us do all node config in one place before they are used
  for (final node in providerGraph.consumerWidgets) {
    buffer.writeln('  ${node.definition.name}((${node.definition.name}));');
  }
  buffer.writeln();

  for (final node in providerGraph.consumerWidgets) {
    for (final watch in node.watch) {
      buffer.writeln(
        '  ${_displayNameForProvider(watch.definition).name} ==> ${node.definition.name};',
      );
    }
    for (final listen in node.listen) {
      buffer.writeln(
        '  ${_displayNameForProvider(listen.definition).name} --> ${node.definition.name};',
      );
    }
    for (final read in node.read) {
      buffer.writeln(
        '  ${_displayNameForProvider(read.definition).name} -.-> ${node.definition.name};',
      );
    }
  }

  for (final node in providerGraph.providers) {
    final nodeGlobalName = _displayNameForProvider(node.definition);

    final providerName = nodeGlobalName.providerName;
    for (final watch in node.watch) {
      buffer.writeln(
        '  ${_displayNameForProvider(watch.definition).name} ==> $providerName;',
      );
    }
    for (final listen in node.listen) {
      buffer.writeln(
        '  ${_displayNameForProvider(listen.definition).name} --> $providerName;',
      );
    }
    for (final read in node.read) {
      buffer.writeln(
        '  ${_displayNameForProvider(read.definition).name} -.-> $providerName;',
      );
    }
  }

  return buffer.toString();
}

/// The generated dependency graph.
final graph = ProviderGraph();

/// A dependency graph.
class ProviderGraph {
  final _providerCache = <VariableElement, ProviderNode>{};
  final _consumerWidgetCache = <ClassElement, ConsumerWidgetNode>{};

  /// The different consumer widgets.
  Iterable<ConsumerWidgetNode> get consumerWidgets =>
      _consumerWidgetCache.values;

  /// The different providers
  Iterable<ProviderNode> get providers => _providerCache.values;

  /// Gets the [ProviderNode] for the given [element] and inserts it in the
  /// cache if needed.
  ProviderNode providerNode(VariableElement element) {
    return _providerCache.putIfAbsent(element, () => ProviderNode(element));
  }

  /// Gets the [ConsumerWidgetNode] for the given [element] and inserts it in
  /// the cache if needed.
  ConsumerWidgetNode consumerWidgetNode(ClassElement element) {
    return _consumerWidgetCache.putIfAbsent(
      element,
      () => ConsumerWidgetNode(element),
    );
  }
}

/// Stores the list of providers that the consumer widget depends on.
class ConsumerWidgetNode {
  /// Stores the list of providers that the consumer widget depends on.
  ConsumerWidgetNode(this.definition);

  /// The consumer widget element definition.
  final ClassElement definition;

  /// All the providers the consumer widget is watching.
  final watch = <ProviderNode>[];

  /// All the providers the consumer widget is listening to.
  final listen = <ProviderNode>[];

  /// All the providers the consumer widget is reading.
  final read = <ProviderNode>[];
}

/// A visitor that finds all the providers that are used by the given consumer
/// widget.
class ConsumerWidgetVisitor extends RecursiveAstVisitor<void> {
  /// A visitor that finds all the providers that are used by the given consumer
  /// widget.
  ConsumerWidgetVisitor(this.consumer);

  /// The consumer widget that is being visited.
  final ClassElement consumer;

  @override
  void visitMethodInvocation(MethodInvocation node) {
    super.visitMethodInvocation(node);

    final targetTypeElement = node.realTarget?.staticType?.element;

    if (const {'watch', 'listen', 'read'}.contains(node.methodName.name) &&
        targetTypeElement != null &&
        targetTypeElement.isFromRiverpod) {
      final providerExpression = node.argumentList.arguments.firstOrNull;
      if (providerExpression == null) return;

      final consumedProvider = parseProviderFromExpression(providerExpression);
      switch (node.methodName.name) {
        case 'watch':
          graph
              .consumerWidgetNode(consumer)
              .watch
              .add(graph.providerNode(consumedProvider));
          return;
        case 'listen':
          graph
              .consumerWidgetNode(consumer)
              .listen
              .add(graph.providerNode(consumedProvider));
          return;
        case 'read':
          graph
              .consumerWidgetNode(consumer)
              .read
              .add(graph.providerNode(consumedProvider));
          return;
        default:
          throw UnsupportedError('Unknown ref method ${node.methodName.name}');
      }
    }
  }
}

/// Stores the list of providers that the provider depends on.
class ProviderNode {
  /// Stores the list of providers that the provider depends on.
  ProviderNode(this.definition);

  /// The provider element definition.
  final VariableElement definition;

  /// All the providers the provider is watching.
  final watch = <ProviderNode>[];

  /// All the providers the provider is listening to.
  final listen = <ProviderNode>[];

  /// All the providers the provider is reading.
  final read = <ProviderNode>[];
}

/// A visitor that finds all the providers that are used by the given provider.
class ProviderDependencyVisitor extends RecursiveAstVisitor<void> {
  /// A visitor that finds all the providers that are used by the given
  /// provider.
  ProviderDependencyVisitor({
    required this.unit,
    required this.provider,
  });

  /// The provider that is being visited.
  final VariableElement provider;

  /// The current unit.
  final ResolvedLibraryResult unit;

  @override
  void visitArgumentList(ArgumentList node) {
    final parent = node.parent;
    if (parent is InstanceCreationExpression) {
      if (parent.staticType?.element?.isFromRiverpod ?? false) {
        // A provider is being created, if the first positional parameter is not
        // a function expression declaration (normal use of provider), but a
        // simple identifier or a constructor reference (usually the case with
        // riverpod_generator), we need to go the declaration of the method or
        // the class.
        // ```dart
        // final provider = Provider((ref) => 0);  // Expression declaration.
        // final providerSimpleIdentifier = Provider(myMethod); // Simple identifier.
        // final providerConstructorReference= Provider(MyClass.new); // Constructor reference.
        // ```
        final firstArgument = node.arguments.firstWhere(
          (argument) => argument is! NamedExpression,
        );
        if (firstArgument is SimpleIdentifier) {
          // The created provider is referencing a method defined somewhere else:
          // ```dart
          // final providerSimpleIdentifier = Provider(myMethod);
          // ```
          if (firstArgument.staticElement != null) {
            final functionDeclaration = unit
                .getElementDeclaration(
                  firstArgument.staticElement!,
                )
                ?.node;
            if (functionDeclaration is FunctionDeclaration) {
              // Instead of continuing with the current node, we visit the one of
              // the referenced method.
              return functionDeclaration.visitChildren(this);
            }
          }
        } else if (firstArgument is ConstructorReference) {
          // The created provider is referencing a constructor defined somewhere
          // else:
          // ```dart
          // final providerConstructorReference = Provider(MyClass.new);
          // ```
          if (firstArgument.constructorName.staticElement != null) {
            final classDeclaration = unit
                .getElementDeclaration(
                  firstArgument
                      .constructorName.staticElement!.returnType.element,
                )
                ?.node;
            if (classDeclaration is ClassDeclaration) {
              // firstWhereOrNull required if a class was created with .new
              final buildMethod = classDeclaration.members
                  .whereType<MethodDeclaration>()
<<<<<<< HEAD
                  .firstWhereOrNull(
                    (method) => method.name.name == 'build',
=======
                  .firstWhere(
                    (method) => method.name.lexeme == 'build',
>>>>>>> 211ddc46
                  );
              // Instead of continuing with the current node, we visit the one of
              // the referenced constructor.
              if (buildMethod != null) {
                return buildMethod.visitChildren(this);
              }
            }
          }
        }
      }
    } else if (node.parent is SuperConstructorInvocation) {
      // We might be visiting a family provider.
      // super(
      //   (ref) => family(ref, i),
      // );
      if ((node.parent! as SuperConstructorInvocation)
              .staticElement
              ?.isFromRiverpod ??
          false) {
        final firstArgument = node.arguments.firstWhere(
          (argument) => argument is! NamedExpression,
        );
        if (firstArgument is FunctionExpression &&
            firstArgument.body is ExpressionFunctionBody) {
          final bodyExpression =
              (firstArgument.body as ExpressionFunctionBody).expression;
          if (bodyExpression is MethodInvocation) {
            // We are visiting the invocation of `family(ref, i)`. This is
            // generated from a family method.
            // ```dart
            // @riverpod
            // String family(ref, int i) => 'Hello World';
            // ```
            // We now want to visit its declaration.
            final methodDeclaration = unit
                .getElementDeclaration(
                  bodyExpression.methodName.staticElement!,
                )
                ?.node;
            return methodDeclaration?.visitChildren(this);
          } else {
            // We need to check whether we are visiting a family provider
            // generated from a class.
            // ```dart
            // class FamilyClass extends _$FamilyClass {
            //   @override
            //   String build(i) => 'Hello World';
            // }
            // ```
            if (bodyExpression is CascadeExpression) {
              // The generated code contains a cascade expression :
              // ```dart
              // super(
              //   () => FamilyClass()..i = i,
              // );
              // ```
              if (bodyExpression.target.staticType is InterfaceType) {
                final classType =
                    bodyExpression.target.staticType! as InterfaceType;
                if (classType.methods.any(
                  (method) => method.name == 'build' && method.hasOverride,
                )) {
                  // The logic is implemented in an overridden `build` method.
                  // ```dart
                  // @override
                  // String build(i) => 'Hello World';
                  // ```
                  // We visit the declaration of this method.
                  final buildMethod = classType.methods.firstWhere(
                    (method) => method.name == 'build',
                  );
                  final methodDeclaration = unit
                      .getElementDeclaration(
                        buildMethod,
                      )
                      ?.node;
                  if (methodDeclaration != null) {
                    return methodDeclaration.visitChildren(this);
                  }
                }
              }
            }
          }
        }
      }
    }
    super.visitArgumentList(node);
  }

  @override
  void visitInstanceCreationExpression(InstanceCreationExpression node) {
    if (node.constructorName.type.type?.element?.isFromRiverpod ?? false) {
      // An "normal" provider is being created.
      // ```dart
      // final provider = Provider((ref) => 0);
      // ```
      // This case is handled by the `visitArgumentList` method.
      return super.visitInstanceCreationExpression(node);
    } else if (node.constructorName.type.type?.extendsFromRiverpod ?? false) {
      // A generated family provider is being created.
      final methods = (node.staticType as InterfaceType?)?.methods ?? const [];
      if (methods.any((method) => method.name == 'call')) {
        // The provider is generated family provider.
        // ```dart
        // @riverpod
        // String family(ref, int i) => 'Hello World';
        // ```
        // This case is handled by the `visitArgumentList` method.
        final callMethod =
            methods.firstWhere((method) => method.name == 'call');
        if (callMethod.returnType is InterfaceType &&
            (callMethod.returnType as InterfaceType).constructors.any(
                  (constructor) => constructor.name == '',
                )) {
          // The `call` method's returned type is generated provider class.
          //
          // The unnamed constructor calls the super constructor, with
          // ```dart
          // super(
          //   (ref) => family(ref, i),
          // );
          // ```
          final unnamedConstructorElement =
              (callMethod.returnType as InterfaceType).constructors.firstWhere(
                    (constructor) => constructor.name == '',
                  );
          final newNode =
              unit.getElementDeclaration(unnamedConstructorElement)?.node;
          // We visit the node of the unnamed constructor and continue in
          // `visitArgumentList`.
          return newNode?.visitChildren(this);
        }
      }
    }
    return super.visitInstanceCreationExpression(node);
  }

  @override
  void visitMethodInvocation(MethodInvocation node) {
    super.visitMethodInvocation(node);

    final targetTypeElement = node.realTarget?.staticType?.element;

    if (const {'watch', 'listen', 'read'}.contains(node.methodName.name) &&
        targetTypeElement != null &&
        targetTypeElement.isFromRiverpod) {
      final providerExpression = node.argumentList.arguments.firstOrNull;
      if (providerExpression == null) return;

      final consumedProvider = parseProviderFromExpression(providerExpression);
      switch (node.methodName.name) {
        case 'watch':
          graph
              .providerNode(provider)
              .watch
              .add(graph.providerNode(consumedProvider));
          return;
        case 'listen':
          graph
              .providerNode(provider)
              .listen
              .add(graph.providerNode(consumedProvider));
          return;
        case 'read':
          graph
              .providerNode(provider)
              .read
              .add(graph.providerNode(consumedProvider));
          return;
        default:
          throw UnsupportedError('Unknown ref method ${node.methodName.name}');
      }
    }
  }
}

/// Stores the name of the provider and the name of the enclosing element if
/// any.
/// ```dart
/// class MyClass {
///   static final myProvider = Provider((ref) => 0);
/// }
/// ```
/// In the case of the above example [providerName] will be `'myProvider'` and
/// [enclosingElementName] will be `'MyClass'`.
class _ProviderName {
  const _ProviderName({
    required this.providerName,
    this.enclosingElementName = '',
  });

  final String providerName;
  final String enclosingElementName;

  /// The name displayed in the graph: `'MyClass.myProvider'`.
  String get name => enclosingElementName.isNotEmpty
      ? '$enclosingElementName.$providerName'
      : providerName;
}

/// Returns the name of the provider.
_ProviderName _displayNameForProvider(VariableElement provider) {
  final providerName = provider.name;
  final enclosingElementName = provider.enclosingElement?.displayName;
  return _ProviderName(
    providerName: providerName,
    enclosingElementName: enclosingElementName ?? '',
  );
}

String? _displayDocCommentForProvider(VariableElement definition) {
  return definition.documentationComment
      // this will show no text if the first doc comment line is blank :-(
      // tooltips should be short
      ?.split('\n')[0]
      .replaceAll('/// ', '');
}

String? _displayDocCommentForWidget(ClassElement definition) {
  return definition.documentationComment
      // this will show no text if the first doc comment line is blank :-(
      // tooltips should be short
      ?.split('\n')[0]
      .replaceAll('/// ', '');
}

/// Returns the variable element of the watched/listened/read `provider` in an expression. For example:
/// - `watch(family(0).modifier)`
/// - `watch(provider.modifier)`
/// - `watch(variable)`
/// - `watch(family(id))`
/// - `watch(variable.select(...))`
/// - `watch(family(id).select(...))`
VariableElement parseProviderFromExpression(Expression providerExpression) {
  if (providerExpression is PropertyAccess) {
    final staticElement = providerExpression.propertyName.staticElement;
    if (staticElement is PropertyAccessorElement &&
        !staticElement.library.isFromRiverpod) {
      // watch(SampleClass.familyProviders(id))
      return staticElement.declaration.variable;
    }
    final target = providerExpression.realTarget;
    return parseProviderFromExpression(target);
  } else if (providerExpression is PrefixedIdentifier) {
    if (providerExpression.name.isStartedUpperCaseLetter) {
      // watch(SomeClass.provider)
      final Object? staticElement = providerExpression.staticElement;
      if (staticElement is PropertyAccessorElement) {
        return staticElement.declaration.variable;
      }
    }
    // watch(provider.modifier)
    return parseProviderFromExpression(providerExpression.prefix);
  } else if (providerExpression is Identifier) {
    // watch(variable)
    final Object? staticElement = providerExpression.staticElement;
    if (staticElement is PropertyAccessorElement) {
      return staticElement.declaration.variable;
    }
  } else if (providerExpression is FunctionExpressionInvocation) {
    // watch(family(id))
    return parseProviderFromExpression(providerExpression.function);
  } else if (providerExpression is MethodInvocation) {
    // watch(variable.select(...)) or watch(family(id).select(...))
    final target = providerExpression.realTarget;
    if (target != null) return parseProviderFromExpression(target);
  }

  throw UnsupportedError(
    'unknown expression $providerExpression ${providerExpression.runtimeType}',
  );
}

extension on Element {
  /// Returns `true` if an element is defined in one of the riverpod packages.
  bool get isFromRiverpod {
    return source?.uri.scheme == 'package' &&
        const {
          'riverpod',
          'flutter_riverpod',
          'hooks_riverpod',
        }.contains(source?.uri.pathSegments.firstOrNull);
  }
}

extension on String {
  bool get isStartedUpperCaseLetter =>
      isNotEmpty && _firstLetter == _firstLetter.toUpperCase();

  String get _firstLetter => substring(0, 1);
}

extension on DartType {
  /// Returns `true` if the type is extending a type from riverpod.
  bool get extendsFromRiverpod {
    return this is InterfaceType &&
        (this as InterfaceType)
            .allSupertypes
            .any((type) => type.element.isFromRiverpod);
  }
}<|MERGE_RESOLUTION|>--- conflicted
+++ resolved
@@ -478,13 +478,8 @@
               // firstWhereOrNull required if a class was created with .new
               final buildMethod = classDeclaration.members
                   .whereType<MethodDeclaration>()
-<<<<<<< HEAD
                   .firstWhereOrNull(
-                    (method) => method.name.name == 'build',
-=======
-                  .firstWhere(
                     (method) => method.name.lexeme == 'build',
->>>>>>> 211ddc46
                   );
               // Instead of continuing with the current node, we visit the one of
               // the referenced constructor.
