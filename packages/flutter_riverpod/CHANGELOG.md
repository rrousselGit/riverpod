--- conflicted
+++ resolved
@@ -1,4 +1,3 @@
-<<<<<<< HEAD
 ## Unreleased minor
 
 - Added various experimental features:
@@ -10,11 +9,9 @@
     They may be removed or modified in ways that do not respect Semantic Versioning.
     Use with caution.
 - Added `ProviderListenableTransformer` to easily make custom `ProviderListenable` extensions
-=======
 ## Unreleased patch
 
 Upgrade to Dart 3.6.0
->>>>>>> 386fee2c
 
 ## 2.6.1 - 2024-10-22
 
