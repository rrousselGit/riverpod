<<<<<<< HEAD
## 3.0.0-dev.0 - 2023-10-29

- **Breaking**: `AsyncValue` is now "sealed" and `AsyncData/AsyncLoading/AsyncError`
  are "final". This means that it is no-longer possible to subclass
  `AsyncValue` or the associated classes.
- **Breaking**: Removed everything marked as "deprecated"
- Bumped minimum Dart SDK to >= 3.0.0-dev
=======
## Unreleased patch

- Exceptions in asynchronous providers are now correctly received
  by `ProviderObserver.providerDidFail`.
>>>>>>> 441977ed

## 2.4.5 - 2023-10-28

- Support assigning `AsyncValue<T>` to `AsyncNotifier<void>.state`

## 2.4.4 - 2023-10-15

- `riverpod` upgraded to `2.4.4`

## 2.4.3 - 2023-10-06

- Fixed incorrect `@visibleForTesting` warning.

## 2.4.2 - 2023-10-02

- Improved the error message when WidgetRef is used after the associated widget got unmounted.

## 2.4.1 - 2023-09-27

- `riverpod` upgraded to `2.4.1`

## 2.4.0 - 2023-09-04

- `riverpod` upgraded to `2.4.0`

## 2.3.10 - 2023-08-28

- `riverpod` upgraded to `2.3.10`

## 2.3.9 - 2023-08-28

- Fix some exceptions causing Flutter asking to demangle stacktraces (#1874)
- Fix out of date `AsyncValue` docs.

## 2.3.7 - 2023-08-16

- Added support for state_notifier 1.0.0
- `Notifier.state` is now accessible inside tests

## 2.3.6 - 2023-04-24

- Improved error message for missing `dependencies` (thanks to @ValentinVignal)
- Fixed various typos in the documentation (thanks to @ValentinVignal)
- Fix not disposing autoDispose family providers
- Removed incorrect statement in ChangeNotifierProvider docs

## 2.3.5 - 2023-04-18

- fix `AsyncValue.isReloading` docs

## 2.3.4 - 2023-04-07

- Fixes an issue with nested ProviderScope (thanks to @jeiea)

## 2.3.3 - 2023-04-06

- The debugger no-longer pauses on uncaught exceptions inside providers.
  This was voluntary, but too many people have complained that it often
  is a false positive.
- Removed unused dependency (thanks to @passsy)

## 2.3.2 - 2023-03-13

- Deprecated the generic parameter of `Family`.
  This will enable implementing generic providers in `riverpod_generator` once
  it is removed.
- Updated documentation

## 2.3.1 - 2023-03-09

- `riverpod` upgraded to `2.3.1`

## 2.3.0

- Added `StreamNotifier` + `StreamNotifierProvider`.
  This is for building a `StreamProvider` while exposing ways to modify the stream.

  It is primarily meant to be used using code-generation via riverpod_generator,
  by writing:

  ```dart
  @riverpod
  class Example extends _$Example {
    @override
    Stream<Model> build() {
      // TODO return some stream
    }
  }
  ```

- Deprecated `StreamProvider.stream`
  Instead of:

  ```dart
  ref.watch(provider.stream).listen(...)
  ```

  do:

  ```dart
  ref.listen(provider, (_, value) {...});
  ```

  Instead of:

  ```dart
  final a = StreamProvider((ref) {
    return ref.watch(b.stream).map((e) => Model(e));
  })
  ```

  Do:

  ```dart
  final a = FutureProvider((ref) async {
    final e = await ref.watch(b.future);
    return Model(e);
  })
  ```

- Some restrictions on the `dependencies` parameter of providers have been lifted.
  It is no-longer necessary to include providers which do not themselves specify `dependencies`.
  All providers should specify `dependencies` if they are scoped at any point.

- Annotated `Notifier.state` setter as protected.

## 2.2.0

- Improve type-inference when using `AsyncValue.whenOrNull` (thanks to @AhmedLSayed9)
- Fixed AsyncValue.asError incorrectly not preserving the generic type
- Internal refactoring for riverpod_generator

## 2.1.3

Fixes an issue with `FutureProvider<void>` (#2028)

## 2.1.2

- It is now correctly possible to use `ProviderSubscription`s inside `ConsumerState.dispose` (thanks to @1980)
- Update dependencies.
- fixes an exception on newer Dart versions
- fixes an edge-case where `FutureProvider`/`AsyncNotifier` did not emit the new state when the created `Future` completed (#1997)
- fixes errors inside FutureProvider/AsyncNotifier/StreamProvider not preserving the previous state (if any).
- Update dependencies.

## 2.1.1

Fix typos

## 2.1.0

A small release adding missing utilities and fixing some web related issues.

- Added `provider.overrideWith((ref) => state`)
- Added `FutureProviderRef.future`.
- Deprecated `StateProvider.state`
  Instead, use either `ref.watch(stateProvider)` or `ref.read(stateProvider.notifier).state =`
- Deprecated `provider.overrideWithProvider`. Instead use `provider.overrideWith`
- Added `Ref.notifyListeners()` to forcibly notify dependents.
  This can be useful for mutable state.
- Added `@useResult` to `Ref.refresh`/`WidgetRef.refresh`
- Added `Ref.exists` to check whether a provider is initialized or not.
- `FutureProvider`, `StreamProvider` and `AsyncNotifierProvider` now preserve the
  previous data/error when going back to loading.
  This is done by allowing `AsyncLoading` to optionally contain a value/error.
- Added `AsyncValue.when(skipLoadingOnReload: bool, skipLoadingOnRefresh: bool, skipError: bool)`
  flags to give fine control over whether the UI should show `loading`
  or `data/error` cases.
- Add `AsyncValue.requireValue`, to forcibly obtain the `value` and throw if in
  loading/error state
- Doing `ref.watch(futureProvider.future)` can no-longer return a `SynchronousFuture`.
  That behavior could break various `Future` utilities, such as `Future.wait`
- Add `AsyncValue.copyWithPrevious(..., isRefresh: false)` to differentiate
  rebuilds from `ref.watch` vs rebuilds from `ref.refresh`.
- ProviderContainer no-longer throws when disposed if it has an undisposed child ProviderContainer.
- Improved the error message when trying to modify a provider inside a
  widget life-cycle.

- Fixes a stackoverflow on Web caused by Dart (thanks to @leehack)
- Fixes a bug when the root ProviderContainer is not associated with a ProviderScope.
- Fixes a case where a circular dependency between providers was incorrectly allowed (#1766)

## 2.0.2

- **FIX**: Fixed an assert error if a `family` depends on itself while specifying `dependencies`. (#1721).

# 2.0.2

Fixed an assert error if a `family` depends on itself while specifying `dependencies`.

# 2.0.1

Updated changelog (see 2.0.0)

# 2.0.0

Here is the changelog for all the changes in the 2.0 version.
An article is in progress and will be linked here once available.

**Breaking changes**:

- `FutureProvider.stream` is removed.
- Using `overrideWithProvider`, it is no-longer possible to override a provider
  with a different type of provider (such as overriding `FutureProvider` with a `StreamProvider`).
- `AsyncError.stackTrace` is now a required positional parameter and non-nullable
- All `overrideWithValue` methods are removed, besides `Provider.overrideWithValue`.
  This change is temporary, and these methods will be reintroduced in a later version.
  In the meantime, you can use `overrideWithProvider`.
- Modifiers (`provider.future`, `provider.state`, ...) no-longer are providers, and therefore no-longer
  appear inside `ProviderObserver`.
- The `Reader` typedef is removed. Use `Ref` instead.
- `ProviderListener` is removed. Used `ref.listen` instead.
- Removed the deprecated `ProviderReference`.
- Providers no-longer throw a `ProviderException` if an exception was thrown while building their value.
  Instead, they will rethrow the thrown exception and its stacktrace.
- It is no longer possible to pass `provider.future/.notifier/...` to the parameter `dependencies` of provider.
  Passing the provider directly is enough.
- The `Family` type now has a single generic parameter instead of 3.

Non-breaking changes:

- Upgrade minimum required Flutter SDK version to 3.0.0
- Upgrade minimum required Dart SDK version to 2.17.0
- Added `WidgetRef.context`. This allows functions that depend on a `WidgetRef`
  to use the `BuildContext` without having to receive it as parameter.
- Added `provider.selectAsync`, which allows to both await an async value
  while also filtering rebuilds.
- Added `WidgetRef.listenManual` for listening to providers in a widget
  outside of `build`.
- Added `ref.listenSelf`, for subscribing to changes of a provider within
  that provider.
  That can be useful for logging purposes or storing the state of a provider
  in a DB.
- Added `container.invalidate(provider)`/`ref.invalidate(provider)` and `ref.invalidateSelf()`.
  These are similar to `ref.refresh` methods, but do not immediately rebuild the provider.

These methods are safer than `ref.refresh` as they can avoid a provider
rebuilding twice in a quick succession.

- Added `ref.onAddListener`, `ref.onRemoveListener`, `ref.onCancel` and
  `ref.onResume`. All of which allow performing side-effects when providers
  are listened or stop being listened.

- A new `AutoDisposeRef.keepAlive()` function is added. It is meant to replace
  `AutoDisposeRef.maintainState` to make logic for preventing the disposal of a provider more reusable.
- feat; `AutoDisposeRef.maintainState` is deprecated. Use the new `AutoDisposeRef.keepAlive()` instead.
- Add support for `ref.invalidate(family)` to recompute an entire family (#1517)
- Added `AsyncValue.valueOrNull` to obtain the value while ignoring potential errors.
- Added new functionalities to `AsyncValue`: `hasError`, `hasData`, `asError`, `isLoading`
  , `copyWithPrevious` and `unwrapPrevious`.

Fixes:

- fixed a bug where `AsyncValue.whenData` did not preserve `AsyncValue.isLoading/isRefreshing`
- `StateProvider` and `StateNotifierProvider` no longer notify their listeners
  on `ref.refresh` if the new result is identical to the old one.
- fixed potential null exception when using `autoDispose`
- fixed a bug where unmounting a nested ProviderScope could cause an exception (#1400)
- Fixed an issue where providers were incorrectly allowed to depend on themselves,
  breaking `autoDispose` in the process.
- Fixed a memory leak when using `StateProvider.autoDispose`'s `.state`
- Fix `ProviderObserver.didDisposeProvider` not executing on provider refresh.
- Fixed an issue where `AsyncValue.value` did not throw if there is an error.
- Fixed a cast error when overriding a provider with a more specific provider type (#1100)
- Fixed a bug where `onDispose` listeners could be executed twice under certain
  conditions when using `autoDispose`.
- Fixed an issue where refreshing a `provider.future`/`provider.stream` did work properly
- Fixed false positive with `ref.watch` asserts

## 1.0.3

Removed an assert preventing from overriding the same provider/family
multiple times on a `ProviderScope`/`ProviderContainer`.

## 1.0.2

Fixed a null exception on web

## 1.0.1

Improved the performance of the assert which verifies that providers properly
respect their `dependencies` variable.

## 1.0.0

Riverpod is now stable!

### General changes

- **Breaking**: `ProviderContainer.debugProviderValues` and `ProviderContainer.debugProviderElements` are removed.
  You can now instead use `ProviderContainer.getAllProviderElements`.
- `ChangeNotifierProvider` now supports nullable `ChangeNotifier` (#856)
- Increased minimum SDK version to 2.14.0
- **Breaking** The return value when reading a `StateProvider` changed.
  Before, doing `ref.read(someStateProvider)` would return the `StateController` instance.
  Now, this will only return the state of the `StateController`.
  This new behaviour matches `StateNotifierProvider`.

  For a simple migration, the old behavior is available by writing
  `ref.read(someStateProvider.state)`.

- Added `ref.listen` for triggering actions inside providers/widgets when a provider changes.

  It can be used to listen to another provider without recreating the provider state:

  ```dart
  final counterProvider = StateNotifierProvider<Counter, int>(...);

  final anotherProvider = Provider<T>((ref) {
    ref.listen<int>(counterProvider, (previous, count) {
      print('counter changed from $previous to $count');
    });
  });
  ```

  Alternatively, it can be used by widgets to show modals/dialogs:

  ```dart
  final counterProvider = StateNotifierProvider<Counter, int>(...);

  class Example extends ConsumerWidget {
    @override
    Widget build(BuildContext context, WidgetRef ref) {
      ref.listen<int>(counterProvider, (previous, count) {
        showDialog(...);
      });
    }
  }
  ```

- `ProviderListener` is deprecated in favor of `ref.listen`.

- It is now possible to "await" all providers that emit an `AsyncValue` (previously limited to `FutureProvider`/`StreamProvider`).
  This includes cases where a `StateNotifierProvider` exposes an `AsyncValue`:

  ```dart
  class MyAsyncStateNotifier extends StateNotifier<AsyncValue<MyState>> {
    MyAsyncStateNotifier(): super(AsyncValue.loading()) {
      // TODO fetch some data and update the state when it is obtained
    }
  }

  final myAsyncStateNotifierProvider = StateNotifierProvider<MyAsyncStateNotifier, AsyncValue<MyState>>((ref) {
    return MyAsyncStateNotifier();
  });

  final someFutureProvider = FutureProvider((ref) async {
    MyState myState = await ref.watch(myAsyncStateNotifierProvider.future);
  });
  ```

- Deprecated `StreamProvider.last` in favor of `StreamProvider.future`.

- `StreamProvider.future`, `StreamProvider.stream` and `FutureProvider.future` now
  expose a future/stream that is independent from how many times the associated provider "rebuilt":
  - if a `StreamProvider` rebuild before its stream emitted any value,
    `StreamProvider.future` will resolve with the first value of the new stream instead.
  - if a `FutureProvider` rebuild before its future completes,
    `FutureProvider.future` will resolve with the result of the new future instead.
- You can now override any provider with any other provider, as long as the value
  that they expose matches. For example, it is possible to override a `StreamProvider<Model>`
  with a `Provider<AsyncValue<Model>>`.
- `ref.onDispose` now calls the dispose function as soon as one of the provider's
  dependency is known to have changed
- Providers can now call `ref.refresh` to refresh a provider, instead of having
  to do `ref.container.refresh`.
- Providers no longer wait until their next read to recompute their state if one
  of their dependency changed and they have listeners.
- Added `ProviderContainer.pump`, a utility to easily "await" until providers
  notify their listeners or are disposed.
- fixed an issue when using both `family` and `autoDispose` that could lead to an inconsistent state

### Unified the syntax for interacting with providers

- **Breaking**: The prototype of `ConsumerWidget`'s `build` and `Consumer`'s `builder` changed.
  Before:

  ```dart
  class Example extends ConsumerWidget {
    @override
    Widget build(BuildContext context, ScopedReader watch) {
      int count = watch(counterProvider);
      ...
    }
  }
  ```

  After:

  ```dart
  class Example extends ConsumerWidget {
    @override
    Widget build(BuildContext context, WidgetRef ref) {
      int count = ref.watch(counterProvider);
      ...
    }
  }
  ```

- `ProviderListener` is deprecated. Instead, use `ref.listen`:

  ```dart
  class Example extends ConsumerWidget {
    @override
    Widget build(BuildContext context, WidgetRef ref) {
      ref.listen<int>(counter, (count) {
        print('count changed $count');
      });
    }
  }
  ```

- Added `ConsumerStatefulWidget` + `ConsumerState`, a variant of
  `StatefulWidget`s that have access to a `WidgetRef`.

- All "watch" functions now support `myProvider.select((value) => ...)`.
  This allows filtering rebuilds:

  ```dart
  final userProvider = StateNotifierProvider<UserController, User>(...);

  Consumer(
    builder: (context, ref, _) {
      // With this syntax, the Consumer will not rebuild if `userProvider`
      // emits a new User but its "name" didn't change.
      bool userName = ref.watch(userProvider.select((user) => user.name));
    },
  )
  ```

- `ProviderReference` is deprecated in favor of `Ref`.

- **Breaking**: `ProviderObserver.didUpdateProvider` now receives both the previous and new value.
- **Breaking**: `ProviderObserver.mayHaveChanged` is removed.

- **Breaking**: `Family.overrideWithProvider` now must create a provider:

  ```dart
  final family = Provider.family<State, Arg>(...);

  family.overrideWithProvider(
    (Arg arg) => Provider<State>((ref) => ...)
  );
  ```

- All providers now receive a custom subclass of `ProviderRefBase` as a parameter:

  ```dart
  Provider<T>((ProviderRef<T> ref) {...});
  FutureProvider<T>((FutureProviderRef<T> ref) {...});
  StateProvider<T>((StateProviderRef<T> ref) {...});
  ```

  That allows providers to implement features that is not shared with other providers.

  - `Provider`, `FutureProvider` and `StreamProvider`'s `ref` now have a `state` property,
    which represents the currently exposed value. Modifying it will notify the listeners:

    ```dart
    Provider<int>((ref) {
      ref.listen(onIncrementProvider, (_) {
        ref.state++;
      });

      return 0;
    });
    ```

  - `StateProvider`'s `ref` now has a `controller` property, which allows the
    provider to access the `StateController` exposed.

- **Breaking**: `ProviderReference.mounted` is removed. You can implement something similar using `onDispose`:
  ```dart
  Provider<T>((ref) {
    var mounted = true;
    ref.onDispose(() => mounted = false);
  });
  ```

### All providers can now be scoped.

- **Breaking**: `ScopedProvider` is removed.
  To migrate, change `ScopedProvider`s to `Provider`s.

- All providers now come with an extra named parameter called `dependencies`.
  This parameter optionally allows defining the list of providers/families that this
  new provider depends on:

  ```dart
  final a = Provider(...);

  final b = Provider((ref) => ref.watch(a), dependencies: [a]);
  ```

  By doing so, this will tell Riverpod to automatically override `b` if `a` gets overridden.

### Updated `AsyncValue`:

- **Breaking** `AsyncValue.copyWith` is removed
- **Breaking** `AsyncValue.error(..., stacktrace)` is now a named parameter instead of positional parameter.
- Deprecated `AsyncValue.data` in favor of `AsyncValue.value`
- Allowed `AsyncData`, `AsyncError` and `AsyncLoading` to be extended
- Added `AsyncValue.whenOrNull`, similar to `whenOrElse` but instead of an
  "orElse" parameter, returns `null`.
- Added `AsyncValue.value`, which allows reading the value without handling
  loading/error states.
- `AsyncError` can now be instantiated with `const`.

- Added `StateController.update`, to simplify updating the state from the previous state:
  ```dart
  final provider = StateController((ref) => 0);
  ...
  ref.read(provider).update((state) => state + 1);
  ```
- It is no longer allowed to use `ref.watch` or `ref.read` inside a selector:

  ```dart
  provider.select((value) => ref.watch(something)); // KO, cannot user ref.watch inside selectors
  ```

- FutureProvider now creates a `FutureOr<T>` instead of a `Future<T>`.
  That allows bypassing the loading state in the event where a value was synchronously available.

### Bug fixes

- Fixed a bug where widgets were not rebuilding in release mode under certain conditions
- **FIX**: StreamProvider.last no longer throws a StateError when no value were emitted (#296).
- fixed an issue where when chaining providers, widgets may re-render
  a frame late, potentially causing a flicker. (see #648)

## 1.0.0-dev.11

Fixed an issue where `dependencies` did not work for `ChangeNotifierProvider` (#800)

## 1.0.0-dev.10

Fixed a bug where reading a provider within a consumer could throw (#796)

## 1.0.0-dev.9

Fix an issue where `*Provider.autoDispose` were not able to specify the
`dependencies` parameter.

## 1.0.0-dev.8

### Future/StreamProvider

- FutureProvider now creates a `FutureOr<T>` instead of a `Future<T>`
  That allows bypassing the loading state in the event where a value was synchronously available.

- During loading and error states, `FutureProvider` and `StreamProvider` now expose the
  latest value through `AsyncValue`.
  That allows UI to show the previous data while some new data is loading,
  instead of showing a spinner:

  ```dart
  final provider = FutureProvider<User>((ref) async {
    ref.watch(anotherProvider); // may cause `provider` to rebuild

    return fetchSomething();
  })
  ...

  Widget build(context, ref) {
    return ref.watch(provider).when(
      error: (err, stack, _) => Text('error'),
      data: (user) => Text('Hello ${user.name}'),
      loading: (previous) {
        if (previous is AsyncData<User>) {
          return Text('loading ... (previous: ${previous.value.name})');
        }

        return CircularProgressIndicator();
      }
    );

  }
  ```

### AsyncValue

- **Breaking** `AsyncValue.copyWith` is removed
- **Breaking** `AsyncValue.error(..., stacktrace)` is now a named parameter instead of positional parameter.
- **Breaking** `AsyncValue.when(loading: )` and `AsyncValue.when(error: )` (and `when` variants)
  now receive an extra "previous" parameter.
- Deprecated `AsyncValue.data` in favor of `AsyncValue.value`
- Allowed `AsyncData`, `AsyncError` and `AsyncLoading` to be extended
- Added `AsyncValue.whenOrNull`, similar to `whenOrElse` but instead of an
  "orElse" parameter, returns `null`.
- Added `AsyncValue.value`, which allows reading the value without handling
  loading/error states.
- `AsyncError` can now be instantiated with `const`.
- `AsyncLoading` and `AsyncError` now optionally includes the previous state.

### General

- **Breaking** All `overrideWithProvider` methods are removed.
  To migrate, instead use `overrideWithValue`.
- All providers now come with an extra named parameter called `dependencies`.
  This parameter optionally allows defining the list of providers/families that this
  new provider depends on:

  ```dart
  final a = Provider(...);

  final b = Provider((ref) => ref.watch(a), dependencies: [a]);
  ```

  By doing so, this will tell Riverpod to automatically override `b` if `a` gets overridden.

- Added `StateController.update`, to simplify updating the state from the previous state:
  ```dart
  final provider = StateController((ref) => 0);
  ...
  ref.read(provider).update((state) => state + 1);
  ```
- It is no longer allowed to use `ref.watch` or `ref.read` inside a selector:
  ```dart
  provider.select((value) => ref.watch(something)); // KO, cannot user ref.watch inside selectors
  ```

### Bug-fixes

- fixed a bug where providers were rebuilding even when not listened to
- fixed `ref.listen` now working when downcasting the value of a provider.
- fixed a bug where disposing a scoped `ProviderContainer` could cause other
  `ProviderContainer`s to stop working.
- fixed an issue where conditionally depending on an "autoDispose" provider
  may not properly dispose of it (see #712)
- fixed an issue where when chaining providers, widgets may re-render
  a frame late, potentially causing a flicker. (see #648)

## 1.0.0-dev.7

- Fixed `ProviderObserver` not working when modifying a `StateProvider`.
- Fixed a bug where scoped provider were potentially not disposed
- Fixed a bug where widgets were not rebuilding in release mode under certain conditions

## 1.0.0-dev.6

- **FIX**: StreamProvider.last no longer throws a StateError when no value were emitted (#296).
- Re-enabled debug assertions that were temporarily disabled by previous dev versions.
- Allows families to be scoped/overridden
- Fixed bugs with `ref.refresh` not working on some providers
- renamed `ProviderBase.recreateShouldNotify` to `updateShouldNotify`

## 1.0.0-dev.5

Fixed an issue where provider listeners could not be called properly.

## 1.0.0-dev.3

Fixed various issues related to scoped providers.

## 1.0.0-dev.2

- All providers can now be scoped.
- **breaking**: `ScopedProvider` is removed. To migrate, change `ScopedProvider`s to `Provider`s.

## 1.0.0-dev.1

- Add missing exports (see #532)

## 1.0.0-dev.0

- **Breaking**: The prototype of `ConsumerWidget`'s `build` and `Consumer`'s `builder` changed.
  Before:

  ```dart
  class Example extends ConsumerWidget {
    @override
    Widget build(BuildContext context, ScopedReader watch) {
      int count = watch(counterProvider);
      ...
    }
  }
  ```

  After:

  ```dart
  class Example extends ConsumerWidget {
    @override
    Widget build(BuildContext context, WidgetRef ref) {
      int count = ref.watch(counterProvider);
      ...
    }
  }
  ```

- `ProviderListener` is deprecated. Instead, use `ref.listen`:

  ```dart
  class Example extends ConsumerWidget {
    @override
    Widget build(BuildContext context, WidgetRef ref) {
      ref.listen<int>(counter, (count) {
        print('count changed $count');
      });
    }
  }
  ```

- Added `ConsumerStatefulWidget` + `ConsumerState`, a variant of
  `StatefulWidget`s that have access to a `WidgetRef`.

- All "watch" functions now support `myProvider.select((value) => ...)`.
  This allows filtering rebuilds:

  ```dart
  final userProvider = StateNotifierProvider<UserController, User>(...);

  Consumer(
    builder: (context, ref, _) {
      // With this syntax, the Consumer will not rebuild if `userProvider`
      // emits a new User but its "name" didn't change.
      bool userName = ref.watch(userProvider.select((user) => user.name));
    },
  )
  ```

- **Breaking**: `Family.overrideWithProvider` now must create a provider:

  ```dart
  final family = Provider.family<State, Arg>(...);

  family.overrideWithProvider(
    (Arg arg) => Provider<State>((ref) => ...)
  );
  ```

- **Breaking**: `ProviderObserver.didUpdateProvider` now receives both the previous and new value.
- **Breaking**: `ProviderObserver.mayHaveChanged` is removed.
- Added `ref.listen`, used to listen to another provider without recreating the provider state:

  ```dart
  final counter = StateNotifierProvider<Counter, int>(...);

  final anotherProvider = Provider<T>((ref) {
    ref.listen<int>(counter, (count) {
      print('counter change: $count');
    });
  });
  ```

- `ProviderReference` is deprecated in favor of `ProviderRefBase`.
- All providers now receive a custom subclass of `ProviderRefBase` as a parameter:

  ```dart
  Provider<T>((ProviderRef<T> ref) {...});
  FutureProvider<T>((FutureProviderRef<T> ref) {...});
  StateProvider<T>((StateProviderRef<T> ref) {...});
  ```

  That allows providers to implement features that is not shared with other providers.

  - `Provider`, `FutureProvider` and `StreamProvider`'s `ref` now have a `state` property,
    which represents the currently exposed value. Modifying it will notify the listeners:

    ```dart
    Provider<int>((ref) {
      ref.listen(onIncrementProvider, (_) {
        ref.state++;
      });

      return 0;
    });
    ```

  - `StateProvider`'s `ref` now has a `controller` property, which allows the
    provider to access the `StateController` exposed.

- **Breaking**: `ProviderReference.mounted` is removed. You can implement something similar using `onDispose`:
  ```dart
  Provider<T>((ref) {
    var mounted = true;
    ref.onDispose(() => mounted = false);
  });
  ```
- **Breaking**: `ProviderContainer.debugProviderValues` and `ProviderContainer.debugProviderElements` are removed.
  You can now instead use `ProviderContainer.getAllProviderElements`.
- `StreamProvider.last`, `StreamProvider.stream` and `FutureProvider.future` now
  expose a future/stream that is independent from how many times the associated provider "rebuilt":
  - if a `StreamProvider` rebuild before its stream emitted any value,
    `StreamProvider.last` will resolve with the first value of the new stream instead.
  - if a `FutureProvider` rebuild before its future completes,
    `FutureProvider.future` will resolve with the result of the new future instead.
- You can now override any provider with any other provider, as long as the value
  that they expose matches. For example, it is possible to override a `StreamProvider<Model>`
  with a `Provider<AsyncValue<Model>>`.
- Providers can now call `ref.refresh` to refresh a provider, instead of having
  to do `ref.container.refresh`.
- `ref.onDispose` now calls the dispose function as soon as one of the provider's
  dependency is known to have changed
- Providers no longer wait until their next read to recompute their state if one
  of their dependency changed and they have listeners.
- Added `ProviderContainer.pump`, a utility to easily "await" until providers
  notify their listeners or are disposed.
- fixed an issue when using both `family` and `autoDispose` that could lead to an inconsistent state

## 0.14.0+3

Removed an assert that could cause issues when an application is partially migrated to null safety.

## 0.14.0+2

- Fix `context.refresh` not compiling when using nullable providers

## 0.14.0+1

- Re-added `StateProvider.overrideWithValue`/`StateProvider.overrideWithProvider` that were unvoluntarily removed.

## 0.14.0

- **BREAKING CHANGE** The `Listener`/`LocatorMixin` typedefs are removed as the former could cause a name
  conflict with the widget named `Listener` and the latter is not supported when using Riverpod.
- **BREAKING CHANGE** The syntax for using `StateNotifierProvider` was updated.
  Before:

  ```dart
  class MyStateNotifier extends StateNotifier<MyModel> {...}

  final provider = StateNotifierProvider<MyStateNotifier>((ref) => MyStateNotifier());

  ...
  Widget build(context, watch) {
    MyStateNotifier notifier = watch(provider);
    MyModel model = watch(provider.state);
  }
  ```

  After:

  ```dart
  class MyStateNotifier extends StateNotifier<MyModel> {...}

  final provider = StateNotifierProvider<MyStateNotifier, MyModel>>((ref) => MyStateNotifier());

  ...
  Widget build(context, watch) {
    MyStateNotifier notifier = watch(provider.notifier);
    MyModel model = watch(provider);
  }
  ```

  See also https://github.com/rrousselGit/riverpod/issues/341 for more information.

- **BREAKING CHANGE** It is no longer possible to override `StreamProvider.stream/last` and `FutureProvider.future`.
- feat: Calling `ProviderContainer.dispose` multiple time no longer throws.
  This simplifies the tear-off logic of tests.
- feat: Added `ChangeNotifierProvider.notifier` and `StateProvider.notifier`
  They allow obtaining the notifier associated with the provider, without causing widgets/providers to rebuild when the state updates.
- fix: overriding a `StateNotifierProvider`/`ChangeNotifierProvider` with `overrideWithValue` now correctly listens to the notifier.

## 0.1

## 0.13.1+1

Fixed an issue where `context.read` and `ProviderListener` were unable to read providers that return a nullable value

## 0.13.1

- Fixed a bug where overriding a `FutureProvider` with an error value could cause tests to fail (see https://github.com/rrousselGit/riverpod/issues/355)

## 0.13.0

- stable null-safety release
- `ProviderObserver` can now have a const constructor
- Added the mechanism for state-inspection using the Flutter devtool
- loosened the version constraints of `freezed_annotation`
- deprecated `import 'flutter_riverpod/all.dart'`. Now everything is available with `flutter_riverpod/flutter_riverpod.dart`.
- Fixed a but where listening to `StreamProvider.last` could result in a `StateError` (#217)
- removed the assert preventing ConsumerWidget's "watch" from being used after the `build` method completed.
  This allows "watch" to be used inside `ListView.builder`.
- `context.read(myProvider)` now accepts `ScopeProviders`

## 0.13.0-nullsafety.3

- deprecated `import 'flutter_riverpod/all.dart'`. Now everything is available with `flutter_riverpod/flutter_riverpod.dart`.
- removed the assert preventing ConsumerWidget's "watch" from being used after the `build` method completed.
  This allows "watch" to be used inside `ListView.builder`.
- `context.read(myProvider)` now accepts `ScopeProviders`

## 0.13.0-nullsafety.2

- Fixed outdated doc

## 0.13.0-nullsafety.1

- Fixed a but where listening to `StreamProvider.last` could result in a `StateError` (#217)

## 0.13.0-nullsafety.0

Migrated to null-safety

## 0.12.2

- Exported `AutoDisposeProviderRefBase`

## 0.12.1

- Fixed an remaining memory leak related to StreamProvider (see also https://github.com/rrousselGit/riverpod/issues/193)

## 0.12.0

- **Breaking** FutureProvider and StreamProvider no longer supports `null` as a valid value.
- Fixed a memory leak with StreamProvider (see also https://github.com/rrousselGit/riverpod/issues/193)
- Fixed an error message typo related to Consumer

## 0.11.2

- Fixed a bug where providers (usually ScopedProviders) did not dispose correctly
  (see also https://github.com/rrousselGit/riverpod/issues/154).

## 0.11.1

- Fixed a bug where hot-reload did not work for `ConsumerWidget`/`Consumer`

## 0.11.0

- `package:flutter_riverpod/flutter_riverpod.dart` now exports `StateNotifier`
- Marked the providers with `@sealed` so that the IDE warns against
  implementing/subclassing providers.
- Fix mistakes in `AsyncValue.guard`'s documentation (thanks @mono0926)
- Loosened the version constraints of `freezed_annotation` to support `0.12.0`

## 0.10.1

- Fixed invalid version error

## 0.10.0

- Fixed a bug where the state of a provider may be disposed when it shouldn't be disposed.

- Added a way to import the implementation class of providers with modifiers,
  such as `AutoDisposeProvider`.

  This is useful if you want to use Riverpod with the lint `always_specify_types`:

  ```dart
  import 'package:flutter_riverpod/all.dart';

  final AutoDisposeStateProvider<int> counter = StateProvider.autoDispose<int>((ProviderRefBase ref) {
    return 0;
  });
  ```

  If you do not use this lint, prefer using the default import instead, to not
  pollute your auto-complete.

## 0.9.0

- **Breaking** Updating `ProviderListener` so that `onChange` receives the
  `BuildContext` as a parameter (thanks to @tbm98)

## 0.8.0

- Renamed `ProviderContainer.debugProviderStates` to `ProviderContainer.debugProviderElements`
- Fixed a bug where updating `ProviderScope.overrides` may cause an exception
  for no reason (see https://github.com/rrousselGit/riverpod/issues/107)

## 0.7.2

Fixed a bug that prevented the use of `ConsumerWidget` under normal circumstances

## 0.7.1

- Fixed a bug where in release mode, `ScopedProvider` did not update correctly (https://github.com/rrousselGit/riverpod/issues/101)

## 0.7.0

- **Breaking**: `Consumer` is slightly modified to match other Builders like
  `ValueListenableBuilder`.
  Before:

  ```dart
  return Consumer((context, watch) {
    final value = watch(myProvider);
    return Text('$value');
  });
  ```

  after:

  ```dart
  return Consumer(
    builder: (context, watch, child) {
      final value = watch(myProvider);
      return Text('$value');
    },
  );
  ```

- Added a `ConsumerWidget` class which can be extended to make a `StatelessWidget`
  that can read providers:

  ```dart
  class MyWidget extends ConsumerWidget {
    const MyWidget({Key? key}) : super(key: key);

    @override
    Widget build(BuildContext context, ScopedReader watch) {
      final value = watch(myProvider);
      return Text('$value');
    }
  }
  ```

- `ref.watch` on non ".autoDispose" providers can no longer read ".autoDispose"
  providers.

  For more info, see http://riverpod.dev/docs/concepts/modifiers/auto_dispose#the-argument-type-autodisposeprovider-cant-be-assigned-to-the-parameter-type-alwaysaliveproviderbase

- `ScopedProvider` now accepts `null` as a function:

  ```dart
  final example = ScopedProvider<int>(null);
  ```

  Which is equivalent to:

  ```dart
  final example = ScopedProvider<int>((watch) => throw UnimplementedError(''));
  ```

- Fixed a bug where `context.refresh` may not work properly if the widget tree
  contains multiple `ProviderScope`.

## 0.6.1

- Fixed a bug where when disposing `ProviderContainer`, providers may be disposed
  in an incorrect order.
- Improved the performances of reading providers by 25%

## 0.6.0

- Merged `Computed` and `Provider`. Now, all providers have the ability to rebuild
  their state when one of the object they listen changed.

  To migrate, change:

  ```dart
  final provider = Provider(...);
  final example = Computed((watch) {
    final value = watch(provider);
    return value;
  });
  ```

  into:

  ```dart
  final provider = Provider(...);
  final example = Provider((ref) {
    final value = ref.watch(provider);
    return value;
  });
  ```

- `Computed` (now `Provider`) no longer deeply compare collections to avoid rebuilds.
  Comparing the content of lists is quite expensive and actually rarely useful.
  Now, a simple `==` comparison is used.

- Renamed `ProviderStateOwner` to `ProviderContainer`
- Renamed `ProviderStateOwnerObserver` to `ProviderObserver`

- It is no longer possible to override a provider anywhere in the widget tree.
  Providers can only be overridden in the top-most `ProviderScope`/`ProviderContainer`.

- Providers can now read values which may change over time using `ref.read` and `ref.watch`.
  When using `ref.watch`, if the value obtained changes, this will cause the provider
  to re-create its state.

- It is no longer possible to add `ProviderObserver` anywhere in the widget tree.
  They can be added only on the top-most `ProviderScope`/`ProviderContainer`.

- `Provider.read(BuildContext)` is changed into `context.read(provider)`, and
  can now read `Provider.autoDispose`.

- Added `ProviderContainer.refresh(provider)` and `context.refresh(provider)`.
  These method allows forcing the refresh of a provider, which can be useful
  for things like "retry on error" or "pull to refresh".

* `ref.read(StreamProvider<T>)` no longer returns a `Stream<T>` but an `AsyncValue<T>`
  Before:

  ```dart
  final streamProvider = StreamProvider<T>(...);
  final example = Provider((ref) {
    Stream<T> stream = ref.read(streamProvider);
  });
  ```

  After:

  ```dart
  final streamProvider = StreamProvider<T>(...);
  final example = Provider((ref) {
    Stream<T> stream = ref.watch(streamProvider.steam);
  });
  ```

* `ref.read(FutureProvider<T>)` no longer returns a `Future<T>` but an `AsyncValue<T>`

  Before:

  ```dart
  final futureProvider = FutureProvider<T>(...);
  final example = Provider((ref) {
    Future<T> future = ref.read(futureProvider);
  });
  ```

  After:

  ```dart
  final futureProvider = FutureProvider<T>(...);
  final example = Provider((ref) {
    Future<T> future = ref.watch(futureProvider.future);
  });
  ```

* Removed `ref.dependOn`.
  You can now use `ref.read`/`ref.watch` to achieve the same effect.

  Before:

  ```dart
  final streamProvider = StreamProvider<T>(...);
  final example = Provider((ref) {
    Future<T> last = ref.dependOn(streamProvider).last;
  });
  ```

  After:

  ```dart
  final streamProvider = StreamProvider<T>(...);
  final example = Provider((ref) {
    Future<T> last = ref.watch(streamProvider.last);
  });
  ```

* `Provider.readOwner(ProviderStateOwner)` is changed into `ProviderContainer.read(Provider)`

* `Provider.watchOwner(ProviderStateOwner, (value) {})` is changed into:

  ```dart
  ProviderContainer container;
  final provider = Provider((ref) => 0);

  final subscription = container.listen(
    provider,
    mayHaveChanged: (sub) {},
    didChange: (sub) {}.
  );

  subscription.close();
  ```

* `MyProvider.family.autoDispose` now correctly free both the arguments and the associated
  providers from memory when the provider is no longer listened to.

- Added `ScopedProvider`, a new kind of provider that can be overridden anywhere
  in the widget tree.
  Normal providers cannot read a `ScopedProvider`.

- Added `ProviderListener`, a widget which allows listening to a provider
  without rebuilding the widget-tree. This can be useful for showing modals
  and pushing routes.

## 0.5.1

- Fixed the documentation of `StateNotifierProvider` incorrectly showing the
  documentation of `StreamProvider`.
- Improve the documentation of `StateProvider`.

## 0.5.0

- Changed `ComputedFamily` into `Computed.family`
- Added [AsyncValue.guard](https://pub.dev/documentation/riverpod/latest/riverpod/AsyncValue/guard.html to simplify transforming a Future into an AsyncValue.
- Improved the documentation of the different providers

## 0.4.0

Changed the syntax of "AutoDispose*" and "*Family" to use a syntax similar to
named constructors instead.

Before:

```dart
final myProvider = AutoDisposeStateNotifierProviderFamily<MyStateNotifier, int>((ref, id) {
  return MyStateNotifier(id: id);
});
```

After:

```dart
final myProvider = StateNotifierProvider.autoDispose.family<MyStateNotifier, int>((ref, id) {
  return MyStateNotifier(id: id);
});
```

The behavior is the same. Only the syntax changed.

## 0.3.0

- Added `AsyncValue.whenData`, syntax sugar for `AsyncValue.when` to handle
  only the `data` case and do nothing for the error/loading cases.

- Fixed a bug that caused [Computed] to crash if it stopped being listened to
  then was listened to again.

## 0.2.1

- `Computed` and `Consumer` now correctly unsubscribe to a provider when their
  function stops using a provider.

## 0.2.0

- `ref.read` is renamed as `ref.dependOn`
- Deprecated `ref.dependOn(streamProvider).stream` and `ref.dependOn(futureProvider).future`
  in favor of a universal `ref.dependOn(provider).value`.
- added `ref.read(provider)`, syntax sugar for `ref.dependOn(provider).value`.

## 0.1.0

Initial release<|MERGE_RESOLUTION|>--- conflicted
+++ resolved
@@ -1,4 +1,3 @@
-<<<<<<< HEAD
 ## 3.0.0-dev.0 - 2023-10-29
 
 - **Breaking**: `AsyncValue` is now "sealed" and `AsyncData/AsyncLoading/AsyncError`
@@ -6,12 +5,11 @@
   `AsyncValue` or the associated classes.
 - **Breaking**: Removed everything marked as "deprecated"
 - Bumped minimum Dart SDK to >= 3.0.0-dev
-=======
+
 ## Unreleased patch
 
 - Exceptions in asynchronous providers are now correctly received
   by `ProviderObserver.providerDidFail`.
->>>>>>> 441977ed
 
 ## 2.4.5 - 2023-10-28
 
