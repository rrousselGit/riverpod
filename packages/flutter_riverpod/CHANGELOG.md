<<<<<<< HEAD
## Unreleased fix

Fix exceptions when using multiple root `ProviderContainers`/`ProviderScopes`.
=======
## 2.4.7 - 2023-11-20

- Fix `ProviderObserver.didUpdateProvider` being called with an incorrect
  "provider" parameter when the provider is overridden.
>>>>>>> 1581244f

## 2.4.6 - 2023-11-13

- Exceptions in asynchronous providers are now correctly received
  by `ProviderObserver.providerDidFail`.
- Fix exception when a `ProviderScope` is rebuilt with a different `key`.

## 2.4.5 - 2023-10-28

- Support assigning `AsyncValue<T>` to `AsyncNotifier<void>.state`

## 2.4.4 - 2023-10-15

- `riverpod` upgraded to `2.4.4`

## 2.4.3 - 2023-10-06

- Fixed incorrect `@visibleForTesting` warning.

## 2.4.2 - 2023-10-02

- Improved the error message when WidgetRef is used after the associated widget got unmounted.

## 2.4.1 - 2023-09-27

- `riverpod` upgraded to `2.4.1`

## 2.4.0 - 2023-09-04

- `riverpod` upgraded to `2.4.0`

## 2.3.10 - 2023-08-28

- `riverpod` upgraded to `2.3.10`

## 2.3.9 - 2023-08-28

- Fix some exceptions causing Flutter asking to demangle stacktraces (#1874)
- Fix out of date `AsyncValue` docs.

## 2.3.7 - 2023-08-16

- Added support for state_notifier 1.0.0
- `Notifier.state` is now accessible inside tests

## 2.3.6 - 2023-04-24

- Improved error message for missing `dependencies` (thanks to @ValentinVignal)
- Fixed various typos in the documentation (thanks to @ValentinVignal)
- Fix not disposing autoDispose family providers
- Removed incorrect statement in ChangeNotifierProvider docs

## 2.3.5 - 2023-04-18

- fix `AsyncValue.isReloading` docs

## 2.3.4 - 2023-04-07

- Fixes an issue with nested ProviderScope (thanks to @jeiea)

## 2.3.3 - 2023-04-06

- The debugger no-longer pauses on uncaught exceptions inside providers.
  This was voluntary, but too many people have complained that it often
  is a false positive.
- Removed unused dependency (thanks to @passsy)

## 2.3.2 - 2023-03-13

- Deprecated the generic parameter of `Family`.
  This will enable implementing generic providers in `riverpod_generator` once
  it is removed.
- Updated documentation

## 2.3.1 - 2023-03-09

- `riverpod` upgraded to `2.3.1`

## 2.3.0

- Added `StreamNotifier` + `StreamNotifierProvider`.
  This is for building a `StreamProvider` while exposing ways to modify the stream.

  It is primarily meant to be used using code-generation via riverpod_generator,
  by writing:

  ```dart
  @riverpod
  class Example extends _$Example {
    @override
    Stream<Model> build() {
      // TODO return some stream
    }
  }
  ```

- Deprecated `StreamProvider.stream`
  Instead of:

  ```dart
  ref.watch(provider.stream).listen(...)
  ```

  do:

  ```dart
  ref.listen(provider, (_, value) {...});
  ```

  Instead of:

  ```dart
  final a = StreamProvider((ref) {
    return ref.watch(b.stream).map((e) => Model(e));
  })
  ```

  Do:

  ```dart
  final a = FutureProvider((ref) async {
    final e = await ref.watch(b.future);
    return Model(e);
  })
  ```

- Some restrictions on the `dependencies` parameter of providers have been lifted.
  It is no-longer necessary to include providers which do not themselves specify `dependencies`.
  All providers should specify `dependencies` if they are scoped at any point.

- Annotated `Notifier.state` setter as protected.

## 2.2.0

- Improve type-inference when using `AsyncValue.whenOrNull` (thanks to @AhmedLSayed9)
- Fixed AsyncValue.asError incorrectly not preserving the generic type
- Internal refactoring for riverpod_generator

## 2.1.3

Fixes an issue with `FutureProvider<void>` (#2028)

## 2.1.2

- It is now correctly possible to use `ProviderSubscription`s inside `ConsumerState.dispose` (thanks to @1980)
- Update dependencies.
- fixes an exception on newer Dart versions
- fixes an edge-case where `FutureProvider`/`AsyncNotifier` did not emit the new state when the created `Future` completed (#1997)
- fixes errors inside FutureProvider/AsyncNotifier/StreamProvider not preserving the previous state (if any).
- Update dependencies.

## 2.1.1

Fix typos

## 2.1.0

A small release adding missing utilities and fixing some web related issues.

- Added `provider.overrideWith((ref) => state`)
- Added `FutureProviderRef.future`.
- Deprecated `StateProvider.state`
  Instead, use either `ref.watch(stateProvider)` or `ref.read(stateProvider.notifier).state =`
- Deprecated `provider.overrideWithProvider`. Instead use `provider.overrideWith`
- Added `Ref.notifyListeners()` to forcibly notify dependents.
  This can be useful for mutable state.
- Added `@useResult` to `Ref.refresh`/`WidgetRef.refresh`
- Added `Ref.exists` to check whether a provider is initialized or not.
- `FutureProvider`, `StreamProvider` and `AsyncNotifierProvider` now preserve the
  previous data/error when going back to loading.
  This is done by allowing `AsyncLoading` to optionally contain a value/error.
- Added `AsyncValue.when(skipLoadingOnReload: bool, skipLoadingOnRefresh: bool, skipError: bool)`
  flags to give fine control over whether the UI should show `loading`
  or `data/error` cases.
- Add `AsyncValue.requireValue`, to forcibly obtain the `value` and throw if in
  loading/error state
- Doing `ref.watch(futureProvider.future)` can no-longer return a `SynchronousFuture`.
  That behavior could break various `Future` utilities, such as `Future.wait`
- Add `AsyncValue.copyWithPrevious(..., isRefresh: false)` to differentiate
  rebuilds from `ref.watch` vs rebuilds from `ref.refresh`.
- ProviderContainer no-longer throws when disposed if it has an undisposed child ProviderContainer.
- Improved the error message when trying to modify a provider inside a
  widget life-cycle.

- Fixes a stackoverflow on Web caused by Dart (thanks to @leehack)
- Fixes a bug when the root ProviderContainer is not associated with a ProviderScope.
- Fixes a case where a circular dependency between providers was incorrectly allowed (#1766)

## 2.0.2

- **FIX**: Fixed an assert error if a `family` depends on itself while specifying `dependencies`. (#1721).

# 2.0.2

Fixed an assert error if a `family` depends on itself while specifying `dependencies`.

# 2.0.1

Updated changelog (see 2.0.0)

# 2.0.0

Here is the changelog for all the changes in the 2.0 version.
An article is in progress and will be linked here once available.

**Breaking changes**:

- `FutureProvider.stream` is removed.
- Using `overrideWithProvider`, it is no-longer possible to override a provider
  with a different type of provider (such as overriding `FutureProvider` with a `StreamProvider`).
- `AsyncError.stackTrace` is now a required positional parameter and non-nullable
- All `overrideWithValue` methods are removed, besides `Provider.overrideWithValue`.
  This change is temporary, and these methods will be reintroduced in a later version.
  In the meantime, you can use `overrideWithProvider`.
- Modifiers (`provider.future`, `provider.state`, ...) no-longer are providers, and therefore no-longer
  appear inside `ProviderObserver`.
- The `Reader` typedef is removed. Use `Ref` instead.
- `ProviderListener` is removed. Used `ref.listen` instead.
- Removed the deprecated `ProviderReference`.
- Providers no-longer throw a `ProviderException` if an exception was thrown while building their value.
  Instead, they will rethrow the thrown exception and its stacktrace.
- It is no longer possible to pass `provider.future/.notifier/...` to the parameter `dependencies` of provider.
  Passing the provider directly is enough.
- The `Family` type now has a single generic parameter instead of 3.

Non-breaking changes:

- Upgrade minimum required Flutter SDK version to 3.0.0
- Upgrade minimum required Dart SDK version to 2.17.0
- Added `WidgetRef.context`. This allows functions that depend on a `WidgetRef`
  to use the `BuildContext` without having to receive it as parameter.
- Added `provider.selectAsync`, which allows to both await an async value
  while also filtering rebuilds.
- Added `WidgetRef.listenManual` for listening to providers in a widget
  outside of `build`.
- Added `ref.listenSelf`, for subscribing to changes of a provider within
  that provider.
  That can be useful for logging purposes or storing the state of a provider
  in a DB.
- Added `container.invalidate(provider)`/`ref.invalidate(provider)` and `ref.invalidateSelf()`.
  These are similar to `ref.refresh` methods, but do not immediately rebuild the provider.

These methods are safer than `ref.refresh` as they can avoid a provider
rebuilding twice in a quick succession.

- Added `ref.onAddListener`, `ref.onRemoveListener`, `ref.onCancel` and
  `ref.onResume`. All of which allow performing side-effects when providers
  are listened or stop being listened.

- A new `AutoDisposeRef.keepAlive()` function is added. It is meant to replace
  `AutoDisposeRef.maintainState` to make logic for preventing the disposal of a provider more reusable.
- feat; `AutoDisposeRef.maintainState` is deprecated. Use the new `AutoDisposeRef.keepAlive()` instead.
- Add support for `ref.invalidate(family)` to recompute an entire family (#1517)
- Added `AsyncValue.valueOrNull` to obtain the value while ignoring potential errors.
- Added new functionalities to `AsyncValue`: `hasError`, `hasData`, `asError`, `isLoading`
  , `copyWithPrevious` and `unwrapPrevious`.

Fixes:

- fixed a bug where `AsyncValue.whenData` did not preserve `AsyncValue.isLoading/isRefreshing`
- `StateProvider` and `StateNotifierProvider` no longer notify their listeners
  on `ref.refresh` if the new result is identical to the old one.
- fixed potential null exception when using `autoDispose`
- fixed a bug where unmounting a nested ProviderScope could cause an exception (#1400)
- Fixed an issue where providers were incorrectly allowed to depend on themselves,
  breaking `autoDispose` in the process.
- Fixed a memory leak when using `StateProvider.autoDispose`'s `.state`
- Fix `ProviderObserver.didDisposeProvider` not executing on provider refresh.
- Fixed an issue where `AsyncValue.value` did not throw if there is an error.
- Fixed a cast error when overriding a provider with a more specific provider type (#1100)
- Fixed a bug where `onDispose` listeners could be executed twice under certain
  conditions when using `autoDispose`.
- Fixed an issue where refreshing a `provider.future`/`provider.stream` did work properly
- Fixed false positive with `ref.watch` asserts

## 1.0.3

Removed an assert preventing from overriding the same provider/family
multiple times on a `ProviderScope`/`ProviderContainer`.

## 1.0.2

Fixed a null exception on web

## 1.0.1

Improved the performance of the assert which verifies that providers properly
respect their `dependencies` variable.

## 1.0.0

Riverpod is now stable!

### General changes

- **Breaking**: `ProviderContainer.debugProviderValues` and `ProviderContainer.debugProviderElements` are removed.
  You can now instead use `ProviderContainer.getAllProviderElements`.
- `ChangeNotifierProvider` now supports nullable `ChangeNotifier` (#856)
- Increased minimum SDK version to 2.14.0
- **Breaking** The return value when reading a `StateProvider` changed.
  Before, doing `ref.read(someStateProvider)` would return the `StateController` instance.
  Now, this will only return the state of the `StateController`.
  This new behaviour matches `StateNotifierProvider`.

  For a simple migration, the old behavior is available by writing
  `ref.read(someStateProvider.state)`.

- Added `ref.listen` for triggering actions inside providers/widgets when a provider changes.

  It can be used to listen to another provider without recreating the provider state:

  ```dart
  final counterProvider = StateNotifierProvider<Counter, int>(...);

  final anotherProvider = Provider<T>((ref) {
    ref.listen<int>(counterProvider, (previous, count) {
      print('counter changed from $previous to $count');
    });
  });
  ```

  Alternatively, it can be used by widgets to show modals/dialogs:

  ```dart
  final counterProvider = StateNotifierProvider<Counter, int>(...);

  class Example extends ConsumerWidget {
    @override
    Widget build(BuildContext context, WidgetRef ref) {
      ref.listen<int>(counterProvider, (previous, count) {
        showDialog(...);
      });
    }
  }
  ```

- `ProviderListener` is deprecated in favor of `ref.listen`.

- It is now possible to "await" all providers that emit an `AsyncValue` (previously limited to `FutureProvider`/`StreamProvider`).
  This includes cases where a `StateNotifierProvider` exposes an `AsyncValue`:

  ```dart
  class MyAsyncStateNotifier extends StateNotifier<AsyncValue<MyState>> {
    MyAsyncStateNotifier(): super(AsyncValue.loading()) {
      // TODO fetch some data and update the state when it is obtained
    }
  }

  final myAsyncStateNotifierProvider = StateNotifierProvider<MyAsyncStateNotifier, AsyncValue<MyState>>((ref) {
    return MyAsyncStateNotifier();
  });

  final someFutureProvider = FutureProvider((ref) async {
    MyState myState = await ref.watch(myAsyncStateNotifierProvider.future);
  });
  ```

- Deprecated `StreamProvider.last` in favor of `StreamProvider.future`.

- `StreamProvider.future`, `StreamProvider.stream` and `FutureProvider.future` now
  expose a future/stream that is independent from how many times the associated provider "rebuilt":
  - if a `StreamProvider` rebuild before its stream emitted any value,
    `StreamProvider.future` will resolve with the first value of the new stream instead.
  - if a `FutureProvider` rebuild before its future completes,
    `FutureProvider.future` will resolve with the result of the new future instead.
- You can now override any provider with any other provider, as long as the value
  that they expose matches. For example, it is possible to override a `StreamProvider<Model>`
  with a `Provider<AsyncValue<Model>>`.
- `ref.onDispose` now calls the dispose function as soon as one of the provider's
  dependency is known to have changed
- Providers can now call `ref.refresh` to refresh a provider, instead of having
  to do `ref.container.refresh`.
- Providers no longer wait until their next read to recompute their state if one
  of their dependency changed and they have listeners.
- Added `ProviderContainer.pump`, a utility to easily "await" until providers
  notify their listeners or are disposed.
- fixed an issue when using both `family` and `autoDispose` that could lead to an inconsistent state

### Unified the syntax for interacting with providers

- **Breaking**: The prototype of `ConsumerWidget`'s `build` and `Consumer`'s `builder` changed.
  Before:

  ```dart
  class Example extends ConsumerWidget {
    @override
    Widget build(BuildContext context, ScopedReader watch) {
      int count = watch(counterProvider);
      ...
    }
  }
  ```

  After:

  ```dart
  class Example extends ConsumerWidget {
    @override
    Widget build(BuildContext context, WidgetRef ref) {
      int count = ref.watch(counterProvider);
      ...
    }
  }
  ```

- `ProviderListener` is deprecated. Instead, use `ref.listen`:

  ```dart
  class Example extends ConsumerWidget {
    @override
    Widget build(BuildContext context, WidgetRef ref) {
      ref.listen<int>(counter, (count) {
        print('count changed $count');
      });
    }
  }
  ```

- Added `ConsumerStatefulWidget` + `ConsumerState`, a variant of
  `StatefulWidget`s that have access to a `WidgetRef`.

- All "watch" functions now support `myProvider.select((value) => ...)`.
  This allows filtering rebuilds:

  ```dart
  final userProvider = StateNotifierProvider<UserController, User>(...);

  Consumer(
    builder: (context, ref, _) {
      // With this syntax, the Consumer will not rebuild if `userProvider`
      // emits a new User but its "name" didn't change.
      bool userName = ref.watch(userProvider.select((user) => user.name));
    },
  )
  ```

- `ProviderReference` is deprecated in favor of `Ref`.

- **Breaking**: `ProviderObserver.didUpdateProvider` now receives both the previous and new value.
- **Breaking**: `ProviderObserver.mayHaveChanged` is removed.

- **Breaking**: `Family.overrideWithProvider` now must create a provider:

  ```dart
  final family = Provider.family<State, Arg>(...);

  family.overrideWithProvider(
    (Arg arg) => Provider<State>((ref) => ...)
  );
  ```

- All providers now receive a custom subclass of `ProviderRefBase` as a parameter:

  ```dart
  Provider<T>((ProviderRef<T> ref) {...});
  FutureProvider<T>((FutureProviderRef<T> ref) {...});
  StateProvider<T>((StateProviderRef<T> ref) {...});
  ```

  That allows providers to implement features that is not shared with other providers.

  - `Provider`, `FutureProvider` and `StreamProvider`'s `ref` now have a `state` property,
    which represents the currently exposed value. Modifying it will notify the listeners:

    ```dart
    Provider<int>((ref) {
      ref.listen(onIncrementProvider, (_) {
        ref.state++;
      });

      return 0;
    });
    ```

  - `StateProvider`'s `ref` now has a `controller` property, which allows the
    provider to access the `StateController` exposed.

- **Breaking**: `ProviderReference.mounted` is removed. You can implement something similar using `onDispose`:
  ```dart
  Provider<T>((ref) {
    var mounted = true;
    ref.onDispose(() => mounted = false);
  });
  ```

### All providers can now be scoped.

- **Breaking**: `ScopedProvider` is removed.
  To migrate, change `ScopedProvider`s to `Provider`s.

- All providers now come with an extra named parameter called `dependencies`.
  This parameter optionally allows defining the list of providers/families that this
  new provider depends on:

  ```dart
  final a = Provider(...);

  final b = Provider((ref) => ref.watch(a), dependencies: [a]);
  ```

  By doing so, this will tell Riverpod to automatically override `b` if `a` gets overridden.

### Updated `AsyncValue`:

- **Breaking** `AsyncValue.copyWith` is removed
- **Breaking** `AsyncValue.error(..., stacktrace)` is now a named parameter instead of positional parameter.
- Deprecated `AsyncValue.data` in favor of `AsyncValue.value`
- Allowed `AsyncData`, `AsyncError` and `AsyncLoading` to be extended
- Added `AsyncValue.whenOrNull`, similar to `whenOrElse` but instead of an
  "orElse" parameter, returns `null`.
- Added `AsyncValue.value`, which allows reading the value without handling
  loading/error states.
- `AsyncError` can now be instantiated with `const`.

- Added `StateController.update`, to simplify updating the state from the previous state:
  ```dart
  final provider = StateController((ref) => 0);
  ...
  ref.read(provider).update((state) => state + 1);
  ```
- It is no longer allowed to use `ref.watch` or `ref.read` inside a selector:

  ```dart
  provider.select((value) => ref.watch(something)); // KO, cannot user ref.watch inside selectors
  ```

- FutureProvider now creates a `FutureOr<T>` instead of a `Future<T>`.
  That allows bypassing the loading state in the event where a value was synchronously available.

### Bug fixes

- Fixed a bug where widgets were not rebuilding in release mode under certain conditions
- **FIX**: StreamProvider.last no longer throws a StateError when no value were emitted (#296).
- fixed an issue where when chaining providers, widgets may re-render
  a frame late, potentially causing a flicker. (see #648)

## 1.0.0-dev.11

Fixed an issue where `dependencies` did not work for `ChangeNotifierProvider` (#800)

## 1.0.0-dev.10

Fixed a bug where reading a provider within a consumer could throw (#796)

## 1.0.0-dev.9

Fix an issue where `*Provider.autoDispose` were not able to specify the
`dependencies` parameter.

## 1.0.0-dev.8

### Future/StreamProvider

- FutureProvider now creates a `FutureOr<T>` instead of a `Future<T>`
  That allows bypassing the loading state in the event where a value was synchronously available.

- During loading and error states, `FutureProvider` and `StreamProvider` now expose the
  latest value through `AsyncValue`.
  That allows UI to show the previous data while some new data is loading,
  instead of showing a spinner:

  ```dart
  final provider = FutureProvider<User>((ref) async {
    ref.watch(anotherProvider); // may cause `provider` to rebuild

    return fetchSomething();
  })
  ...

  Widget build(context, ref) {
    return ref.watch(provider).when(
      error: (err, stack, _) => Text('error'),
      data: (user) => Text('Hello ${user.name}'),
      loading: (previous) {
        if (previous is AsyncData<User>) {
          return Text('loading ... (previous: ${previous.value.name})');
        }

        return CircularProgressIndicator();
      }
    );

  }
  ```

### AsyncValue

- **Breaking** `AsyncValue.copyWith` is removed
- **Breaking** `AsyncValue.error(..., stacktrace)` is now a named parameter instead of positional parameter.
- **Breaking** `AsyncValue.when(loading: )` and `AsyncValue.when(error: )` (and `when` variants)
  now receive an extra "previous" parameter.
- Deprecated `AsyncValue.data` in favor of `AsyncValue.value`
- Allowed `AsyncData`, `AsyncError` and `AsyncLoading` to be extended
- Added `AsyncValue.whenOrNull`, similar to `whenOrElse` but instead of an
  "orElse" parameter, returns `null`.
- Added `AsyncValue.value`, which allows reading the value without handling
  loading/error states.
- `AsyncError` can now be instantiated with `const`.
- `AsyncLoading` and `AsyncError` now optionally includes the previous state.

### General

- **Breaking** All `overrideWithProvider` methods are removed.
  To migrate, instead use `overrideWithValue`.
- All providers now come with an extra named parameter called `dependencies`.
  This parameter optionally allows defining the list of providers/families that this
  new provider depends on:

  ```dart
  final a = Provider(...);

  final b = Provider((ref) => ref.watch(a), dependencies: [a]);
  ```

  By doing so, this will tell Riverpod to automatically override `b` if `a` gets overridden.

- Added `StateController.update`, to simplify updating the state from the previous state:
  ```dart
  final provider = StateController((ref) => 0);
  ...
  ref.read(provider).update((state) => state + 1);
  ```
- It is no longer allowed to use `ref.watch` or `ref.read` inside a selector:
  ```dart
  provider.select((value) => ref.watch(something)); // KO, cannot user ref.watch inside selectors
  ```

### Bug-fixes

- fixed a bug where providers were rebuilding even when not listened to
- fixed `ref.listen` now working when downcasting the value of a provider.
- fixed a bug where disposing a scoped `ProviderContainer` could cause other
  `ProviderContainer`s to stop working.
- fixed an issue where conditionally depending on an "autoDispose" provider
  may not properly dispose of it (see #712)
- fixed an issue where when chaining providers, widgets may re-render
  a frame late, potentially causing a flicker. (see #648)

## 1.0.0-dev.7

- Fixed `ProviderObserver` not working when modifying a `StateProvider`.
- Fixed a bug where scoped provider were potentially not disposed
- Fixed a bug where widgets were not rebuilding in release mode under certain conditions

## 1.0.0-dev.6

- **FIX**: StreamProvider.last no longer throws a StateError when no value were emitted (#296).
- Re-enabled debug assertions that were temporarily disabled by previous dev versions.
- Allows families to be scoped/overridden
- Fixed bugs with `ref.refresh` not working on some providers
- renamed `ProviderBase.recreateShouldNotify` to `updateShouldNotify`

## 1.0.0-dev.5

Fixed an issue where provider listeners could not be called properly.

## 1.0.0-dev.3

Fixed various issues related to scoped providers.

## 1.0.0-dev.2

- All providers can now be scoped.
- **breaking**: `ScopedProvider` is removed. To migrate, change `ScopedProvider`s to `Provider`s.

## 1.0.0-dev.1

- Add missing exports (see #532)

## 1.0.0-dev.0

- **Breaking**: The prototype of `ConsumerWidget`'s `build` and `Consumer`'s `builder` changed.
  Before:

  ```dart
  class Example extends ConsumerWidget {
    @override
    Widget build(BuildContext context, ScopedReader watch) {
      int count = watch(counterProvider);
      ...
    }
  }
  ```

  After:

  ```dart
  class Example extends ConsumerWidget {
    @override
    Widget build(BuildContext context, WidgetRef ref) {
      int count = ref.watch(counterProvider);
      ...
    }
  }
  ```

- `ProviderListener` is deprecated. Instead, use `ref.listen`:

  ```dart
  class Example extends ConsumerWidget {
    @override
    Widget build(BuildContext context, WidgetRef ref) {
      ref.listen<int>(counter, (count) {
        print('count changed $count');
      });
    }
  }
  ```

- Added `ConsumerStatefulWidget` + `ConsumerState`, a variant of
  `StatefulWidget`s that have access to a `WidgetRef`.

- All "watch" functions now support `myProvider.select((value) => ...)`.
  This allows filtering rebuilds:

  ```dart
  final userProvider = StateNotifierProvider<UserController, User>(...);

  Consumer(
    builder: (context, ref, _) {
      // With this syntax, the Consumer will not rebuild if `userProvider`
      // emits a new User but its "name" didn't change.
      bool userName = ref.watch(userProvider.select((user) => user.name));
    },
  )
  ```

- **Breaking**: `Family.overrideWithProvider` now must create a provider:

  ```dart
  final family = Provider.family<State, Arg>(...);

  family.overrideWithProvider(
    (Arg arg) => Provider<State>((ref) => ...)
  );
  ```

- **Breaking**: `ProviderObserver.didUpdateProvider` now receives both the previous and new value.
- **Breaking**: `ProviderObserver.mayHaveChanged` is removed.
- Added `ref.listen`, used to listen to another provider without recreating the provider state:

  ```dart
  final counter = StateNotifierProvider<Counter, int>(...);

  final anotherProvider = Provider<T>((ref) {
    ref.listen<int>(counter, (count) {
      print('counter change: $count');
    });
  });
  ```

- `ProviderReference` is deprecated in favor of `ProviderRefBase`.
- All providers now receive a custom subclass of `ProviderRefBase` as a parameter:

  ```dart
  Provider<T>((ProviderRef<T> ref) {...});
  FutureProvider<T>((FutureProviderRef<T> ref) {...});
  StateProvider<T>((StateProviderRef<T> ref) {...});
  ```

  That allows providers to implement features that is not shared with other providers.

  - `Provider`, `FutureProvider` and `StreamProvider`'s `ref` now have a `state` property,
    which represents the currently exposed value. Modifying it will notify the listeners:

    ```dart
    Provider<int>((ref) {
      ref.listen(onIncrementProvider, (_) {
        ref.state++;
      });

      return 0;
    });
    ```

  - `StateProvider`'s `ref` now has a `controller` property, which allows the
    provider to access the `StateController` exposed.

- **Breaking**: `ProviderReference.mounted` is removed. You can implement something similar using `onDispose`:
  ```dart
  Provider<T>((ref) {
    var mounted = true;
    ref.onDispose(() => mounted = false);
  });
  ```
- **Breaking**: `ProviderContainer.debugProviderValues` and `ProviderContainer.debugProviderElements` are removed.
  You can now instead use `ProviderContainer.getAllProviderElements`.
- `StreamProvider.last`, `StreamProvider.stream` and `FutureProvider.future` now
  expose a future/stream that is independent from how many times the associated provider "rebuilt":
  - if a `StreamProvider` rebuild before its stream emitted any value,
    `StreamProvider.last` will resolve with the first value of the new stream instead.
  - if a `FutureProvider` rebuild before its future completes,
    `FutureProvider.future` will resolve with the result of the new future instead.
- You can now override any provider with any other provider, as long as the value
  that they expose matches. For example, it is possible to override a `StreamProvider<Model>`
  with a `Provider<AsyncValue<Model>>`.
- Providers can now call `ref.refresh` to refresh a provider, instead of having
  to do `ref.container.refresh`.
- `ref.onDispose` now calls the dispose function as soon as one of the provider's
  dependency is known to have changed
- Providers no longer wait until their next read to recompute their state if one
  of their dependency changed and they have listeners.
- Added `ProviderContainer.pump`, a utility to easily "await" until providers
  notify their listeners or are disposed.
- fixed an issue when using both `family` and `autoDispose` that could lead to an inconsistent state

## 0.14.0+3

Removed an assert that could cause issues when an application is partially migrated to null safety.

## 0.14.0+2

- Fix `context.refresh` not compiling when using nullable providers

## 0.14.0+1

- Re-added `StateProvider.overrideWithValue`/`StateProvider.overrideWithProvider` that were unvoluntarily removed.

## 0.14.0

- **BREAKING CHANGE** The `Listener`/`LocatorMixin` typedefs are removed as the former could cause a name
  conflict with the widget named `Listener` and the latter is not supported when using Riverpod.
- **BREAKING CHANGE** The syntax for using `StateNotifierProvider` was updated.
  Before:

  ```dart
  class MyStateNotifier extends StateNotifier<MyModel> {...}

  final provider = StateNotifierProvider<MyStateNotifier>((ref) => MyStateNotifier());

  ...
  Widget build(context, watch) {
    MyStateNotifier notifier = watch(provider);
    MyModel model = watch(provider.state);
  }
  ```

  After:

  ```dart
  class MyStateNotifier extends StateNotifier<MyModel> {...}

  final provider = StateNotifierProvider<MyStateNotifier, MyModel>>((ref) => MyStateNotifier());

  ...
  Widget build(context, watch) {
    MyStateNotifier notifier = watch(provider.notifier);
    MyModel model = watch(provider);
  }
  ```

  See also https://github.com/rrousselGit/riverpod/issues/341 for more information.

- **BREAKING CHANGE** It is no longer possible to override `StreamProvider.stream/last` and `FutureProvider.future`.
- feat: Calling `ProviderContainer.dispose` multiple time no longer throws.
  This simplifies the tear-off logic of tests.
- feat: Added `ChangeNotifierProvider.notifier` and `StateProvider.notifier`
  They allow obtaining the notifier associated with the provider, without causing widgets/providers to rebuild when the state updates.
- fix: overriding a `StateNotifierProvider`/`ChangeNotifierProvider` with `overrideWithValue` now correctly listens to the notifier.

## 0.1

## 0.13.1+1

Fixed an issue where `context.read` and `ProviderListener` were unable to read providers that return a nullable value

## 0.13.1

- Fixed a bug where overriding a `FutureProvider` with an error value could cause tests to fail (see https://github.com/rrousselGit/riverpod/issues/355)

## 0.13.0

- stable null-safety release
- `ProviderObserver` can now have a const constructor
- Added the mechanism for state-inspection using the Flutter devtool
- loosened the version constraints of `freezed_annotation`
- deprecated `import 'flutter_riverpod/all.dart'`. Now everything is available with `flutter_riverpod/flutter_riverpod.dart`.
- Fixed a but where listening to `StreamProvider.last` could result in a `StateError` (#217)
- removed the assert preventing ConsumerWidget's "watch" from being used after the `build` method completed.
  This allows "watch" to be used inside `ListView.builder`.
- `context.read(myProvider)` now accepts `ScopeProviders`

## 0.13.0-nullsafety.3

- deprecated `import 'flutter_riverpod/all.dart'`. Now everything is available with `flutter_riverpod/flutter_riverpod.dart`.
- removed the assert preventing ConsumerWidget's "watch" from being used after the `build` method completed.
  This allows "watch" to be used inside `ListView.builder`.
- `context.read(myProvider)` now accepts `ScopeProviders`

## 0.13.0-nullsafety.2

- Fixed outdated doc

## 0.13.0-nullsafety.1

- Fixed a but where listening to `StreamProvider.last` could result in a `StateError` (#217)

## 0.13.0-nullsafety.0

Migrated to null-safety

## 0.12.2

- Exported `AutoDisposeProviderRefBase`

## 0.12.1

- Fixed an remaining memory leak related to StreamProvider (see also https://github.com/rrousselGit/riverpod/issues/193)

## 0.12.0

- **Breaking** FutureProvider and StreamProvider no longer supports `null` as a valid value.
- Fixed a memory leak with StreamProvider (see also https://github.com/rrousselGit/riverpod/issues/193)
- Fixed an error message typo related to Consumer

## 0.11.2

- Fixed a bug where providers (usually ScopedProviders) did not dispose correctly
  (see also https://github.com/rrousselGit/riverpod/issues/154).

## 0.11.1

- Fixed a bug where hot-reload did not work for `ConsumerWidget`/`Consumer`

## 0.11.0

- `package:flutter_riverpod/flutter_riverpod.dart` now exports `StateNotifier`
- Marked the providers with `@sealed` so that the IDE warns against
  implementing/subclassing providers.
- Fix mistakes in `AsyncValue.guard`'s documentation (thanks @mono0926)
- Loosened the version constraints of `freezed_annotation` to support `0.12.0`

## 0.10.1

- Fixed invalid version error

## 0.10.0

- Fixed a bug where the state of a provider may be disposed when it shouldn't be disposed.

- Added a way to import the implementation class of providers with modifiers,
  such as `AutoDisposeProvider`.

  This is useful if you want to use Riverpod with the lint `always_specify_types`:

  ```dart
  import 'package:flutter_riverpod/all.dart';

  final AutoDisposeStateProvider<int> counter = StateProvider.autoDispose<int>((ProviderRefBase ref) {
    return 0;
  });
  ```

  If you do not use this lint, prefer using the default import instead, to not
  pollute your auto-complete.

## 0.9.0

- **Breaking** Updating `ProviderListener` so that `onChange` receives the
  `BuildContext` as a parameter (thanks to @tbm98)

## 0.8.0

- Renamed `ProviderContainer.debugProviderStates` to `ProviderContainer.debugProviderElements`
- Fixed a bug where updating `ProviderScope.overrides` may cause an exception
  for no reason (see https://github.com/rrousselGit/riverpod/issues/107)

## 0.7.2

Fixed a bug that prevented the use of `ConsumerWidget` under normal circumstances

## 0.7.1

- Fixed a bug where in release mode, `ScopedProvider` did not update correctly (https://github.com/rrousselGit/riverpod/issues/101)

## 0.7.0

- **Breaking**: `Consumer` is slightly modified to match other Builders like
  `ValueListenableBuilder`.
  Before:

  ```dart
  return Consumer((context, watch) {
    final value = watch(myProvider);
    return Text('$value');
  });
  ```

  after:

  ```dart
  return Consumer(
    builder: (context, watch, child) {
      final value = watch(myProvider);
      return Text('$value');
    },
  );
  ```

- Added a `ConsumerWidget` class which can be extended to make a `StatelessWidget`
  that can read providers:

  ```dart
  class MyWidget extends ConsumerWidget {
    const MyWidget({Key? key}) : super(key: key);

    @override
    Widget build(BuildContext context, ScopedReader watch) {
      final value = watch(myProvider);
      return Text('$value');
    }
  }
  ```

- `ref.watch` on non ".autoDispose" providers can no longer read ".autoDispose"
  providers.

  For more info, see http://riverpod.dev/docs/concepts/modifiers/auto_dispose#the-argument-type-autodisposeprovider-cant-be-assigned-to-the-parameter-type-alwaysaliveproviderbase

- `ScopedProvider` now accepts `null` as a function:

  ```dart
  final example = ScopedProvider<int>(null);
  ```

  Which is equivalent to:

  ```dart
  final example = ScopedProvider<int>((watch) => throw UnimplementedError(''));
  ```

- Fixed a bug where `context.refresh` may not work properly if the widget tree
  contains multiple `ProviderScope`.

## 0.6.1

- Fixed a bug where when disposing `ProviderContainer`, providers may be disposed
  in an incorrect order.
- Improved the performances of reading providers by 25%

## 0.6.0

- Merged `Computed` and `Provider`. Now, all providers have the ability to rebuild
  their state when one of the object they listen changed.

  To migrate, change:

  ```dart
  final provider = Provider(...);
  final example = Computed((watch) {
    final value = watch(provider);
    return value;
  });
  ```

  into:

  ```dart
  final provider = Provider(...);
  final example = Provider((ref) {
    final value = ref.watch(provider);
    return value;
  });
  ```

- `Computed` (now `Provider`) no longer deeply compare collections to avoid rebuilds.
  Comparing the content of lists is quite expensive and actually rarely useful.
  Now, a simple `==` comparison is used.

- Renamed `ProviderStateOwner` to `ProviderContainer`
- Renamed `ProviderStateOwnerObserver` to `ProviderObserver`

- It is no longer possible to override a provider anywhere in the widget tree.
  Providers can only be overridden in the top-most `ProviderScope`/`ProviderContainer`.

- Providers can now read values which may change over time using `ref.read` and `ref.watch`.
  When using `ref.watch`, if the value obtained changes, this will cause the provider
  to re-create its state.

- It is no longer possible to add `ProviderObserver` anywhere in the widget tree.
  They can be added only on the top-most `ProviderScope`/`ProviderContainer`.

- `Provider.read(BuildContext)` is changed into `context.read(provider)`, and
  can now read `Provider.autoDispose`.

- Added `ProviderContainer.refresh(provider)` and `context.refresh(provider)`.
  These method allows forcing the refresh of a provider, which can be useful
  for things like "retry on error" or "pull to refresh".

* `ref.read(StreamProvider<T>)` no longer returns a `Stream<T>` but an `AsyncValue<T>`
  Before:

  ```dart
  final streamProvider = StreamProvider<T>(...);
  final example = Provider((ref) {
    Stream<T> stream = ref.read(streamProvider);
  });
  ```

  After:

  ```dart
  final streamProvider = StreamProvider<T>(...);
  final example = Provider((ref) {
    Stream<T> stream = ref.watch(streamProvider.steam);
  });
  ```

* `ref.read(FutureProvider<T>)` no longer returns a `Future<T>` but an `AsyncValue<T>`

  Before:

  ```dart
  final futureProvider = FutureProvider<T>(...);
  final example = Provider((ref) {
    Future<T> future = ref.read(futureProvider);
  });
  ```

  After:

  ```dart
  final futureProvider = FutureProvider<T>(...);
  final example = Provider((ref) {
    Future<T> future = ref.watch(futureProvider.future);
  });
  ```

* Removed `ref.dependOn`.
  You can now use `ref.read`/`ref.watch` to achieve the same effect.

  Before:

  ```dart
  final streamProvider = StreamProvider<T>(...);
  final example = Provider((ref) {
    Future<T> last = ref.dependOn(streamProvider).last;
  });
  ```

  After:

  ```dart
  final streamProvider = StreamProvider<T>(...);
  final example = Provider((ref) {
    Future<T> last = ref.watch(streamProvider.last);
  });
  ```

* `Provider.readOwner(ProviderStateOwner)` is changed into `ProviderContainer.read(Provider)`

* `Provider.watchOwner(ProviderStateOwner, (value) {})` is changed into:

  ```dart
  ProviderContainer container;
  final provider = Provider((ref) => 0);

  final subscription = container.listen(
    provider,
    mayHaveChanged: (sub) {},
    didChange: (sub) {}.
  );

  subscription.close();
  ```

* `MyProvider.family.autoDispose` now correctly free both the arguments and the associated
  providers from memory when the provider is no longer listened to.

- Added `ScopedProvider`, a new kind of provider that can be overridden anywhere
  in the widget tree.
  Normal providers cannot read a `ScopedProvider`.

- Added `ProviderListener`, a widget which allows listening to a provider
  without rebuilding the widget-tree. This can be useful for showing modals
  and pushing routes.

## 0.5.1

- Fixed the documentation of `StateNotifierProvider` incorrectly showing the
  documentation of `StreamProvider`.
- Improve the documentation of `StateProvider`.

## 0.5.0

- Changed `ComputedFamily` into `Computed.family`
- Added [AsyncValue.guard](https://pub.dev/documentation/riverpod/latest/riverpod/AsyncValue/guard.html to simplify transforming a Future into an AsyncValue.
- Improved the documentation of the different providers

## 0.4.0

Changed the syntax of "AutoDispose*" and "*Family" to use a syntax similar to
named constructors instead.

Before:

```dart
final myProvider = AutoDisposeStateNotifierProviderFamily<MyStateNotifier, int>((ref, id) {
  return MyStateNotifier(id: id);
});
```

After:

```dart
final myProvider = StateNotifierProvider.autoDispose.family<MyStateNotifier, int>((ref, id) {
  return MyStateNotifier(id: id);
});
```

The behavior is the same. Only the syntax changed.

## 0.3.0

- Added `AsyncValue.whenData`, syntax sugar for `AsyncValue.when` to handle
  only the `data` case and do nothing for the error/loading cases.

- Fixed a bug that caused [Computed] to crash if it stopped being listened to
  then was listened to again.

## 0.2.1

- `Computed` and `Consumer` now correctly unsubscribe to a provider when their
  function stops using a provider.

## 0.2.0

- `ref.read` is renamed as `ref.dependOn`
- Deprecated `ref.dependOn(streamProvider).stream` and `ref.dependOn(futureProvider).future`
  in favor of a universal `ref.dependOn(provider).value`.
- added `ref.read(provider)`, syntax sugar for `ref.dependOn(provider).value`.

## 0.1.0

Initial release<|MERGE_RESOLUTION|>--- conflicted
+++ resolved
@@ -1,13 +1,11 @@
-<<<<<<< HEAD
 ## Unreleased fix
 
 Fix exceptions when using multiple root `ProviderContainers`/`ProviderScopes`.
-=======
+
 ## 2.4.7 - 2023-11-20
 
 - Fix `ProviderObserver.didUpdateProvider` being called with an incorrect
   "provider" parameter when the provider is overridden.
->>>>>>> 1581244f
 
 ## 2.4.6 - 2023-11-13
 
