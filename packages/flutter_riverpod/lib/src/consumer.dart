--- conflicted
+++ resolved
@@ -104,11 +104,7 @@
 ///           children: <Widget>[
 ///             Text('You have pushed the button this many times:'),
 ///             Consumer(
-<<<<<<< HEAD
-///               builder: (BuildContext context, WidgetReference ref, Widget child) {
-=======
 ///               builder: (BuildContext context, ScopedReader watch, Widget? child) {
->>>>>>> 27164360
 ///                 // This builder will only get called when the counterProvider
 ///                 // is updated.
 ///                 final count = ref.watch(counterProvider).state;
