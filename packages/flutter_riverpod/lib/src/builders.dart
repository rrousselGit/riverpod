// GENERATED CODE - DO NOT MODIFY BY HAND
//
// If you need to modify this file, instead update /tools/generate_providers/bin/generate_providers.dart
//
// You can install this utility by executing:
// dart pub global activate -s path <repository_path>/tools/generate_providers
//
// You can then use it in your terminal by executing:
// generate_providers <riverpod/flutter_riverpod/hooks_riverpod> <path to builder file to update>

// ignore_for_file: invalid_use_of_internal_member

import 'package:flutter/foundation.dart';
import 'package:meta/meta.dart';

<<<<<<< HEAD
import 'internals.dart';
=======
  /// {@template riverpod.autoDispose}
  /// Marks the provider as automatically disposed when no longer listened to.
  ///
  /// Some typical use-cases:
  ///
  /// - Combined with [StreamProvider], this can be used as a mean to keep
  ///   the connection with Firebase alive only when truly needed (to reduce costs).
  /// - Automatically reset a form state when leaving the screen.
  /// - Automatically retry HTTP requests that failed when the user exit and
  ///   re-enter the screen.
  /// - Cancel HTTP requests if the user leaves a screen before the request completed.
  ///
  /// Marking a provider with `autoDispose` also adds an extra method on `ref`: `keepAlive`.
  ///
  /// The `keepAlive` function is used to tell Riverpod that the state of the provider
  /// should be preserved even if no longer listened to.
  ///
  /// A use-case would be to set this flag to `true` after an HTTP request have
  /// completed:
  ///
  /// ```dart
  /// final myProvider = FutureProvider.autoDispose((ref) async {
  ///   final response = await httpClient.get(...);
  ///   ref.keepAlive();
  ///   return response;
  /// });
  /// ```
  ///
  /// This way, if the request failed and the UI leaves the screen then re-enters
  /// it, then the request will be performed again.
  /// But if the request completed successfully, the state will be preserved
  /// and re-entering the screen will not trigger a new request.
  ///
  /// It can be combined with `ref.onDispose` for more advanced behaviors, such
  /// as cancelling pending HTTP requests when the user leaves a screen.
  /// For example, modifying our previous snippet and using `dio`, we would have:
  ///
  /// ```diff
  /// final myProvider = FutureProvider.autoDispose((ref) async {
  /// + final cancelToken = CancelToken();
  /// + ref.onDispose(() => cancelToken.cancel());
  ///
  /// + final response = await dio.get('path', cancelToken: cancelToken);
  /// - final response = await dio.get('path');
  ///   ref.keepAlive();
  ///   return response;
  /// });
  /// ```
  /// {@endtemplate}
  ChangeNotifierProvider<Notifier> call<Notifier extends ChangeNotifier?>(
    // ignore: deprecated_member_use_from_same_package
    Create<Notifier, ChangeNotifierProviderRef<Notifier>> create, {
    String? name,
    Iterable<ProviderOrFamily>? dependencies,
  }) {
    return ChangeNotifierProvider<Notifier>(
      create,
      name: name,
      dependencies: dependencies,
    );
  }
>>>>>>> 288c9b53

@internal
class ChangeNotifierProviderFamilyBuilder {
  const ChangeNotifierProviderFamilyBuilder();

  /// {@template riverpod.family}
  /// A group of providers that builds their value from an external parameter.
  ///
  /// Families can be useful to connect a provider with values that it doesn't
  /// have access to. For example:
  ///
  /// - Allowing a "title provider" access the `Locale`
  ///
  ///   ```dart
  ///   final titleFamily = Provider.family<String, Locale>((ref, locale) {
  ///     if (locale == const Locale('en')) {
  ///       return 'English title';
  ///     } else if (locale == const Locale('fr')) {
  ///       return 'Titre Français';
  ///     }
  ///   });
  ///
  ///   // ...
  ///
  ///   @override
  ///   Widget build(BuildContext context, WidgetRef ref) {
  ///     final locale = Localizations.localeOf(context);
  ///
  ///     // Obtains the title based on the current Locale.
  ///     // Will automatically update the title when the Locale changes.
  ///     final title = ref.watch(titleFamily(locale));
  ///
  ///     return Text(title);
  ///   }
  ///   ```
  ///
  /// - Have a "user provider" that receives the user ID as a parameter
  ///
  ///   ```dart
  ///   final userFamily = FutureProvider.family<User, int>((ref, userId) async {
  ///     final userRepository = ref.read(userRepositoryProvider);
  ///     return await userRepository.fetch(userId);
  ///   });
  ///
  ///   // ...
  ///
  ///   @override
  ///   Widget build(BuildContext context, WidgetRef ref) {
  ///     int userId; // Read the user ID from somewhere
  ///
  ///     // Read and potentially fetch the user with id `userId`.
  ///     // When `userId` changes, this will automatically update the UI
  ///     // Similarly, if two widgets tries to read `userFamily` with the same `userId`
  ///     // then the user will be fetched only once.
  ///     final user = ref.watch(userFamily(userId));
  ///
  ///     return user.when(
  ///       data: (user) => Text(user.name),
  ///       loading: () => const CircularProgressIndicator(),
  ///       error: (err, stack) => const Text('error'),
  ///     );
  ///   }
  ///   ```
  ///
  /// - Connect a provider with another provider without having a direct reference on it.
  ///
  ///   ```dart
  ///   final repositoryProvider = Provider.family<String, FutureProvider<Configurations>>((ref, configurationsProvider) {
  ///     // Read a provider without knowing what that provider is.
  ///     final configurations = await ref.read(configurationsProvider.future);
  ///     return Repository(host: configurations.host);
  ///   });
  ///   ```
  ///
  /// ## Usage
  ///
  /// The way families works is by adding an extra parameter to the provider.
  /// This parameter can then be freely used in our provider to create some state.
  ///
  /// For example, we could combine `family` with [FutureProvider] to fetch
  /// a `Message` from its ID:
  ///
  /// ```dart
  /// final messagesFamily = FutureProvider.family<Message, String>((ref, id) async {
  ///   return dio.get('http://my_api.dev/messages/$id');
  /// });
  /// ```
  ///
  /// Then, when using our `messagesFamily` provider, the syntax is slightly modified.
  /// The usual:
  ///
  /// ```dart
  /// Widget build(BuildContext context, WidgetRef ref) {
  ///   // Error – messagesFamily is not a provider
  ///   final response = ref.watch(messagesFamily);
  /// }
  /// ```
  ///
  /// will not work anymore.
  /// Instead, we need to pass a parameter to `messagesFamily`:
  ///
  /// ```dart
  /// Widget build(BuildContext context, WidgetRef ref) {
  ///   final response = ref.watch(messagesFamily('id'));
  /// }
  /// ```
  ///
  /// **NOTE**: It is totally possible to use a family with different parameters
  /// simultaneously. For example, we could use a `titleFamily` to read both
  /// the french and english translations at the same time:
  ///
  /// ```dart
  /// @override
  /// Widget build(BuildContext context, WidgetRef ref) {
  ///   final frenchTitle = ref.watch(titleFamily(const Locale('fr')));
  ///   final englishTitle = ref.watch(titleFamily(const Locale('en')));
  ///
  ///   return Text('fr: $frenchTitle en: $englishTitle');
  /// }
  /// ```
  ///
  /// # Parameter restrictions
  ///
  /// For families to work correctly, it is critical for the parameter passed to
  /// a provider to have a consistent `hashCode` and `==`.
  ///
  /// Ideally the parameter should either be a primitive (bool/int/double/String),
  /// a constant (providers), or an immutable object that override `==` and `hashCode`.
  ///
  ///
  /// - **PREFER** using `family` in combination with `autoDispose` if the
  ///   parameter passed to providers is a complex object:
  ///
  ///   ```dart
  ///   final example = Provider.autoDispose.family<Value, ComplexParameter>((ref, param) {
  ///   });
  ///   ```
  ///
  ///   This ensures that there is no memory leak if the parameter changed and is
  ///   never used again.
  ///
  /// # Passing multiple parameters to a family
  ///
  /// Families have no built-in support for passing multiple values to a provider.
  ///
  /// On the other hand, that value could be _anything_ (as long as it matches with
  /// the restrictions mentioned previously).
  ///
  /// This includes:
  /// - A tuple (using `package:tuple`)
  /// - Objects generated with Freezed/built_value
  /// - Objects based on `package:equatable`
  ///
  /// This includes:
  /// - A tuple (using `package:tuple`)
  /// - Objects generated with Freezed/built_value, such as:
  ///   ```dart
  ///   @freezed
  ///   abstract class MyParameter with _$MyParameter {
  ///     factory MyParameter({
  ///       required int userId,
  ///       required Locale locale,
  ///     }) = _MyParameter;
  ///   }
  ///
  ///   final exampleProvider = Provider.family<Something, MyParameter>((ref, myParameter) {
  ///     print(myParameter.userId);
  ///     print(myParameter.locale);
  ///     // Do something with userId/locale
  ///   });
  ///
  ///   @override
  ///   Widget build(BuildContext context, WidgetRef ref) {
  ///     int userId; // Read the user ID from somewhere
  ///     final locale = Localizations.localeOf(context);
  ///
  ///     final something = ref.watch(
  ///       exampleProvider(MyParameter(userId: userId, locale: locale)),
  ///     );
  ///   }
  ///   ```
  ///
  /// - Objects based on `package:equatable`, such as:
  ///   ```dart
  ///   class MyParameter extends Equatable  {
  ///     factory MyParameter({
  ///       required this.userId,
  ///       requires this.locale,
  ///     });
  ///
  ///     final int userId;
  ///     final Local locale;
  ///
  ///     @override
  ///     List<Object> get props => [userId, locale];
  ///   }
  ///
  ///   final exampleProvider = Provider.family<Something, MyParameter>((ref, myParameter) {
  ///     print(myParameter.userId);
  ///     print(myParameter.locale);
  ///     // Do something with userId/locale
  ///   });
  ///
  ///   @override
  ///   Widget build(BuildContext context, WidgetRef ref) {
  ///     int userId; // Read the user ID from somewhere
  ///     final locale = Localizations.localeOf(context);
  ///
  ///     final something = ref.watch(
  ///       exampleProvider(MyParameter(userId: userId, locale: locale)),
  ///     );
  ///   }
  ///   ```
  /// {@endtemplate}
<<<<<<< HEAD
  ChangeNotifierProviderFamily<NotifierT, ArgT>
      call<NotifierT extends ChangeNotifier?, ArgT>(
    NotifierT Function(Ref ref, ArgT param) create, {
=======
  ChangeNotifierProviderFamilyBuilder get family {
    return const ChangeNotifierProviderFamilyBuilder();
  }
}

/// Builds a [ChangeNotifierProviderFamily].
class ChangeNotifierProviderFamilyBuilder {
  /// Builds a [ChangeNotifierProviderFamily].
  const ChangeNotifierProviderFamilyBuilder();

  /// {@macro riverpod.family}
  ChangeNotifierProviderFamily<Notifier, Arg>
      call<Notifier extends ChangeNotifier?, Arg>(
    // ignore: deprecated_member_use_from_same_package
    FamilyCreate<Notifier, ChangeNotifierProviderRef<Notifier>, Arg> create, {
>>>>>>> 288c9b53
    String? name,
    Iterable<ProviderOrFamily>? dependencies,
    Retry? retry,
  }) {
    return ChangeNotifierProviderFamily<NotifierT, ArgT>(
      create,
      name: name,
      dependencies: dependencies,
      retry: retry,
    );
  }

  /// {@template riverpod.autoDispose}
  /// Marks the provider as automatically disposed when no longer listened to.
  ///
  /// Some typical use-cases:
  ///
  /// - Combined with [StreamProvider], this can be used as a mean to keep
  ///   the connection with Firebase alive only when truly needed (to reduce costs).
  /// - Automatically reset a form state when leaving the screen.
  /// - Automatically retry HTTP requests that failed when the user exit and
  ///   re-enter the screen.
  /// - Cancel HTTP requests if the user leaves a screen before the request completed.
  ///
  /// Marking a provider with `autoDispose` also adds an extra method on `ref`: `keepAlive`.
  ///
  /// The `keepAlive` function is used to tell Riverpod that the state of the provider
  /// should be preserved even if no longer listened to.
  ///
  /// A use-case would be to set this flag to `true` after an HTTP request have
  /// completed:
  ///
  /// ```dart
  /// final myProvider = FutureProvider.autoDispose((ref) async {
  ///   final response = await httpClient.get(...);
  ///   ref.keepAlive();
  ///   return response;
  /// });
  /// ```
  ///
  /// This way, if the request failed and the UI leaves the screen then re-enters
  /// it, then the request will be performed again.
  /// But if the request completed successfully, the state will be preserved
  /// and re-entering the screen will not trigger a new request.
  ///
  /// It can be combined with `ref.onDispose` for more advanced behaviors, such
  /// as cancelling pending HTTP requests when the user leaves a screen.
  /// For example, modifying our previous snippet and using `dio`, we would have:
  ///
  /// ```diff
  /// final myProvider = FutureProvider.autoDispose((ref) async {
  /// + final cancelToken = CancelToken();
  /// + ref.onDispose(() => cancelToken.cancel());
  ///
  /// + final response = await dio.get('path', cancelToken: cancelToken);
  /// - final response = await dio.get('path');
  ///   ref.keepAlive();
  ///   return response;
  /// });
  /// ```
  /// {@endtemplate}
  AutoDisposeChangeNotifierProviderFamilyBuilder get autoDispose =>
      const AutoDisposeChangeNotifierProviderFamilyBuilder();
}

@internal
class AutoDisposeChangeNotifierProviderBuilder {
  const AutoDisposeChangeNotifierProviderBuilder();

<<<<<<< HEAD
  /// {@macro riverpod.family}
  ChangeNotifierProvider<NotifierT> call<NotifierT extends ChangeNotifier?>(
    NotifierT Function(Ref ref) create, {
=======
  /// {@macro riverpod.autoDispose}
  AutoDisposeChangeNotifierProvider<Notifier>
      call<Notifier extends ChangeNotifier?>(
    // ignore: deprecated_member_use_from_same_package
    Create<Notifier, AutoDisposeChangeNotifierProviderRef<Notifier>> create, {
>>>>>>> 288c9b53
    String? name,
    Iterable<ProviderOrFamily>? dependencies,
    Retry? retry,
  }) {
    return ChangeNotifierProvider<NotifierT>(
      create,
      name: name,
      isAutoDispose: true,
      dependencies: dependencies,
      retry: retry,
    );
  }

  /// {@macro riverpod.family}
  AutoDisposeChangeNotifierProviderFamilyBuilder get family =>
      const AutoDisposeChangeNotifierProviderFamilyBuilder();
}

@internal
class AutoDisposeChangeNotifierProviderFamilyBuilder {
  const AutoDisposeChangeNotifierProviderFamilyBuilder();

  /// {@macro riverpod.family}
<<<<<<< HEAD
  ChangeNotifierProviderFamily<NotifierT, ArgT>
      call<NotifierT extends ChangeNotifier?, ArgT>(
    NotifierT Function(Ref ref, ArgT param) create, {
=======
  AutoDisposeChangeNotifierProviderFamily<Notifier, Arg>
      call<Notifier extends ChangeNotifier?, Arg>(
    // ignore: deprecated_member_use_from_same_package
    FamilyCreate<Notifier, AutoDisposeChangeNotifierProviderRef<Notifier>, Arg>
        create, {
>>>>>>> 288c9b53
    String? name,
    Iterable<ProviderOrFamily>? dependencies,
    Retry? retry,
  }) {
    return ChangeNotifierProviderFamily<NotifierT, ArgT>(
      create,
      name: name,
      isAutoDispose: true,
      dependencies: dependencies,
      retry: retry,
    );
  }
}<|MERGE_RESOLUTION|>--- conflicted
+++ resolved
@@ -8,76 +8,10 @@
 // You can then use it in your terminal by executing:
 // generate_providers <riverpod/flutter_riverpod/hooks_riverpod> <path to builder file to update>
 
-// ignore_for_file: invalid_use_of_internal_member
-
 import 'package:flutter/foundation.dart';
 import 'package:meta/meta.dart';
 
-<<<<<<< HEAD
 import 'internals.dart';
-=======
-  /// {@template riverpod.autoDispose}
-  /// Marks the provider as automatically disposed when no longer listened to.
-  ///
-  /// Some typical use-cases:
-  ///
-  /// - Combined with [StreamProvider], this can be used as a mean to keep
-  ///   the connection with Firebase alive only when truly needed (to reduce costs).
-  /// - Automatically reset a form state when leaving the screen.
-  /// - Automatically retry HTTP requests that failed when the user exit and
-  ///   re-enter the screen.
-  /// - Cancel HTTP requests if the user leaves a screen before the request completed.
-  ///
-  /// Marking a provider with `autoDispose` also adds an extra method on `ref`: `keepAlive`.
-  ///
-  /// The `keepAlive` function is used to tell Riverpod that the state of the provider
-  /// should be preserved even if no longer listened to.
-  ///
-  /// A use-case would be to set this flag to `true` after an HTTP request have
-  /// completed:
-  ///
-  /// ```dart
-  /// final myProvider = FutureProvider.autoDispose((ref) async {
-  ///   final response = await httpClient.get(...);
-  ///   ref.keepAlive();
-  ///   return response;
-  /// });
-  /// ```
-  ///
-  /// This way, if the request failed and the UI leaves the screen then re-enters
-  /// it, then the request will be performed again.
-  /// But if the request completed successfully, the state will be preserved
-  /// and re-entering the screen will not trigger a new request.
-  ///
-  /// It can be combined with `ref.onDispose` for more advanced behaviors, such
-  /// as cancelling pending HTTP requests when the user leaves a screen.
-  /// For example, modifying our previous snippet and using `dio`, we would have:
-  ///
-  /// ```diff
-  /// final myProvider = FutureProvider.autoDispose((ref) async {
-  /// + final cancelToken = CancelToken();
-  /// + ref.onDispose(() => cancelToken.cancel());
-  ///
-  /// + final response = await dio.get('path', cancelToken: cancelToken);
-  /// - final response = await dio.get('path');
-  ///   ref.keepAlive();
-  ///   return response;
-  /// });
-  /// ```
-  /// {@endtemplate}
-  ChangeNotifierProvider<Notifier> call<Notifier extends ChangeNotifier?>(
-    // ignore: deprecated_member_use_from_same_package
-    Create<Notifier, ChangeNotifierProviderRef<Notifier>> create, {
-    String? name,
-    Iterable<ProviderOrFamily>? dependencies,
-  }) {
-    return ChangeNotifierProvider<Notifier>(
-      create,
-      name: name,
-      dependencies: dependencies,
-    );
-  }
->>>>>>> 288c9b53
 
 @internal
 class ChangeNotifierProviderFamilyBuilder {
@@ -292,27 +226,9 @@
   ///   }
   ///   ```
   /// {@endtemplate}
-<<<<<<< HEAD
   ChangeNotifierProviderFamily<NotifierT, ArgT>
       call<NotifierT extends ChangeNotifier?, ArgT>(
     NotifierT Function(Ref ref, ArgT param) create, {
-=======
-  ChangeNotifierProviderFamilyBuilder get family {
-    return const ChangeNotifierProviderFamilyBuilder();
-  }
-}
-
-/// Builds a [ChangeNotifierProviderFamily].
-class ChangeNotifierProviderFamilyBuilder {
-  /// Builds a [ChangeNotifierProviderFamily].
-  const ChangeNotifierProviderFamilyBuilder();
-
-  /// {@macro riverpod.family}
-  ChangeNotifierProviderFamily<Notifier, Arg>
-      call<Notifier extends ChangeNotifier?, Arg>(
-    // ignore: deprecated_member_use_from_same_package
-    FamilyCreate<Notifier, ChangeNotifierProviderRef<Notifier>, Arg> create, {
->>>>>>> 288c9b53
     String? name,
     Iterable<ProviderOrFamily>? dependencies,
     Retry? retry,
@@ -382,17 +298,9 @@
 class AutoDisposeChangeNotifierProviderBuilder {
   const AutoDisposeChangeNotifierProviderBuilder();
 
-<<<<<<< HEAD
   /// {@macro riverpod.family}
   ChangeNotifierProvider<NotifierT> call<NotifierT extends ChangeNotifier?>(
     NotifierT Function(Ref ref) create, {
-=======
-  /// {@macro riverpod.autoDispose}
-  AutoDisposeChangeNotifierProvider<Notifier>
-      call<Notifier extends ChangeNotifier?>(
-    // ignore: deprecated_member_use_from_same_package
-    Create<Notifier, AutoDisposeChangeNotifierProviderRef<Notifier>> create, {
->>>>>>> 288c9b53
     String? name,
     Iterable<ProviderOrFamily>? dependencies,
     Retry? retry,
@@ -416,17 +324,9 @@
   const AutoDisposeChangeNotifierProviderFamilyBuilder();
 
   /// {@macro riverpod.family}
-<<<<<<< HEAD
   ChangeNotifierProviderFamily<NotifierT, ArgT>
       call<NotifierT extends ChangeNotifier?, ArgT>(
     NotifierT Function(Ref ref, ArgT param) create, {
-=======
-  AutoDisposeChangeNotifierProviderFamily<Notifier, Arg>
-      call<Notifier extends ChangeNotifier?, Arg>(
-    // ignore: deprecated_member_use_from_same_package
-    FamilyCreate<Notifier, AutoDisposeChangeNotifierProviderRef<Notifier>, Arg>
-        create, {
->>>>>>> 288c9b53
     String? name,
     Iterable<ProviderOrFamily>? dependencies,
     Retry? retry,
