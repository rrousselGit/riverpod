import 'package:flutter/foundation.dart' hide describeIdentity;
import 'package:flutter/material.dart';
import 'package:flutter/scheduler.dart';
import 'package:flutter/widgets.dart';
import 'package:meta/meta.dart';
import 'package:riverpod/riverpod.dart';

/// {@template riverpod.providerscope}
/// A widget that stores the state of providers.
///
/// All Flutter applications using Riverpod must contain a [ProviderScope] at
/// the root of their widget tree. It is done as followed:
///
/// ```dart
/// void main() {
///   runApp(
///     // Enabled Riverpod for the entire application
///     ProviderScope(
///       child: MyApp(),
///     ),
///   );
/// }
/// ```
///
/// It optionally possible to specify `overrides` to change the behavior of
/// some providers. This can be useful for testing purposes:
///
/// ```dart
/// testWidgets('Test example', (tester) async {
///   await tester.pumpWidget(
///     ProviderScope(
///       overrides: [
///         // override the behavior of repositoryProvider to provide a fake
///         // implementation for test purposes.
///         repositoryProvider.overrideWithValue(FakeRepository()),
///       ],
///       child: MyApp(),
///     ),
///   );
/// });
/// ```
///
///
/// Similarly, it is possible to insert other [ProviderScope] anywhere inside
/// the widget tree to override the behavior of a provider for only a part of the
/// application:
///
/// ```dart
/// final themeProvider = Provider((ref) => MyTheme.light());
///
/// void main() {
///   runApp(
///     ProviderScope(
///       child: MaterialApp(
///         // Home uses the default behavior for all providers.
///         home: Home(),
///         routes: {
///           // Overrides themeProvider for the /gallery route only
///           '/gallery': (_) => ProviderScope(
///             overrides: [
///               themeProvider.overrideWithValue(MyTheme.dark()),
///             ],
///           ),
///         },
///       ),
///     ),
///   );
/// }
/// ```
///
/// See also:
/// - [ProviderContainer], a Dart-only class that allows manipulating providers
/// - [UncontrolledProviderScope], which exposes a [ProviderContainer] to the widget
///   tree without managing its life-cycles.
/// {@endtemplate}
@sealed
class ProviderScope extends StatefulWidget {
  /// {@macro riverpod.providerscope}
  const ProviderScope({
    Key? key,
    this.overrides = const [],
    this.observers,
    this.cacheTime,
<<<<<<< HEAD
    this.disposeDelay,
=======
    this.parent,
>>>>>>> 67535ea1
    required this.child,
  }) : super(key: key);

  /// Read the current [ProviderContainer] for a [BuildContext].
  static ProviderContainer containerOf(
    BuildContext context, {
    bool listen = true,
  }) {
    UncontrolledProviderScope? scope;

    if (listen) {
      scope = context //
          .dependOnInheritedWidgetOfExactType<UncontrolledProviderScope>();
    } else {
      scope = context
          .getElementForInheritedWidgetOfExactType<UncontrolledProviderScope>()
          ?.widget as UncontrolledProviderScope?;
    }

    if (scope == null) {
      throw StateError('No ProviderScope found');
    }

    return scope.container;
  }

  /// The minimum amount of time before an `autoDispose` provider can be
  /// disposed if not listened.
  ///
  /// If the provider rebuilds (such as when using `ref.watch` or `ref.refresh`),
  /// the timer will be refreshed.
  ///
  /// If null, use the nearest ancestor [ProviderScope]'s [cacheTime].
  /// If no ancestor is found, fallbacks to [Duration.zero].
  final Duration? cacheTime;

<<<<<<< HEAD
  /// The amount of time before a provider is disposed after its last listener
  /// is removed.
  ///
  /// If a new listener is added within that duration, the provider will not be
  /// disposed.
  ///
  /// If null, use the nearest ancestor [ProviderContainer]'s [disposeDelay].
  /// If no ancestor is found, fallbacks to [Duration.zero].
  final Duration? disposeDelay;
=======
  /// Explicitly override the parent [ProviderContainer] that this [ProviderScope]
  /// would be a descendant of.
  ///
  /// A common use-case is to allow modals to access scoped providers, as they
  /// would otherwise be unable to since they would be in a different branch
  /// of the widget tree.
  ///
  /// That can be achieved with:
  ///
  /// ```dart
  /// ElevatedButton(
  ///   onTap: () {
  ///     final container = ProviderScope.containerOf(context);
  ///     showDialog(
  ///       context: context,
  ///       builder: (context) {
  ///         return ProviderScope(parent: container, child: MyModal());
  ///       },
  ///     );
  ///   },
  ///   child: Text('show modal'),
  /// )
  /// ```
  ///
  ///
  /// The [parent] variable must never change.
  final ProviderContainer? parent;
>>>>>>> 67535ea1

  /// The part of the widget tree that can use Riverpod and has overridden providers.
  final Widget child;

  /// The listeners that subscribes to changes on providers stored on this [ProviderScope].
  final List<ProviderObserver>? observers;

  /// Informations on how to override a provider/family.
  final List<Override> overrides;

  @override
  ProviderScopeState createState() => ProviderScopeState();
}

/// Do not use: The [State] of [ProviderScope]
@visibleForTesting
@sealed
class ProviderScopeState extends State<ProviderScope> {
  /// The [ProviderContainer] exposed to [ProviderScope.child].
  @visibleForTesting
  // ignore: diagnostic_describe_all_properties
  late final ProviderContainer container;
  ProviderContainer? _debugParentOwner;
  var _dirty = false;

  @override
  void initState() {
    super.initState();

    final parent = _getParent();
    assert(() {
      _debugParentOwner = parent;
      return true;
    }(), '');

    container = ProviderContainer(
      parent: parent,
      overrides: widget.overrides,
      observers: widget.observers,
      cacheTime: widget.cacheTime,
      disposeDelay: widget.disposeDelay,
      // TODO How to report to FlutterError?
      // onError: (dynamic error, stack) {
      //   FlutterError.reportError(
      //     FlutterErrorDetails(
      //       library: 'flutter_provider',
      //       exception: error,
      //       stack: stack,
      //     ),
      //   );
      // },
    );
  }

  ProviderContainer? _getParent() {
    if (widget.parent != null) {
      return widget.parent;
    } else {
      final scope = context
          .getElementForInheritedWidgetOfExactType<UncontrolledProviderScope>()
          ?.widget as UncontrolledProviderScope?;

      return scope?.container;
    }
  }

  @override
  void didUpdateWidget(ProviderScope oldWidget) {
    super.didUpdateWidget(oldWidget);
    _dirty = true;

    if (oldWidget.parent != widget.parent) {
      FlutterError.reportError(
        FlutterErrorDetails(
          library: 'flutter_riverpod',
          exception: UnsupportedError(
            'Changing ProviderScope.parent is not supported',
          ),
          context: ErrorDescription('while rebuilding ProviderScope'),
        ),
      );
    }
  }

  @override
  Widget build(BuildContext context) {
    assert(() {
      if (widget.parent != null) {
        // didUpdateWidget already takes care of widget.parent change
        return true;
      }
      final parent = _getParent();

      if (parent != _debugParentOwner) {
        throw UnsupportedError(
          'ProviderScope was rebuilt with a different ProviderScope ancestor',
        );
      }
      return true;
    }(), '');
    if (_dirty) {
      _dirty = false;
      container.updateOverrides(widget.overrides);
    }

    return UncontrolledProviderScope(
      container: container,
      child: widget.child,
    );
  }

  @override
  void dispose() {
    container.dispose();
    super.dispose();
  }
}

/// {@template riverpod.UncontrolledProviderScope}
/// Expose a [ProviderContainer] to the widget tree.
///
/// This is what makes `ref.watch(`/`Consumer`/`ref.read` work.
/// {@endtemplate}
@sealed
class UncontrolledProviderScope extends InheritedWidget {
  /// {@macro riverpod.UncontrolledProviderScope}
  const UncontrolledProviderScope({
    Key? key,
    required this.container,
    required Widget child,
  }) : super(key: key, child: child);

  /// The [ProviderContainer] exposed to the widget tree.
  final ProviderContainer container;

  @override
  bool updateShouldNotify(UncontrolledProviderScope oldWidget) {
    return container != oldWidget.container;
  }

  @override
  // ignore: library_private_types_in_public_api
  _UncontrolledProviderScopeElement createElement() {
    return _UncontrolledProviderScopeElement(this);
  }
}

@sealed
class _UncontrolledProviderScopeElement extends InheritedElement {
  _UncontrolledProviderScopeElement(UncontrolledProviderScope widget)
      : super(widget);

  void Function()? _task;
  bool _mounted = true;

  ProviderContainer _containerOf(Widget widget) =>
      (widget as UncontrolledProviderScope).container;

  @override
  void mount(Element? parent, Object? newSlot) {
    if (kDebugMode) {
      _containerOf(widget).debugCanModifyProviders = _debugCanModifyProviders;
    }
    assert(
      _containerOf(widget).vsyncOverride == null,
      'The ProviderContainer was already associated with a different widget',
    );
    _containerOf(widget).vsyncOverride = _flutterVsync;

    super.mount(parent, newSlot);
  }

  @override
  void update(ProxyWidget newWidget) {
    if (kDebugMode) {
      _containerOf(widget).debugCanModifyProviders = null;
      _containerOf(newWidget).debugCanModifyProviders =
          _debugCanModifyProviders;
    }

    _containerOf(widget).vsyncOverride = null;
    assert(
      _containerOf(newWidget).vsyncOverride == null,
      'The ProviderContainer was already associated with a different widget',
    );
    _containerOf(newWidget).vsyncOverride = _flutterVsync;

    super.update(newWidget);
  }

  void _flutterVsync(void Function() task) {
    assert(_task == null, 'Only one task can be scheduled at a time');
    _task = task;

    // ignore: unnecessary_non_null_assertion, blocked by https://github.com/rrousselGit/river_pod/issues/1156
    if (SchedulerBinding.instance!.schedulerPhase ==
        SchedulerPhase.transientCallbacks) {
      markNeedsBuild();
    } else {
      // Using microtask as Flutter otherwise Flutter tests omplains about pending timers
      Future.microtask(() {
        if (_mounted) markNeedsBuild();
      });
    }
  }

  void _debugCanModifyProviders() {
    markNeedsBuild();
  }

  @override
  void unmount() {
    _mounted = false;
    if (kDebugMode) {
      _containerOf(widget).debugCanModifyProviders = null;
    }

    _containerOf(widget).vsyncOverride = null;
    super.unmount();
  }

  @override
  Widget build() {
    _task?.call();
    _task = null;
    return super.build();
  }
}<|MERGE_RESOLUTION|>--- conflicted
+++ resolved
@@ -81,11 +81,8 @@
     this.overrides = const [],
     this.observers,
     this.cacheTime,
-<<<<<<< HEAD
     this.disposeDelay,
-=======
     this.parent,
->>>>>>> 67535ea1
     required this.child,
   }) : super(key: key);
 
@@ -122,7 +119,6 @@
   /// If no ancestor is found, fallbacks to [Duration.zero].
   final Duration? cacheTime;
 
-<<<<<<< HEAD
   /// The amount of time before a provider is disposed after its last listener
   /// is removed.
   ///
@@ -132,7 +128,7 @@
   /// If null, use the nearest ancestor [ProviderContainer]'s [disposeDelay].
   /// If no ancestor is found, fallbacks to [Duration.zero].
   final Duration? disposeDelay;
-=======
+
   /// Explicitly override the parent [ProviderContainer] that this [ProviderScope]
   /// would be a descendant of.
   ///
@@ -160,7 +156,6 @@
   ///
   /// The [parent] variable must never change.
   final ProviderContainer? parent;
->>>>>>> 67535ea1
 
   /// The part of the widget tree that can use Riverpod and has overridden providers.
   final Widget child;
