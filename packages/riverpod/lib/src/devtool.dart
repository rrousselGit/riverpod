--- conflicted
+++ resolved
@@ -114,15 +114,11 @@
   return spy;
 }
 
-<<<<<<< HEAD
 void stopSpyPostEvent() {
   _debugPostEventOverride = null;
 }
 
-@protected
-=======
-@internal
->>>>>>> 3d162cf7
+@internal
 class PostEventCall {
   PostEventCall._(this.eventKind, this.event);
   final String eventKind;
