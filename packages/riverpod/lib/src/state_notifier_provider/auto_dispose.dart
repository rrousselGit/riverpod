part of '../state_notifier_provider.dart';

/// {@macro riverpod.providerrefbase}
<<<<<<< HEAD
typedef AutoDisposeStateNotifierProviderRef<
        Notifier extends StateNotifier<State>, State>
    = AutoDisposeProviderRefBase;

class _AutoDisposeNotifierProvider<Notifier extends StateNotifier<Object?>>
    extends AutoDisposeProviderBase<Notifier> {
  _AutoDisposeNotifierProvider(
    this._create, {
    required String? name,
    required this.dependencies,
  }) : super(name: name == null ? null : '$name.notifier');

  final Create<Notifier, AutoDisposeProviderRefBase> _create;

  @override
  final List<ProviderOrFamily>? dependencies;

  @override
  ProviderBase<Notifier> get originProvider => this;

  @override
  Notifier create(AutoDisposeProviderRefBase ref) {
    final notifier = _create(ref);
    ref.onDispose(notifier.dispose);
    return notifier;
  }

  @override
  bool updateShouldNotify(Notifier previousState, Notifier newState) {
    return true;
  }

  @override
  AutoDisposeProviderElement<Notifier> createElement() {
    return AutoDisposeProviderElement(this);
  }
=======
abstract class AutoDisposeStateNotifierProviderRef<
    Notifier extends StateNotifier<State>, State> implements AutoDisposeRef {
  /// The [StateNotifier] currently exposed by this provider.
  ///
  /// Cannot be accessed while creating the provider.
  Notifier get notifier;
>>>>>>> 6af6123d
}

/// {@template riverpod.statenotifierprovider}
/// Creates a [StateNotifier] and expose its current state.
///
/// This provider is used in combination with `package:state_notifier`.
///
/// Combined with [StateNotifier], [StateNotifierProvider] can be used to manipulate
/// advanced states, that would otherwise be difficult to represent with simpler
/// providers such as [Provider] or [FutureProvider].
///
/// For example, you may have a todo-list, where you can add and remove
/// and complete a todo.
/// Using [StateNotifier], you could represent such state as:
///
/// ```dart
/// class TodosNotifier extends StateNotifier<List<Todo>> {
///   TodosNotifier(): super([]);
///
///   void add(Todo todo) {
///     state = [...state, todo];
///   }
///
///   void remove(String todoId) {
///     state = [
///       for (final todo in state)
///         if (todo.id != todoId) todo,
///     ];
///   }
///
///   void toggle(String todoId) {
///     state = [
///       for (final todo in state)
///         if (todo.id == todoId) todo.copyWith(completed: !todo.completed),
///     ];
///   }
/// }
/// ```
///
/// Which you can then pass to a [StateNotifierProvider] like so:
///
/// ```dart
/// final todosProvider = StateNotifierProvider<TodosNotifier, List<Todo>>((ref) => TodosNotifier());
/// ```
///
/// And finally, you can interact with it inside your UI:
///
/// ```dart
/// Widget build(BuildContext context, WidgetRef ref) {
///   // rebuild the widget when the todo list changes
///   List<Todo> todos = ref.watch(todosProvider);
///
///   return ListView(
///     children: [
///       for (final todo in todos)
///         CheckboxListTile(
///            value: todo.completed,
///            // When tapping on the todo, change its completed status
///            onChanged: (value) => context.read(todosProvider.notifier).toggle(todo.id),
///            title: Text(todo.description),
///         ),
///     ],
///   );
/// }
/// ```
/// {@endtemplate}
@sealed
class AutoDisposeStateNotifierProvider<Notifier extends StateNotifier<State>,
    State> extends AutoDisposeProviderBase<State> {
  /// {@macro riverpod.statenotifierprovider}
  AutoDisposeStateNotifierProvider(
    Create<Notifier, AutoDisposeStateNotifierProviderRef<Notifier, State>>
        create, {
    String? name,
    List<ProviderOrFamily>? dependencies,
  })  : notifier = _AutoDisposeNotifierProvider(
          create,
          name: name,
          dependencies: dependencies,
        ),
        super(name: name);

  /// {@macro riverpod.family}
  static const family = AutoDisposeStateNotifierProviderFamilyBuilder();

  /// {@template riverpod.statenotifierprovider.notifier}
  /// Obtains the [StateNotifier] associated with this [AutoDisposeStateNotifierProvider],
  /// without listening to it.
  ///
  /// Listening to this provider may cause providers/widgets to rebuild in the
  /// event that the [StateNotifier] it recreated.
  /// {@endtemplate}
  final AutoDisposeProviderBase<Notifier> notifier;

  @override
  late final List<ProviderOrFamily>? dependencies = [notifier];

  @override
  ProviderBase get originProvider => notifier;

  /// {@macro riverpod.overrridewithvalue}
  Override overrideWithValue(Notifier value) {
    return ProviderOverride(
      origin: notifier,
      override: ValueProvider<Notifier>(value),
    );
  }

  /// {@macro riverpod.overrridewithprovider}
  Override overrideWithProvider(
    AutoDisposeStateNotifierProvider<Notifier, State> provider,
  ) {
    return ProviderOverride(
      origin: notifier,
      override: provider.notifier,
    );
  }

  @override
  State create(AutoDisposeProviderElementBase<State> ref) {
    final notifier = ref.watch(this.notifier);

    void listener(State newState) {
      ref.setState(newState);
    }

    final removeListener = notifier.addListener(listener);
    ref.onDispose(removeListener);

    return ref.requireState;
  }

  @override
  bool updateShouldNotify(State previousState, State newState) {
    return true;
  }

  @override
  AutoDisposeProviderElementBase<State> createElement() {
    return AutoDisposeProviderElement(this);
  }
}

class _AutoDisposeNotifierProvider<Notifier extends StateNotifier<State>, State>
    extends AutoDisposeProviderBase<Notifier> {
  _AutoDisposeNotifierProvider(
    this._create, {
    required String? name,
    required this.dependencies,
  }) : super(name: name == null ? null : '$name.notifier');

  final Create<Notifier, AutoDisposeStateNotifierProviderRef<Notifier, State>>
      _create;

  @override
  final List<ProviderOrFamily>? dependencies;

  @override
  Notifier create(
    covariant AutoDisposeStateNotifierProviderRef<Notifier, State> ref,
  ) {
    final notifier = _create(ref);
    ref.onDispose(notifier.dispose);
    return notifier;
  }

  @override
  bool updateShouldNotify(Notifier previousState, Notifier newState) {
    return true;
  }

  @override
  _AutoDisposeNotifierProviderElement<Notifier, State> createElement() {
    return _AutoDisposeNotifierProviderElement(this);
  }
}

class _AutoDisposeNotifierProviderElement<Notifier extends StateNotifier<State>,
        State> extends AutoDisposeProviderElementBase<Notifier>
    implements AutoDisposeStateNotifierProviderRef<Notifier, State> {
  _AutoDisposeNotifierProviderElement(
    _AutoDisposeNotifierProvider<Notifier, State> provider,
  ) : super(provider);

  @override
  Notifier get notifier => requireState;
}

/// {@template riverpod.statenotifierprovider.family}
/// A class that allows building a [AutoDisposeStateNotifierProvider] from an external parameter.
/// {@endtemplate}
@sealed
class AutoDisposeStateNotifierProviderFamily<
        Notifier extends StateNotifier<State>, State, Arg>
    extends Family<State, Arg,
        AutoDisposeStateNotifierProvider<Notifier, State>> {
  /// {@macro riverpod.statenotifierprovider.family}
  AutoDisposeStateNotifierProviderFamily(
    this._create, {
    String? name,
    List<ProviderOrFamily>? dependencies,
  }) : super(name: name, dependencies: dependencies);

  final FamilyCreate<Notifier,
      AutoDisposeStateNotifierProviderRef<Notifier, State>, Arg> _create;

  @override
  AutoDisposeStateNotifierProvider<Notifier, State> create(Arg argument) {
    final provider = AutoDisposeStateNotifierProvider<Notifier, State>(
      (ref) => _create(ref, argument),
      name: name,
    );

    registerProvider(provider.notifier, argument);

    return provider;
  }

  /// Overrides the behavior of a family for a part of the application.
  ///
  /// {@macro riverpod.overideWith}
  Override overrideWithProvider(
    AutoDisposeStateNotifierProvider<Notifier, State> Function(Arg argument)
        override,
  ) {
    return FamilyOverride<Arg>(
      this,
      (arg, setup) {
        final provider = call(arg);
        setup(origin: provider.notifier, override: override(arg).notifier);
        setup(origin: provider, override: provider);
      },
    );
  }

  @override
  void setupOverride(Arg argument, SetupOverride setup) {
    final provider = call(argument);
    setup(origin: provider, override: provider);
    setup(origin: provider.notifier, override: provider.notifier);
  }
}<|MERGE_RESOLUTION|>--- conflicted
+++ resolved
@@ -1,51 +1,12 @@
 part of '../state_notifier_provider.dart';
 
 /// {@macro riverpod.providerrefbase}
-<<<<<<< HEAD
-typedef AutoDisposeStateNotifierProviderRef<
-        Notifier extends StateNotifier<State>, State>
-    = AutoDisposeProviderRefBase;
-
-class _AutoDisposeNotifierProvider<Notifier extends StateNotifier<Object?>>
-    extends AutoDisposeProviderBase<Notifier> {
-  _AutoDisposeNotifierProvider(
-    this._create, {
-    required String? name,
-    required this.dependencies,
-  }) : super(name: name == null ? null : '$name.notifier');
-
-  final Create<Notifier, AutoDisposeProviderRefBase> _create;
-
-  @override
-  final List<ProviderOrFamily>? dependencies;
-
-  @override
-  ProviderBase<Notifier> get originProvider => this;
-
-  @override
-  Notifier create(AutoDisposeProviderRefBase ref) {
-    final notifier = _create(ref);
-    ref.onDispose(notifier.dispose);
-    return notifier;
-  }
-
-  @override
-  bool updateShouldNotify(Notifier previousState, Notifier newState) {
-    return true;
-  }
-
-  @override
-  AutoDisposeProviderElement<Notifier> createElement() {
-    return AutoDisposeProviderElement(this);
-  }
-=======
 abstract class AutoDisposeStateNotifierProviderRef<
     Notifier extends StateNotifier<State>, State> implements AutoDisposeRef {
   /// The [StateNotifier] currently exposed by this provider.
   ///
   /// Cannot be accessed while creating the provider.
   Notifier get notifier;
->>>>>>> 6af6123d
 }
 
 /// {@template riverpod.statenotifierprovider}
