--- conflicted
+++ resolved
@@ -1,42 +1,5 @@
 part of '../state_notifier_provider.dart';
 
-<<<<<<< HEAD
-class _NotifierProvider<Notifier extends StateNotifier<Object?>>
-    extends AlwaysAliveProviderBase<Notifier> {
-  _NotifierProvider(
-    this._create, {
-    required String? name,
-    required this.dependencies,
-  }) : super(
-          name: name == null ? null : '$name.notifier',
-        );
-
-  final Create<Notifier, ProviderRefBase> _create;
-
-  @override
-  final List<ProviderOrFamily>? dependencies;
-
-  @override
-  ProviderBase<Notifier> get originProvider => this;
-
-  @override
-  Notifier create(ProviderRefBase ref) {
-    final notifier = _create(ref);
-    ref.onDispose(notifier.dispose);
-    return notifier;
-  }
-
-  @override
-  bool updateShouldNotify(Notifier previousState, Notifier newState) {
-    return true;
-  }
-
-  @override
-  ProviderElement<Notifier> createElement() => ProviderElement(this);
-}
-
-=======
->>>>>>> 6af6123d
 /// {@macro riverpod.providerrefbase}
 abstract class StateNotifierProviderRef<Notifier extends StateNotifier<State>,
     State> implements Ref {
@@ -134,6 +97,9 @@
           name: name == null ? null : '$name.notifier',
         );
 
+  @override
+  ProviderBase<Object?> get originProvider => this;
+
   final Create<Notifier, StateNotifierProviderRef<Notifier, State>> _create;
 
   @override
