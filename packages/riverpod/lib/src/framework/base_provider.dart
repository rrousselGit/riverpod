// ignore_for_file: public_member_api_docs
part of '../framework.dart';

/// A callback used by providers to create the value exposed.
///
/// If an exception is thrown within that callback, all attempts at reading
/// the provider associated with the given callback will throw.
///
/// The parameter [ref] can be used to interact with other providers
/// and the life-cycles of this provider.
///
/// See also:
///
/// - [ProviderRefBase], which exposes the methods to read other providers.
/// - [Provider], a provider that uses [Create] to expose an immutable value.
typedef Create<T, Ref extends ProviderRefBase> = T Function(Ref ref);

typedef RemoveListener = void Function();

/// A [Create] equivalent used by [Family].
typedef FamilyCreate<T, Ref extends ProviderRefBase, Arg> = T Function(
  Ref ref,
  Arg arg,
);

class _Default {
  const _Default();
}

/// A function that reads the state of a provider.
typedef Reader = T Function<T>(RootProvider<T> provider);

// Copied from Flutter
/// Returns a summary of the runtime type and hash code of `object`.
///
/// See also:
///
///  * [Object.hashCode], a value used when placing an object in a [Map] or
///    other similar data structure, and which is also used in debug output to
///    distinguish instances of the same class (hash collisions are
///    possible, but rare enough that its use in debug output is useful).
///  * [Object.runtimeType], the [Type] of an object.
String describeIdentity(Object? object) {
  return '${object.runtimeType}#${shortHash(object)}';
}

// Copied from Flutter
/// [Object.hashCode]'s 20 least-significant bits.
String shortHash(Object? object) {
  return object.hashCode.toUnsigned(20).toRadixString(16).padLeft(5, '0');
}

/// A base class for all providers, used to consume a provider.
///
/// It is used by [ProviderContainer.listen] and `ref.watch` to listen to
/// both a provider and `provider.select`.
///
/// Do not implement or extend.
abstract class ProviderListenable<State> {}

/// A base class for all providers, used to consume a provider.
///
/// It is used by [ProviderContainer.listen] and `ref.watch` to listen to
/// both a provider and `provider.select`.
///
/// Do not implement or extend.
mixin AlwaysAliveProviderListenable<State>
    implements ProviderListenable<State> {}

/// A base class for providers that never disposes themselves.
///
/// This is the default base class for providers, unless a provider was marked
/// with the `.autoDispose` modifier, like: `Provider.autoDispose(...)`
abstract class AlwaysAliveProviderBase<State> extends RootProvider<State>
    implements AlwaysAliveProviderListenable<State> {
  /// Creates an [AlwaysAliveProviderBase].
  AlwaysAliveProviderBase(String? name) : super(name);

  @override
  ProviderElementBase<State> createElement();

  @override
  AlwaysAliveProviderListenable<Selected> select<Selected>(
    Selected Function(State value) selector,
  ) {
    return _AlwaysAliveProviderSelector<State, Selected>(
      provider: this,
      selector: selector,
    );
  }
}

/// A base class for _all_ providers.
abstract class ProviderBase<State> implements ProviderListenable<State> {
  /// A base class for _all_ providers.
  ProviderBase(this.name);

  /// {@template riverpod.name}
  /// A custom label for providers.
  ///
  /// This is picked-up by devtools and [toString] to show better messages.
  /// {@endtemplate}
  final String? name;

  Family? _from;

  /// If this provider was created with the `.family` modifier, [from] is the `.family` instance.
  Family? get from => _from;

  Object? _argument;

  /// If this provider was created with the `.family` modifier, [argument] is
  /// variable used.
  Object? get argument => _argument;

  State create(covariant ProviderRefBase ref);

  /// Called when a provider is rebuilt. Used for providers to not notify their
  /// listeners if the exposed value did not change.
  bool recreateShouldNotify(State previousState, State newState);

  /// An internal method that defines how a provider behaves.
  ProviderElementBase<State> createElement();

  @override
  // ignore: avoid_equals_and_hash_code_on_mutable_classes
  int get hashCode {
    if (_from == null) return super.hashCode;

    return _from.hashCode ^ _argument.hashCode;
  }

  @override
  // ignore: avoid_equals_and_hash_code_on_mutable_classes
  bool operator ==(Object other) {
    if (_from == null) return identical(other, this);

    return other.runtimeType == runtimeType &&
        other is ProviderBase<State> &&
        other._from == _from &&
        other._argument == _argument;
  }

  @override
  String toString() {
    var leading = '';
    if (from != null) {
      leading = '($argument)';
    }

    var trailing = '';
    if (name != null) {
      trailing = '$name:';
    }

    return '$trailing${describeIdentity(this)}$leading';
  }
}

/// {@template riverpod.rootprovider}
/// A base class for non-scoped providers.
///
/// By making typing a parameter as [RootProvider] instead of [ProviderBase],
/// this excludes [ScopedProvider] – which may not be supported by your code
/// due to its particular behavior.
/// {@endtemplate}
abstract class RootProvider<State> extends ProviderBase<State> {
  /// {@macro riverpod.rootprovider}
  RootProvider(String? name) : super(name);

  /// Partially listen to a provider.
  ///
  /// Note: This method of listening to an object is currently only supported
  /// by `ref.watch(` from `hooks_riverpod` and [ProviderContainer.listen].
  ///
  /// The [select] function allows filtering unwanted rebuilds of a Widget
  /// by reading only the properties that we care about.
  ///
  /// For example, consider the following `ChangeNotifier`:
  ///
  /// ```dart
  /// class Person extends ChangeNotifier {
  ///   int _age = 0;
  ///   int get age => _age;
  ///   set age(int age) {
  ///     _age = age;
  ///     notifyListeners();
  ///   }
  ///
  ///   String _name = '';
  ///   String get name => _name;
  ///   set name(String name) {
  ///     _name = name;
  ///     notifyListeners();
  ///   }
  /// }
  ///
  /// final personProvider = ChangeNotifierProvider((_) => Person());
  /// ```
  ///
  /// In this class, both `name` and `age` may change, but a widget may need
  /// only `age`.
  ///
  /// If we used `ref.watch(`/`Consumer` as we normally would, this would cause
  /// widgets that only use `age` to still rebuild when `name` changes, which
  /// is inefficient.
  ///
  /// The method [select] can be used to fix this, by explicitly reading only
  /// a specific part of the object.
  ///
  /// A typical usage would be:
  ///
  /// ```dart
  /// @override
  /// Widget build(BuildContext context, WidgetRef ref) {
  ///   final age = ref.watch(personProvider.select((p) => p.age));
  ///   return Text('$age');
  /// }
  /// ```
  ///
  /// This will cause our widget to rebuild **only** when `age` changes.
  ///
  ///
  /// **NOTE**: The function passed to [select] can return complex computations
  /// too.
  ///
  /// For example, instead of `age`, we could return a "isAdult" boolean:
  ///
  /// ```dart
  /// @override
  /// Widget build(BuildContext context, WidgetRef ref) {
  ///   final isAdult = ref.watch(personProvider.select((p) => p.age >= 18));
  ///   return Text('$isAdult');
  /// }
  /// ```
  ///
  /// This will further optimise our widget by rebuilding it only when "isAdult"
  /// changed instead of whenever the age changes.
  ProviderListenable<Selected> select<Selected>(
    Selected Function(State value) selector,
  ) {
    return _ProviderSelector<State, Selected>(
      provider: this,
      selector: selector,
    );
  }
}

/// An internal class for `RootProvider.select`.
@sealed
class _ProviderSelector<Input, Output> implements ProviderListenable<Output> {
  /// An internal class for `RootProvider.select`.
  _ProviderSelector({
    required this.provider,
    required this.selector,
  });

  /// The provider that was selected
  final RootProvider<Input> provider;

  /// The selector applied
  final Output Function(Input) selector;

  _SelectorSubscription<Input, Output> listen(
    ProviderContainer container,
    void Function(Output) listener, {
    required bool fireImmediately,
  }) {
    var lastSelectedValue = selector(container.read(provider));

    if (fireImmediately) {
      listener(lastSelectedValue);
    }

    final sub = container.listen<Input>(provider, (value) {
      final newSelectedValue = selector(value);
      if (newSelectedValue != lastSelectedValue) {
        lastSelectedValue = newSelectedValue;
        listener(lastSelectedValue);
      }
    });

    return _SelectorSubscription(sub, () => lastSelectedValue);
  }

  void Function() _elementListen(
    ProviderElementBase element,
    void Function(Output) listener, {
    required bool fireImmediately,
  }) {
    var lastValue = selector(element._container.read(provider));
    if (fireImmediately) listener(lastValue);

    return element.listen<Input>(provider, (input) {
      final newValue = selector(input);
      if (lastValue != newValue) {
        lastValue = newValue;
        listener(newValue);
      }
    });
  }
}

class _AlwaysAliveProviderSelector<Input, Output> = _ProviderSelector<Input,
    Output> with AlwaysAliveProviderListenable<Output>;

///
abstract class ProviderSubscription<State> {
  void close();

  State read();
}

class _ProviderSubscription<State> implements ProviderSubscription<State> {
  _ProviderSubscription._(
    this._listenedElement,
    this._listener,
  );

  final void Function(State) _listener;
  final ProviderElementBase<State> _listenedElement;
  var _closed = false;

  @override
  void close() {
    _closed = true;
    _listenedElement._listeners.remove(this);
    _listenedElement.mayNeedDispose();
  }

  @override
  State read() {
    if (_closed) {
      throw StateError(
        'called ProviderSubscription.read on a subscription that was closed',
      );
    }
    return _listenedElement.getExposedValue();
  }
}

class _SelectorSubscription<Input, Output>
    implements ProviderSubscription<Output> {
  _SelectorSubscription(this._internalSub, this._read);

  final ProviderSubscription<Input> _internalSub;
  final Output Function() _read;
  var _closed = false;

  @override
  void close() {
    _closed = true;
    _internalSub.close();
  }

  @override
  Output read() {
    if (_closed) {
      throw StateError(
        'called ProviderSubscription.read on a subscription that was closed',
      );
    }
    return _read();
  }
}

/// When a provider listens to another provider using `listen`
class _ProviderListener<T> {
  _ProviderListener._({
    required this.listenedElement,
    required this.dependentElement,
    required this.listener,
  });

  final void Function(T state) listener;
  final ProviderElementBase dependentElement;
  final ProviderElementBase<T> listenedElement;

  void close() {
    listenedElement
      .._subscribers.remove(this)
      ..mayNeedDispose();
  }
}

@Deprecated('Use ProviderRefBase instead.')
typedef ProviderReference = ProviderRefBase;

/// {@template riverpod.providerrefbase}
/// An object used by providers to interact with other providers and the life-cycles
/// of the application.
///
/// See also:
///
/// - [read] and [watch], two methods that allows a provider to consume other providers.
/// - [onDispose], a method that allows performing a task when the provider is destroyed.
/// {@endtemplate}
abstract class ProviderRefBase {
  /// The [ProviderContainer] that this provider is associated with.
  ProviderContainer get container;

  /// Adds a listener to perform an operation right before the provider is destroyed.
  ///
  /// This typically happen when a provider marked with `.autoDispose` is no-longer
  /// used, or when [ProviderContainer.dispose] is called.
  ///
  /// See also:
  ///
  /// - [Provider.autoDispose], a modifier which tell a provider that it should
  ///   destroy its state when no-longer listened.
  /// - [ProviderContainer.dispose], to destroy all providers associated with
  ///   a [ProviderContainer] at once.
  void onDispose(void Function() cb);

  /// Read the state associated with a provider, without listening to that provider.
  ///
  /// By calling [read] instead of [watch], this will not cause a provider's
  /// state to be recreated when the provider obtained changes.
  ///
  /// A typical use-case for this method is when passing it to the created
  /// object like so:
  ///
  /// ```dart
  /// final configsProvider = FutureProvider(...);
  /// final myServiceProvider = Provider((ref) {
  ///   return MyService(ref.read);
  /// });
  ///
  /// class MyService {
  ///   MyService(this.read);
  ///
  ///   final Reader read;
  ///
  ///   Future<User> fetchUser() {
  ///     // We read the current configurations, but do not care about
  ///     // rebuilding MyService when the configurations changes
  ///     final configs = read(configsProvider.future);
  ///
  ///     return dio.get(configs.host);
  ///   }
  /// }
  /// ```
  ///
  /// By passing [read] to an object, this allows our object to read other providers.
  /// But we do not want to re-create our object if any of the provider
  /// obtained changes. We only want to read their current value without doing
  /// anything else.
  ///
  /// If possible, avoid using [read] and prefer [watch], which is generally
  /// safer to use.
  T read<T>(RootProvider<T> provider);

  /// Obtains the state of a provider and cause the state to be re-evaluated
  /// when that provider emits a new value.
  ///
  /// Using [watch] allows supporting the scenario where we want to re-create
  /// our state when one of the object we are listening to changed.
  ///
  /// This method should be your go-to way to make a provider read another
  /// provider – even if the value exposed by that other provider never changes.
  ///
  /// ## Use-case example: Sorting a todo-list
  ///
  /// Consider a todo-list application. We may want to implement a sort feature,
  /// to see the uncompleted todos first.\
  /// We will want to create a sorted list of todos based on the
  /// combination of the unsorted list and a sort method (ascendant, descendant, ...),
  /// both of which may change over time.
  ///
  /// In this situation, what we do not want to do is to sort our list
  /// directly inside the `build` method of our UI, as sorting a list can be
  /// expensive.
  /// But maintaining a cache manually is difficult and error prone.
  ///
  /// To solve this problem, we could create a separate [Provider] that will
  /// expose the sorted list, and use [watch] to automatically re-evaluate
  /// the list **only** when needed.
  ///
  /// In code, this may look like:
  ///
  /// ```dart
  /// final sortProvider = StateProvider((_) => Sort.byName);
  /// final unsortedTodosProvider = StateProvider((_) => <Todo>[]);
  ///
  /// final sortedTodosProvider = Provider((ref) {
  ///   // listen to both the sort enum and the unfiltered list of todos
  ///   final sort = ref.watch(sortProvider);
  ///   final todos = ref.watch(unsortedTodosProvider);
  ///
  ///   // Creates a new sorted list from the combination of the unfiltered
  ///   // list and the filter type.
  ///   return [...todos].sort((a, b) { ... });
  /// });
  /// ```
  ///
  /// In this code, by using [Provider] + [watch]:
  ///
  /// - if either `sortProvider` or `unsortedTodosProvider` changes, then
  ///   `sortedTodosProvider` will automatically be recomputed.
  /// - if multiple widgets depends on `sortedTodosProvider` the list will be
  ///   sorted only once.
<<<<<<< HEAD
  /// - if nothing is listening to `sortedTodosProvider`, then no sort if performed.
  T watch<T>(AlwaysAliveProviderListenable<T> provider);
=======
  /// - if nothing is listening to `sortedTodosProvider`, then no sort is performed.
  T watch<T>(AlwaysAliveProviderBase<Object?, T> provider);
}
>>>>>>> cabb7ad8

  /// Listen to a provider and call `listener` whenever its value changes.
  ///
  /// Listeners will automatically be removed when the provider rebuilds (such
  /// as when a provider listeneed with [watch] changes).
  ///
  /// Returns a function that allows cancelling the subscription early.
  ///
  /// - `fireImmediately` can be optionally passed to tell Riverpod to immediately
  ///    call the listener with the current value.
  ///    Defaults to false.
  void Function() listen<T>(
    AlwaysAliveProviderListenable<T> provider,
    void Function(T value) listener, {
    bool fireImmediately,
  });
}

/// An internal class that handles the state of a provider.
///
/// Do not use.
abstract class ProviderElementBase<State> implements ProviderRefBase {
  /// Do not use.
  ProviderElementBase(this._provider);

  static ProviderElementBase? _debugCurrentlyBuildingElement;

  /// The provider associated to this [ProviderElementBase], before applying overrides.
  ProviderBase<State> get origin => _origin;
  late ProviderBase<State> _origin;

  /// The provider associated to this [ProviderElementBase], after applying overrides.
  ProviderBase<State> get provider => _provider;
  ProviderBase<State> _provider;

  /// The [ProviderContainer] that owns this [ProviderElementBase].
  @override
  ProviderContainer get container => _container;
  late ProviderContainer _container;

  /// Whether this [ProviderElementBase] is currently listened or not.
  ///
  /// This maps to listeners added with [listen].
  /// See also [mayNeedDispose], called when [hasListeners] may have changed.
  // TODO(rrousselGit) test _dependents case
  // TODO(rrousselGit) test _subscribers case
  bool get hasListeners =>
      _listeners.isNotEmpty ||
      _subscribers.isNotEmpty ||
      _dependents.isNotEmpty;

  // TODO(rrousselGit) refactor to match ChangeNotifier
  /// Accepts only _ProviderSubscription<State>, but not typed so that
  /// _ProviderSubscription<void> is valid
  final _listeners = <_ProviderSubscription<State>>[];
  final _dependents = <ProviderElementBase>[];

  /// The listeners that were added using [listen].
  ///
  /// This list allows us to traverse up in the provider graph.
  final _subscriptions = <_ProviderListener<Object?>>[];

  /// The list of listeners added using [listen] from another provider.
  ///
  /// Storing ProviderListener instead of the provider Element as a provider
  /// can listen another provider multiple times with different listeners.
  final _subscribers = <_ProviderListener<State>>[];

  var _dependencies = HashMap<ProviderElementBase, Object>();
  HashMap<ProviderElementBase, Object>? _previousDependencies;
  DoubleLinkedQueue<void Function()>? _onDisposeListeners;

  bool _mustRecomputeState = false;
  bool _dependencyMayHaveChanged = false;

  bool _mounted = false;
  @visibleForTesting
  bool get mounted => _mounted;

  bool _didBuild = false;

  ProviderException? _exception;

  /* STATE */
  late State _state;

  // Using default values to differentiate between `notifyListeners()` and `notifyListeners(newValue: null)`
  // It is safe to type `newValue` as Object? because the method is hidden
  // under a type-safe interface that types it as `State newValue` instead.
  set state(State newState) {
    late State previousState;
    if (_didBuild) previousState = _state;

    _state = newState;
    if (_didBuild) notifyListeners(previousState: previousState);
  }

  State get state => _state;

  /* /STATE */

  /// Called the first time a provider is obtained.
  @protected
  @mustCallSuper
  void mount() {
    _mounted = true;
    assert(() {
      RiverpodBinding.debugInstance
          .providerListChangedFor(containerId: container._debugId);

      return true;
    }(), '');
    _buildState();
  }

  // ignore: use_setters_to_change_properties
  /// Called when the override of a provider changes.
  ///
  /// See also:
  /// - `overrideWithValue`, which relies on [update] to handle
  ///   the scenario where the value changed.
  @protected
  @mustCallSuper
  void update(ProviderBase<State> newProvider) {
    _provider = newProvider;
  }

  void markMustRecomputeState() {
    if (_mustRecomputeState) return;

    _mustRecomputeState = true;
    _runOnDispose();
    _container._scheduler.scheduleProviderRefresh(this);
  }

  void flush() {
    _maybeRebuildDependencies();
    _maybeRebuildState();
  }

  void _maybeRebuildDependencies() {
    if (!_dependencyMayHaveChanged) {
      return;
    }
    _dependencyMayHaveChanged = false;

    visitAncestors((element) => element.flush());
  }

  void _maybeRebuildState() {
    if (_mustRecomputeState) {
      _previousDependencies = _dependencies;
      _dependencies = HashMap();

      final previousState = state;

      _buildState();

      if (provider.recreateShouldNotify(previousState, _state)) {
        notifyListeners(previousState: previousState);
      }

      // Unsubscribe to everything that a provider no-longer depends on.
      for (final sub in _previousDependencies!.entries) {
        // TODO(rrousselGit) refactor
        sub.key._dependents.remove(this);
      }
      _previousDependencies = null;
      _mustRecomputeState = false;
    }
  }

  void notifyListeners({Object? previousState = const _Default()}) {
    assert(() {
      container.debugCanModifyProviders?.call();
      return true;
    }(), '');

    final newValue = _state;
    for (var i = 0; i < _listeners.length; i++) {
      Zone.current.runUnaryGuarded(_listeners[i]._listener, newValue);
    }
    for (var i = 0; i < _subscribers.length; i++) {
      Zone.current.runUnaryGuarded(_subscribers[i].listener, newValue);
    }

    for (var i = 0; i < _dependents.length; i++) {
      _dependents[i]._didChangeDependency();
    }

    if (previousState != const _Default()) {
      for (final observer in _container._observers) {
        Zone.current.runGuarded(
          () => observer.didUpdateProvider(provider, previousState, state),
        );
      }
    }
  }

  void _didChangeDependency() {
    if (_mustRecomputeState) return;

    markMustRecomputeState();

    // We don't call this._markDependencyMayHaveChanged here because we voluntarily
    // do not want to set the _dependencyMayHaveChanged flag to true.
    // Since the dependency is known to have changed, there is no reason to try
    // and "flush" it, as it will already get rebuilt.
    visitChildren((element) => element._markDependencyMayHaveChanged());
  }

  void _markDependencyMayHaveChanged() {
    if (_dependencyMayHaveChanged) return;

    _dependencyMayHaveChanged = true;

    visitChildren((element) => element._markDependencyMayHaveChanged());
  }

  bool _debugAssertCanDependOn(ProviderBase provider) {
    assert(() {
      final queue = Queue<ProviderElementBase>.from(_dependents);

      while (queue.isNotEmpty) {
        final current = queue.removeFirst();
        queue.addAll(current._dependents);

        if (current.origin == provider) {
          throw CircularDependencyError._();
        }
      }

      return true;
    }(), '');
    return true;
  }

  @override
  T read<T>(RootProvider<T> provider) {
    assert(_debugAssertCanDependOn(provider), '');
    return _container.read(provider);
  }

  ProviderSubscription<State> addListener(
    ProviderBase<State> provider,
    void Function(State value) listener, {
    required bool fireImmediately,
  }) {
    // TODO(rrousselGit) add fireImmediately parameter
    // TODO(rrousselGit) add onError parameter
    // TODO(rrousselGit) test that if the provider threw immediately, the listen call completes corretly
    if (fireImmediately) {
      listener(getExposedValue());
    }

    final sub = _ProviderSubscription<State>._(this, listener);

    _listeners.add(sub);

    return sub;
  }

  @override
  T watch<T>(ProviderListenable<T> listenable) {
    if (listenable is _ProviderSelector) {
      var initialized = false;
      late T firstValue;

      listen<T>(
        listenable,
        (value) {
          if (initialized) {
            _didChangeDependency();
          } else {
            firstValue = value;
            initialized = true;
          }
        },
        fireImmediately: true,
      );

      return firstValue;
    }

    final provider = listenable as ProviderBase<T>;
    assert(_debugAssertCanDependOn(provider), '');

    final element = _container.readProviderElement(provider);
    _dependencies.putIfAbsent(element, () {
      final previousSub = _previousDependencies?.remove(element);
      if (previousSub != null) {
        return previousSub;
      }

      element._dependents.add(this);

      return Object();
    });

    return element.getExposedValue();
  }

  /// Returns the currently exposed by a provider
  ///
  /// May throw if the provider threw when creating the exposed value.
  State getExposedValue() {
    flush();

    if (_exception != null) {
      throw _exception!;
    }
    return _state;
  }

  @protected
  void _buildState() {
    ProviderElementBase? debugPreviouslyBuildingElement;
    assert(() {
      debugPreviouslyBuildingElement = _debugCurrentlyBuildingElement;
      _debugCurrentlyBuildingElement = this;
      return true;
    }(), '');

    try {
      _didBuild = false;
      _state = _provider.create(this);
    } catch (err, stack) {
      _exception = ProviderException._(err, stack, _provider);
    } finally {
      _didBuild = true;
      assert(() {
        _debugCurrentlyBuildingElement = debugPreviouslyBuildingElement;
        return true;
      }(), '');
    }
  }

  /// Visit the [ProviderElement]s of providers that are listening to this element.
  ///
  /// A provider is considered as listening to this element if it either [watch]
  /// or [listen] this element.
  ///
  /// This method does not guarantee that a dependency is visited only once.
  /// If a provider both [watch] and [listen] an element, or if a provider
  /// [listen] multiple times to an element, it may be visited multiple times.
  void visitChildren(void Function(ProviderElementBase element) visitor) {
    // TODO test

    for (var i = 0; i < _dependents.length; i++) {
      visitor(_dependents[i]);
    }

    for (var i = 0; i < _subscribers.length; i++) {
      visitor(_subscribers[i].dependentElement);
    }
  }

  /// Visit the [ProviderElementBase]s that this provider is listening to.
  ///
  /// A provider is considered as listening to this element if it either [watch]
  /// or [listen] this element.
  ///
  /// This method does not guarantee that a provider is visited only once.
  /// If this provider both [watch] and [listen] an element, or if it
  /// [listen] multiple times to an element, that element may be visited multiple times.
  void visitAncestors(void Function(ProviderElementBase element) visitor) {
    _dependencies.keys.forEach(visitor);

    for (var i = 0; i < _subscriptions.length; i++) {
      visitor(_subscriptions[i].listenedElement);
    }
  }

  /// Called on [ProviderContainer.dispose].
  @protected
  @mustCallSuper
  void dispose() {
    assert(_mounted, '$provider was disposed twice');
    assert(() {
      RiverpodBinding.debugInstance
          .providerListChangedFor(containerId: container._debugId);
      return true;
    }(), '');

    _mounted = false;
    _runOnDispose();

    // TODO test [listen] calls are cleared

    for (final sub in _dependencies.entries) {
      sub.key._dependents.remove(this);
      sub.key.mayNeedDispose();
    }
    _dependencies.clear();

    for (final observer in _container._observers) {
      _runUnaryGuarded(
        observer.didDisposeProvider,
        _origin,
      );
    }

    _listeners.clear();
  }

  /// Life-cycle for when a listener is removed.
  ///
  /// See also:
  ///
  /// - [AutoDisposeProviderElementBase], which overrides this method to destroy the
  ///   state of a provider when no-longer used.
  @protected
  @visibleForOverriding
  void mayNeedDispose() {}

  @override
  void onDispose(void Function() listener) {
    if (!_mounted) {
      throw StateError('Cannot call onDispose after a provider was dispose');
    }
    _onDisposeListeners ??= DoubleLinkedQueue();
    _onDisposeListeners!.add(listener);
  }

  @protected
  void _runOnDispose() {
    // TODO(rrousselGit) test
    for (final subscription in _subscriptions) {
      subscription.close();
    }
    _subscriptions.clear();

    _onDisposeListeners?.forEach(_runGuarded);
    _onDisposeListeners = null;
  }

  @override
  void Function() listen<T>(
    ProviderListenable<T> listenable,
    void Function(T value) listener, {
    bool fireImmediately = false,
  }) {
    if (listenable is _ProviderSelector<Object?, T>) {
      return listenable._elementListen(
        this,
        listener,
        fireImmediately: fireImmediately,
      );
    }

    final provider = listenable as ProviderBase<T>;
    // TODO remove by passing the a debug flag to `listen`
    final element = container.readProviderElement(provider);
    // TODO test flush
    element.flush();

    if (fireImmediately) {
      listener(element.getExposedValue());
    }

    // TODO(rrousselGit) test
    // TODO(rrousselGit) onError

    final sub = _ProviderListener._(
      listenedElement: element,
      dependentElement: this,
      listener: listener,
    );

    element._subscribers.add(sub);
    _subscriptions.add(sub);

    return () {
      _subscriptions.remove(sub);
      sub.close();
    };
  }
}

/// Encapulates an exception thrown while building a provider.
///
/// This exception can be thrown if a provider fails to return a valid value:
/// ```dart
/// final example = Provider((ref) => throw Error());
/// ```
///
/// in which case, any attempt at listening to `example` with result in a [ProviderException].
class ProviderException implements Exception {
  ProviderException._(this.exception, this.stackTrace, this.provider);

  /// The exception thrown while building the provider
  final Object exception;

  /// The [StackTrace] associated with [exception].
  final StackTrace stackTrace;

  /// The provider that threw this exception.
  final ProviderBase provider;

  @override
  String toString() {
    return '''
An exception was thrown while building $provider.

Thrown exception:
$exception

Stack trace:
$stackTrace
''';
  }
}

@protected
mixin ProviderOverridesMixin<State> on AlwaysAliveProviderBase<State> {
  /// Overrides the behavior of a provider with a value.
  ///
  /// {@macro riverpod.overideWith}
  Override overrideWithValue(State value) {
    return ProviderOverride(
      ValueProvider<State>((ref) => value, value),
      this,
    );
  }

  /// Overrides the behavior of this provider with another provider.
  ///
  /// {@template riverpod.overideWith}
  /// Some common use-cases are:
  /// - testing, by replacing a service with a fake implementation, or to reach
  ///   a very specific state easily.
  /// - multiple environments, by changing the implementation of a class
  ///   based on the platform or other parameters.
  ///
  /// This function should be used in combination with `ProviderScope.overrides`
  /// or `ProviderContainer.overrides`:
  ///
  /// ```dart
  /// final myService = Provider((ref) => MyService());
  ///
  /// runApp(
  ///   ProviderScope(
  ///     overrides: [
  ///       myService.overrideWithProvider(
  ///         // Replace the implementation of MyService with a fake implementation
  ///         Provider((ref) => MyFakeService())
  ///       ),
  ///     ],
  ///     child: MyApp(),
  ///   ),
  /// );
  /// ```
  /// {@endtemplate}
  // Cannot be overridden by AutoDisposeProviders
  Override overrideWithProvider(
    AlwaysAliveProviderBase<State> provider,
  ) {
    return ProviderOverride(provider, this);
  }
}<|MERGE_RESOLUTION|>--- conflicted
+++ resolved
@@ -499,14 +499,8 @@
   ///   `sortedTodosProvider` will automatically be recomputed.
   /// - if multiple widgets depends on `sortedTodosProvider` the list will be
   ///   sorted only once.
-<<<<<<< HEAD
-  /// - if nothing is listening to `sortedTodosProvider`, then no sort if performed.
+  /// - if nothing is listening to `sortedTodosProvider`, then no sort is performed.
   T watch<T>(AlwaysAliveProviderListenable<T> provider);
-=======
-  /// - if nothing is listening to `sortedTodosProvider`, then no sort is performed.
-  T watch<T>(AlwaysAliveProviderBase<Object?, T> provider);
-}
->>>>>>> cabb7ad8
 
   /// Listen to a provider and call `listener` whenever its value changes.
   ///
