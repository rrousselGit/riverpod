part of '../../framework.dart';

/// Internal typedef for cancelling the subscription to an async operation
@internal
typedef AsyncSubscription = ({
  /// The provider was disposed, but may rebuild later
  void Function() cancel,
  void Function()? pause,
  void Function()? resume,

  /// The provider was disposed
  void Function()? abort,
});

/// Implementation detail of `riverpod_generator`.
/// Do not use.
mixin $AsyncClassModifier<StateT, CreatedT>
    on NotifierBase<AsyncValue<StateT>, CreatedT> {
  /// The value currently exposed by this [AsyncNotifier].
  ///
  /// Defaults to [AsyncLoading] inside the [AsyncNotifier.build] method.
  ///
  /// Invoking the setter will notify listeners if [updateShouldNotify] returns true.
  /// By default, this always notifies listeners (unless going from "loading"
  /// to "loading", in which case the change is ignored).
  ///
  /// Reading [state] if the provider is out of date (such as if one of its
  /// dependency has changed) will trigger [AsyncNotifier.build] to be re-executed.
  @visibleForTesting
  @protected
  @override
  AsyncValue<StateT> get state;

  @visibleForTesting
  @protected
  @override
  set state(AsyncValue<StateT> newState);

  /// {@template riverpod.async_notifier.future}
  /// Obtains a [Future] that resolves with the first [state] value that is not
  /// [AsyncLoading].
  ///
  /// This future will not necessarily wait for [AsyncNotifier.build] to complete.
  /// If [state] is modified before [AsyncNotifier.build] completes, then [future]
  /// will resolve with that new [state] value.
  ///
  /// The future will fail if [state] is in error state. In which case the
  /// error will be the same as [AsyncValue.error] and its stacktrace.
  /// {@endtemplate}
  @visibleForTesting
  @protected
  Future<StateT> get future {
    final ref = _ref;
    if (ref == null) {
      throw StateError(uninitializedElementError);
    }

    ref._throwIfInvalidUsage();

    final element = ref._element;
    element as FutureModifierElement<StateT>;

    element.flush();
    return element.futureNotifier.value;
  }

  /// A function to update [state] from its previous value, while
  /// abstracting loading/error cases for [state].
  ///
  /// This method neither causes [state] to go back to "loading" while the
  /// operation is pending. Neither does it cause [state] to go to error state
  /// if the operation fails.
  ///
  /// If [state] was in error state, the callback will not be invoked and instead
  /// the error will be returned. Alternatively, [onError] can specified to
  /// gracefully handle error states.
  ///
  /// See also:
  /// - [future], for manually awaiting the resolution of [state].
  /// - [AsyncValue.guard], and alternate way to perform asynchronous operations.
  @visibleForTesting
  @protected
  Future<StateT> update(
    FutureOr<StateT> Function(StateT previousState) cb, {
    FutureOr<StateT> Function(Object err, StackTrace stackTrace)? onError,
  }) async {
    final newState = await future.then(cb, onError: onError);
    state = AsyncData<StateT>(newState);
    return newState;
  }

  /// A method invoked when the state exposed by this [AsyncNotifier] changes.
  ///
  /// As opposed to with [Notifier.updateShouldNotify], this method
  /// does not filter out changes to [state] that are equal to the previous
  /// value.
  /// By default, any change to [state] will emit an update.
  /// This method can be overridden to implement custom filtering logic if that
  /// is undesired.
  ///
  /// The reasoning for this default behavior is that [AsyncNotifier.build]
  /// returns a [Future]. As such, the value of [state] typically transitions
  /// from "loading" to "data" or "error". In that scenario, the value equality
  /// does not matter. Checking `==` would only hinder performances for no reason.
  ///
  /// See also:
  /// - [ProviderBase.select] and [$FutureModifier.selectAsync], which are
  ///   alternative ways to filter out changes to [state].
  @override
  @protected
  bool updateShouldNotify(
    AsyncValue<StateT> previous,
    AsyncValue<StateT> next,
  ) {
    return FutureModifierElement.handleUpdateShouldNotify(
      previous,
      next,
    );
  }
}

/// Implementation detail for `riverpod_generator`.
/// Do not use.
base mixin $FutureModifier<StateT> on ProviderBase<AsyncValue<StateT>> {
  /// Obtains the [Future] representing this provider.
  ///
  /// The instance of [Future] obtained may change over time. This typically
  /// happens when a new "data" or "error" is emitted, or when the provider
  /// re-enters a "loading" state.
  ///
  /// This modifier enables using `async`/`await` to easily combine
  /// providers together:
  ///
  /// ```dart
  /// final configsProvider = FutureProvider((ref) async => Configs());
  ///
  /// final productsProvider = FutureProvider((ref) async {
  ///   // Wait for the configurations to resolve
  ///   final configs = await ref.watch(configsProvider.future);
  ///
  ///   // Do something with the result
  ///   return await http.get('${configs.host}/products');
  /// });
  /// ```
  Refreshable<Future<StateT>> get future => _future;

  _ProviderRefreshable<Future<StateT>, AsyncValue<StateT>> get _future {
    return ProviderElementProxy<Future<StateT>, AsyncValue<StateT>>(
      this,
      (element) {
        element as FutureModifierElement<StateT>;

        return element.futureNotifier;
      },
    );
  }

  /// {@template riverpod.async_select}
  /// A variant of [select] for asynchronous values
  ///
  /// [selectAsync] is useful for filtering rebuilds of a provider
  /// when it depends on asynchronous values, which we want to await.
  ///
  /// A common use-case would be to combine [selectAsync] with
  /// [FutureProvider] to perform an async operation, where that
  /// async operation depends on the result of another async operation.
  ///
  ///
  /// ```dart
  /// // A provider which asynchronously loads configurations,
  /// // which may change over time.
  /// final configsProvider = StreamProvider<Config>((ref) async {
  ///   // TO-DO fetch the configurations, such as by using Firebase
  /// });
  ///
  /// // A provider which fetches a list of products based on the configurations
  /// final productsProvider = FutureProvider<List>((ref) async {
  ///   // We obtain the host from the configs, while ignoring changes to
  ///   // other properties. As such, the productsProvider will rebuild only
  ///   // if the host changes
  ///   final host = await ref.watch(configsProvider.selectAsync((config) => config.host));
  ///
  ///   return http.get('$host/products');
  /// });
  /// ```
  /// {@endtemplate}
  ProviderListenable<Future<Output>> selectAsync<Output>(
    Output Function(StateT data) selector,
  ) {
    return _AsyncSelector<StateT, Output, AsyncValue<StateT>>(
      selector: selector,
      provider: this,
      future: _future,
    );
  }
}

mixin FutureModifierClassElement<
        NotifierT extends NotifierBase< //
            AsyncValue<StateT>,
            CreatedT>,
        StateT,
        CreatedT>
    on
        FutureModifierElement<StateT>,
        ClassProviderElement<NotifierT, AsyncValue<StateT>, StateT, CreatedT> {
  @override
  void handleError(
    Object error,
    StackTrace stackTrace, {
    required bool seamless,
  }) {
    triggerRetry(error);
    onError(AsyncError(error, stackTrace), seamless: seamless);
  }
}

/// Mixin to help implement logic for listening to [Future]s/[Stream]s and setup
/// `provider.future` + convert the object into an [AsyncValue].
@internal
mixin FutureModifierElement<StateT> on ProviderElement<AsyncValue<StateT>> {
  /// A default implementation for [ProviderElement.updateShouldNotify].
  static bool handleUpdateShouldNotify<StateT>(
    AsyncValue<StateT> previous,
    AsyncValue<StateT> next,
  ) {
    final wasLoading = previous.isLoading;
    final isLoading = next.isLoading;

    if (wasLoading || isLoading) return wasLoading != isLoading;

    return true;
  }

  /// An observable for [FutureProvider.future].
  @internal
  final futureNotifier = $ElementLense<Future<StateT>>();
  Completer<StateT>? _futureCompleter;
  Future<StateT>? _lastFuture;
  AsyncSubscription? _cancelSubscription;

  @override
  void initState({required bool didChangeDependency}) {
    onLoading(AsyncLoading<StateT>(), seamless: !didChangeDependency);
  }

  /// Internal utility for transitioning an [AsyncValue] after a provider refresh.
  ///
  /// [seamless] controls how the previous state is preserved:
  /// - seamless:true => import previous state and skip loading
  /// - seamless:false => import previous state and prefer loading
  void asyncTransition(
    AsyncValue<StateT> newState, {
    required bool seamless,
  }) {
    final previous = stateResult?.requireState;

    if (previous == null) {
      super.setStateResult(ResultData(newState));
    } else {
      super.setStateResult(
        ResultData(
          newState
              .cast<StateT>()
              .copyWithPrevious(previous, isRefresh: seamless),
        ),
      );
    }
  }

  @override
  @protected
  void setStateResult($Result<AsyncValue<StateT>> newState) {
    newState.requireState.map(
      loading: onLoading,
      error: onError,
      data: onData,
    );
  }

  @internal
  void onLoading(AsyncLoading<StateT> value, {bool seamless = false}) {
    asyncTransition(value, seamless: seamless);
    if (_futureCompleter == null) {
      final completer = _futureCompleter = Completer();
      futureNotifier.result = ResultData(completer.future);
    }
  }

  /// Life-cycle for when an error from the provider's "build" method is received.
  ///
  /// Might be invoked after the element is disposed in the case where `provider.future`
  /// has yet to complete.
  @internal
  void onError(AsyncError<StateT> value, {bool seamless = false}) {
    asyncTransition(value, seamless: seamless);

    for (final observer in container.observers) {
      runTernaryGuarded(
        observer.providerDidFail,
        _currentObserverContext(),
        value.error,
        value.stackTrace,
      );
    }

    final completer = _futureCompleter;
    if (completer != null) {
      completer
        ..future.ignore()
        ..completeError(
          value.error,
          value.stackTrace,
        );
      _futureCompleter = null;
    } else {
      futureNotifier.result = $Result.data(
        Future.error(
          value.error,
          value.stackTrace,
        )..ignore(),
      );
    }
  }

  /// Life-cycle for when a data from the provider's "build" method is received.
  ///
  /// Might be invoked after the element is disposed in the case where `provider.future`
  /// has yet to complete.
  @internal
  void onData(AsyncData<StateT> value, {bool seamless = false}) {
    asyncTransition(value, seamless: seamless);

    final completer = _futureCompleter;
    if (completer != null) {
      completer.complete(value.value);
      _futureCompleter = null;
    } else {
      futureNotifier.result = $Result.data(Future.value(value.value));
    }
  }

  /// Listens to a [Stream] and convert it into an [AsyncValue].
  @preferInline
  @internal
  WhenComplete handleStream(
    Stream<StateT> Function() create, {
    required bool seamless,
    required bool isMount,
  }) {
<<<<<<< HEAD
    _handleAsync(seamless: seamless, isMount: isMount, ({
=======
    return _handleAsync(seamless: seamless, ({
>>>>>>> 4d40e980
      required data,
      required done,
      required error,
      required last,
    }) {
      final stream = create();

      return stream.listenAndTrackLast(
        last,
        lastOrElseError: _missingLastValueError,
        onData: data,
        onError: error,
        onDone: done,
      );
    });
  }

  @override
  void onCancel() {
    super.onCancel();

    _cancelSubscription?.pause?.call();
  }

  @override
  void onResume() {
    super.onResume();

    _cancelSubscription?.resume?.call();
  }

  StateError _missingLastValueError() {
    return StateError(
      'The provider $origin was disposed during loading state, '
      'yet no value could be emitted.',
    );
  }

  /// Listens to a [Future] and convert it into an [AsyncValue].
  @preferInline
  @internal
  WhenComplete handleFuture(
    FutureOr<StateT> Function() create, {
    required bool seamless,
    required bool isMount,
  }) {
<<<<<<< HEAD
    _handleAsync(seamless: seamless, isMount: isMount, ({
=======
    return _handleAsync(seamless: seamless, ({
>>>>>>> 4d40e980
      required data,
      required done,
      required error,
      required last,
    }) {
      final futureOr = create();
      if (futureOr is! Future<StateT>) {
        data(futureOr);
        done();
        return null;
      }
      // Received a Future<T>

      var running = true;
      void cancel() {
        running = false;
      }

      futureOr.then(
        (value) {
          if (!running) return;
          data(value);
          done();
        },
        // ignore: avoid_types_on_closure_parameters
        onError: (Object err, StackTrace stackTrace) {
          if (!running) return;
          error(err, stackTrace);
          done();
        },
      );

      last(futureOr);

      return (
        cancel: cancel,
        // We don't call `cancel` here to let `provider.future` resolve with
        // the last value emitted by the future.
        abort: null,
        pause: null,
        resume: null,
      );
    });
  }

  /// Listens to a [Future] and transforms it into an [AsyncValue].
  WhenComplete _handleAsync(
    AsyncSubscription? Function({
      required void Function(StateT) data,
      required void Function(Object, StackTrace) error,
      required void Function() done,
      required void Function(Future<StateT>) last,
    }) listen, {
    required bool seamless,
    required bool isMount,
  }) {
    void callOnError(Object error, StackTrace stackTrace) {
      triggerRetry(error);
      onError(AsyncError(error, stackTrace), seamless: seamless);
    }

    void Function()? onDone;
    var isDone = false;

    try {
      _cancelSubscription = listen(
        data: (value) {
          onData(AsyncData(value), seamless: seamless);
        },
        error: callOnError,
        last: (last) {
          assert(_lastFuture == null, 'bad state');
          _lastFuture = last;
        },
        done: () {
          _lastFuture = null;
          isDone = true;
          onDone?.call();
        },
      );
    } catch (error, stackTrace) {
      callOnError(error, stackTrace);
    }

    return (onDoneCb) {
      onDone = onDoneCb;
      // Handle synchronous completion
      if (isDone) onDoneCb();
    };
  }

  @override
  @internal
  void runOnDispose() {
    // Stops listening to the previous async operation
    _lastFuture = null;
    _cancelSubscription?.cancel();
    _cancelSubscription = null;
    super.runOnDispose();
  }

  @override
  void dispose() {
    final completer = _futureCompleter;
    if (completer != null) {
      // Whatever happens after this, the error is emitted post dispose of the provider.
      // So the error doesn't matter anymore.
      completer.future.ignore();

      final lastFuture = _lastFuture;
      if (lastFuture != null) {
        _cancelSubscription?.abort?.call();

        // Prevent super.dispose from cancelling the subscription on the "last"
        // stream value, so that it can be sent to `provider.future`.
        _lastFuture = null;
        _cancelSubscription = null;
      } else {
        // The listened stream completed during a "loading" state.
        completer.completeError(
          _missingLastValueError(),
          StackTrace.current,
        );
      }
    }
    super.dispose();
  }

  @override
  void visitChildren({
    required void Function(ProviderElement element) elementVisitor,
    required void Function($ElementLense element) listenableVisitor,
  }) {
    super.visitChildren(
      elementVisitor: elementVisitor,
      listenableVisitor: listenableVisitor,
    );
    listenableVisitor(futureNotifier);
  }
}

extension<T> on Stream<T> {
  AsyncSubscription listenAndTrackLast(
    void Function(Future<T>) last, {
    required Object Function() lastOrElseError,
    required void Function(T event) onData,
    required void Function(Object error, StackTrace stackTrace) onError,
    required void Function() onDone,
  }) {
    late StreamSubscription<T> subscription;
    subscription = listen(onData, onError: onError, onDone: onDone);

    final asyncSub = (
      cancel: subscription.cancel,
      pause: subscription.pause,
      resume: subscription.resume,
      abort: subscription.cancel,
    );

    return asyncSub;
  }
}<|MERGE_RESOLUTION|>--- conflicted
+++ resolved
@@ -348,11 +348,7 @@
     required bool seamless,
     required bool isMount,
   }) {
-<<<<<<< HEAD
-    _handleAsync(seamless: seamless, isMount: isMount, ({
-=======
-    return _handleAsync(seamless: seamless, ({
->>>>>>> 4d40e980
+    return _handleAsync(seamless: seamless, isMount: isMount, ({
       required data,
       required done,
       required error,
@@ -399,11 +395,7 @@
     required bool seamless,
     required bool isMount,
   }) {
-<<<<<<< HEAD
-    _handleAsync(seamless: seamless, isMount: isMount, ({
-=======
-    return _handleAsync(seamless: seamless, ({
->>>>>>> 4d40e980
+    return _handleAsync(seamless: seamless, isMount: isMount, ({
       required data,
       required done,
       required error,
