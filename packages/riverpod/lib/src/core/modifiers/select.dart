--- conflicted
+++ resolved
@@ -78,13 +78,8 @@
 }
 
 /// An internal class for `ProviderBase.select`.
-<<<<<<< HEAD
-final class _ProviderSelector<InputT, OutputT, OriginStateT, OriginValueT>
-    with ProviderListenableWithOrigin<OutputT, OriginStateT, OriginValueT> {
-=======
 final class _ProviderSelector<InputT, OutputT>
     implements ProviderListenable<OutputT> {
->>>>>>> fc29a8b1
   /// An internal class for `ProviderBase.select`.
   _ProviderSelector({
     required this.provider,
