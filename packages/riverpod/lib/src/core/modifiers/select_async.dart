--- conflicted
+++ resolved
@@ -1,15 +1,8 @@
 part of '../../framework.dart';
 
 /// An internal class for `ProviderBase.selectAsync`.
-<<<<<<< HEAD
-final class _AsyncSelector<InputT, OutputT, OriginStateT, OriginValueT>
-    with
-        ProviderListenableWithOrigin<Future<OutputT>, OriginStateT,
-            OriginValueT> {
-=======
 final class _AsyncSelector<InputT, OutputT>
     implements ProviderListenable<Future<OutputT>> {
->>>>>>> fc29a8b1
   /// An internal class for `ProviderBase.select`.
   _AsyncSelector({
     required this.provider,
