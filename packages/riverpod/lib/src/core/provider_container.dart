--- conflicted
+++ resolved
@@ -4,14 +4,10 @@
 /// [ProviderListenable].
 @internal
 sealed class Node {
-<<<<<<< HEAD
-  ProviderContainer get _container;
-=======
   /// Obtain the [ProviderElement] of a provider, creating it if necessary.
   ProviderElement<StateT, Object?> _readProviderElement<StateT>(
     $ProviderBaseImpl<StateT> provider,
   );
->>>>>>> fc29a8b1
 }
 
 @internal
@@ -1098,14 +1094,9 @@
     }
   }
 
-<<<<<<< HEAD
-  ProviderElement<StateT, ValueT> _readProviderElement<StateT, ValueT>(
-    $ProviderBaseImpl<StateT, ValueT> provider,
-=======
   @override
   ProviderElement<StateT, Object?> _readProviderElement<StateT>(
     $ProviderBaseImpl<StateT> provider,
->>>>>>> fc29a8b1
   ) {
     if (_disposed) {
       throw StateError(
