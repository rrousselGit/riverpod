part of '../../framework.dart';

/// A callback used by providers to create the value exposed.
///
/// If an exception is thrown within that callback, all attempts at reading
/// the provider associated with the given callback will throw.
///
/// The parameter [ref] can be used to interact with other providers
/// and the life-cycles of this provider.
///
/// See also:
///
/// - [Ref], which exposes the methods to read other providers.
/// - [Provider], a provider that uses [Create] to expose an immutable value.
@internal
typedef Create<CreatedT> = CreatedT Function(Ref ref);

/// A callback used to catches errors
@internal
typedef OnError = void Function(Object error, StackTrace stackTrace);

/// A base class for _all_ providers.
@immutable
@publicInMisc
sealed class ProviderBase<StateT> extends ProviderOrFamily
<<<<<<< HEAD
    implements Refreshable<StateT>, _ProviderOverride {
=======
    implements
        ProviderListenable<StateT>,
        Refreshable<StateT>,
        _ProviderOverride {
>>>>>>> fc29a8b1
  /// A base class for _all_ providers.
  const ProviderBase({
    required super.name,
    required this.from,
    required this.argument,
    required super.dependencies,
    required super.$allTransitiveDependencies,
    required super.isAutoDispose,
    required super.retry,
  }) : assert(
          from == null || $allTransitiveDependencies == null,
          'When from a family, providers cannot specify dependencies.',
        );

  /// If this provider was created with the `.family` modifier, [from] is the `.family` instance.
  @override
  final Family? from;

  /// If this provider was created with the `.family` modifier, [argument] is
  /// the variable that was used.
  ///
  /// On generated providers, this will be a record of all arguments.
  final Object? argument;

  /// An internal method that defines how a provider behaves.
  /// @nodoc
  @visibleForOverriding
  ElementWithFuture<StateT, Object?> $createElement($ProviderPointer pointer);

  /// A debug-only function for obtaining a hash of the source code of the
  /// initialization function.
  ///
  /// If after a hot-reload this function returns a different result, the
  /// provider will be re-executed.
  ///
  /// This method only returns a non-null value when using `riverpod_generator`.
  // This is voluntarily not implemented by default, to force all non-generated
  // providers to apply the LegacyProviderMixin.
  /// @nodoc
  @internal
  String? debugGetCreateSourceHash();

  @override
  String toString() {
    var leading = '';
    if (from != null) {
      leading = '($argument)';
    }

    String label;
    if (name case final name?) {
      label = name;
    } else {
      label = describeIdentity(this);
    }

    return '$label$leading';
  }
}

/// A base class for _all_ providers.
@immutable
@internal
abstract final class $ProviderBaseImpl<StateT> extends ProviderBase<StateT> {
  /// A base class for _all_ providers.
  const $ProviderBaseImpl({
    required super.name,
    required super.from,
    required super.argument,
    required super.dependencies,
    required super.$allTransitiveDependencies,
    required super.isAutoDispose,
    required super.retry,
  });

  @override
  ProviderProviderSubscription<StateT> _addListener(
    Node source,
    void Function(StateT? previous, StateT next) listener, {
    required void Function(Object error, StackTrace stackTrace) onError,
    required void Function()? onDependencyMayHaveChanged,
    required bool weak,
  }) {
    final element = source.readProviderElement(this);

    if (!weak) element.flush();

    return ProviderProviderSubscription<StateT>(
      source: source,
      listenedElement: element,
      weak: weak,
      listener: listener,
      onError: onError,
    );
  }

  @override
  @visibleForOverriding
  ElementWithFuture<StateT, Object?> $createElement($ProviderPointer pointer);
}

/// A mixin that implements some methods for non-generic providers.
@internal
base mixin LegacyProviderMixin<StateT> on $ProviderBaseImpl<StateT> {
  @override
  int get hashCode {
    if (from == null) return super.hashCode;

    return from.hashCode ^ argument.hashCode;
  }

  @override
  bool operator ==(Object other) {
    if (from == null) return identical(other, this);

    return other.runtimeType == runtimeType &&
        other is $ProviderBaseImpl<StateT> &&
        other.from == from &&
        other.argument == argument;
  }

  /// @nodoc
  @internal
  @override
  String? debugGetCreateSourceHash() => null;
}<|MERGE_RESOLUTION|>--- conflicted
+++ resolved
@@ -23,14 +23,10 @@
 @immutable
 @publicInMisc
 sealed class ProviderBase<StateT> extends ProviderOrFamily
-<<<<<<< HEAD
-    implements Refreshable<StateT>, _ProviderOverride {
-=======
     implements
         ProviderListenable<StateT>,
         Refreshable<StateT>,
         _ProviderOverride {
->>>>>>> fc29a8b1
   /// A base class for _all_ providers.
   const ProviderBase({
     required super.name,
