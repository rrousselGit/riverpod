--- conflicted
+++ resolved
@@ -151,32 +151,6 @@
   @mustCallSuper
   void runBuild();
 
-<<<<<<< HEAD
-  @override
-  FutureOr<void> _callEncode<KeyT, EncodedT>(
-    FutureOr<Storage<KeyT, EncodedT>> storage,
-    KeyT key,
-    EncodedT Function(StateT state) encode,
-    StorageOptions options,
-  ) {
-    return storage
-        .then((storage) => storage.write(key, encode(state), options));
-  }
-}
-
-/// A mixin that enables notifiers to be persisted to a database.
-///
-/// This does not cause notifiers to be persisted by default.
-/// Instead, notifiers have to call [persist] in their `build` method.
-///
-/// See also
-/// - [Offline persistence](https://riverpod.dev/docs/concepts2/offline)
-/// - [JsonPersist](https://pub.dev/documentation/riverpod_annotation/3.0.0-dev.15/experimental_json_persist/JsonPersist-class.html)
-///   for a code-generation based way to use this mixin, using JSON encoding.
-@publicInPersist
-mixin Persistable<ValueT, KeyT, EncodedT> on $Value<ValueT> {
-=======
->>>>>>> 1566bd03
   void _debugAssertNoDuplicateKey(
     Object? key,
     AnyNotifier<Object?, Object?> self,
