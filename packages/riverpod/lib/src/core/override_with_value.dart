--- conflicted
+++ resolved
@@ -74,15 +74,11 @@
   void _setValue(StateT value) => setStateResult(ResultData(value));
 
   @override
-<<<<<<< HEAD
-  void create(
-    $Ref<StateT> ref, {
+  WhenComplete create(
+    Ref ref, {
     required bool didChangeDependency,
     required bool isMount,
   }) {
-=======
-  WhenComplete create(Ref ref, {required bool didChangeDependency}) {
->>>>>>> 4d40e980
     _setValue(provider._value);
 
     return null;
