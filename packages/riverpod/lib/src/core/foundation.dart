part of '../framework.dart';

/// A shared interface between [ProviderListenable] and [Family].
@publicInMisc
interface class ProviderListenableOrFamily {}

/// A common interface shared by [ProviderBase] and [Family]
@publicInCodegen
@publicInMisc
sealed class ProviderOrFamily implements ProviderListenableOrFamily {
  /// A common interface shared by [ProviderBase] and [Family]
  const ProviderOrFamily({
    required this.name,
    required this.dependencies,
    required this.$allTransitiveDependencies,
    required this.isAutoDispose,
    required this.retry,
  });

  /// The family that this provider/family depends on.
  Family? get from;

  /// {@template riverpod.name}
  /// A custom label for providers.
  ///
  /// This is picked-up by devtools and [toString] to show better messages.
  /// {@endtemplate}
  final String? name;

  /// {@template riverpod.retry}
  /// The default retry logic used by providers associated to this container.
  ///
  /// The function takes two parameters:
  /// - `retryCount`: The number of times the provider has been retried
  ///   (starting at 0).
  /// - `error`: The error that caused the retry.
  ///
  /// The default implementation:
  /// - 10 retries
  /// - starts with a delay of 200ms
  /// - doubles the delay on each retry up to 6.4 seconds
  /// - retries all failures
  /// - ignores [ProviderException]s (which happens when a provider
  ///   rethrows the error of another provider)
  /// - ignores [Error]s (which are generally programming errors)
  /// {@endtemplate}
  final Retry? retry;

  /// The list of providers that this provider potentially depends on.
  ///
  /// Specifying this list is strictly equivalent to saying "This provider may
  /// be scoped". If a provider is scoped, it should specify [dependencies].
  /// If it is never scoped, it should not specify [dependencies].
  ///
  /// The content of [dependencies] should be a list of all the providers that
  /// this provider may depend on which can be scoped.
  ///
  /// For example, consider the following providers:
  /// ```dart
  /// // By not specifying "dependencies", we are saying that this provider is never scoped
  /// final rootProvider = Provider((ref) => Foo());
  /// // By specifying "dependencies" (even if the list is empty),
  /// // we are saying that this provider is potentially scoped
  /// final scopedProvider = Provider((ref) => Foo(), dependencies: []);
  /// ```
  ///
  /// Then if we were to depend on `rootProvider` in a scoped provider, we
  /// could write any of:
  ///
  /// ```dart
  /// final dependentProvider = Provider((ref) {
  ///   ref.watch(rootProvider);
  ///   // This provider does not depend on any scoped provider,
  ///   // as such "dependencies" is optional
  /// });
  ///
  /// final dependentProvider = Provider((ref) {
  ///   ref.watch(rootProvider);
  ///   // This provider decided to specify "dependencies" anyway, marking
  ///   // "dependentProvider" as possibly scoped.
  ///   // Since "rootProvider" is never scoped, it doesn't need to be included
  ///   // in "dependencies".
  /// }, dependencies: []);
  ///
  /// final dependentProvider = Provider((ref) {
  ///   ref.watch(rootProvider);
  ///   // Including "rootProvider" in "dependencies" is fine too, even though
  ///   // it is not required. It is a no-op.
  /// }, dependencies: [rootProvider]);
  /// ```
  ///
  /// However, if we were to depend on `scopedProvider` then our only choice is:
  ///
  /// ```dart
  /// final dependentProvider = Provider((ref) {
  ///   ref.watch(scopedProvider);
  ///   // Since "scopedProvider" specifies "dependencies", any provider that
  ///   // depends on it must also specify "dependencies" and include "scopedProvider".
  /// }, dependencies: [scopedProvider]);
  /// ```
  ///
  /// In that scenario, the `dependencies` parameter is required and it must
  /// include `scopedProvider`.
  ///
  /// See also:
  /// - [provider_dependencies](https://github.com/rrousselGit/riverpod/tree/master/packages/riverpod_lint#provider_dependencies-riverpod_generator-only)
  ///   and [scoped_providers_should_specify_dependencies](https://github.com/rrousselGit/riverpod/tree/master/packages/riverpod_lint#scoped_providers_should_specify_dependencies-generator-only).\
  ///   These are lint rules that will warn about incorrect `dependencies` usages.
  final Iterable<ProviderOrFamily>? dependencies;

  /// All the dependencies of a provider and their dependencies too.
  /// @nodoc
  @internal
  final Iterable<ProviderOrFamily>? $allTransitiveDependencies;

  /// Whether the state associated to this provider should be disposed
  /// automatically when the provider stops being listened.
  final bool isAutoDispose;
}

extension on ProviderListenableOrFamily {
  $ProviderBaseImpl<Object?>? get debugListenedProvider {
    final that = this;
    return switch (that) {
      $ProviderBaseImpl() => that,
      _ProviderSelector() => that.provider.debugListenedProvider,
      _AsyncSelector() => that.provider.debugListenedProvider,
      ProviderElementProxy() => that.provider,
      _ => null,
    };
  }
}

/// Computes the list of all dependencies of a provider.
@internal
Set<ProviderOrFamily>? computeAllTransitiveDependencies(
  Iterable<ProviderOrFamily>? dependencies,
) {
  if (dependencies == null) return null;
  final result = <ProviderOrFamily>{};

  void visitDependency(ProviderOrFamily dep) {
    if (result.add(dep) && dep.dependencies != null) {
      dep.dependencies!.forEach(visitDependency);
    }
    final depFamily = dep.from;
    if (depFamily != null &&
        result.add(depFamily) &&
        depFamily.dependencies != null) {
      depFamily.dependencies!.forEach(visitDependency);
    }
  }

  dependencies.forEach(visitDependency);
  return UnmodifiableSetView(result);
}

// Copied from Flutter
/// Returns a summary of the runtime type and hash code of `object`.
///
/// See also:
///
///  * [Object.hashCode], a value used when placing an object in a [Map] or
///    other similar data structure, and which is also used in debug output to
///    distinguish instances of the same class (hash collisions are
///    possible, but rare enough that its use in debug output is useful).
///  * [Object.runtimeType], the [Type] of an object.
@internal
String describeIdentity(Object? object) {
  return '${object.runtimeType}#${shortHash(object)}';
}

// Copied from Flutter
/// [Object.hashCode]'s 20 least-significant bits.
@internal
String shortHash(Object? object) {
  return object.hashCode.toUnsigned(20).toRadixString(16).padLeft(5, '0');
}

<<<<<<< HEAD
@internal
base mixin ProviderListenableWithOrigin<OutT, OriginStateT, OriginValueT>
    implements ProviderListenable<OutT> {
  @override
  ProviderSubscriptionWithOrigin<OutT, OriginStateT, OriginValueT> _addListener(
    Node source,
    void Function(OutT? previous, OutT next) listener, {
    required void Function(Object error, StackTrace stackTrace) onError,
    required void Function()? onDependencyMayHaveChanged,
    required bool weak,
  });

  @override
  ProviderListenable<Selected> select<Selected>(
    Selected Function(OutT value) selector,
  ) {
    return _ProviderSelector<OutT, Selected, OriginStateT, OriginValueT>(
      provider: this,
      selector: selector,
    );
  }
}

=======
>>>>>>> fc29a8b1
/// A base class for all providers, used to consume a provider.
///
/// It is used by [ProviderContainer.listen] and `ref.watch` to listen to
/// both a provider and `provider.select`.
///
/// Should override ==/hashCode when possible
///
/// See also:
/// - [SyncProviderTransformerMixin] and [AsyncProviderTransformerMixin], for making custom [ProviderListenable]s.
@immutable
@publicInCodegen
@publicInMisc
<<<<<<< HEAD
abstract final class ProviderListenable<StateT>
=======
abstract interface class ProviderListenable<StateT>
>>>>>>> fc29a8b1
    implements ProviderListenableOrFamily {
  /// Starts listening to this transformer
  ProviderSubscriptionImpl<StateT> _addListener(
    Node source,
    void Function(StateT? previous, StateT next) listener, {
    required void Function(Object error, StackTrace stackTrace) onError,
    required void Function()? onDependencyMayHaveChanged,
    required bool weak,
  });
}<|MERGE_RESOLUTION|>--- conflicted
+++ resolved
@@ -177,32 +177,6 @@
   return object.hashCode.toUnsigned(20).toRadixString(16).padLeft(5, '0');
 }
 
-<<<<<<< HEAD
-@internal
-base mixin ProviderListenableWithOrigin<OutT, OriginStateT, OriginValueT>
-    implements ProviderListenable<OutT> {
-  @override
-  ProviderSubscriptionWithOrigin<OutT, OriginStateT, OriginValueT> _addListener(
-    Node source,
-    void Function(OutT? previous, OutT next) listener, {
-    required void Function(Object error, StackTrace stackTrace) onError,
-    required void Function()? onDependencyMayHaveChanged,
-    required bool weak,
-  });
-
-  @override
-  ProviderListenable<Selected> select<Selected>(
-    Selected Function(OutT value) selector,
-  ) {
-    return _ProviderSelector<OutT, Selected, OriginStateT, OriginValueT>(
-      provider: this,
-      selector: selector,
-    );
-  }
-}
-
-=======
->>>>>>> fc29a8b1
 /// A base class for all providers, used to consume a provider.
 ///
 /// It is used by [ProviderContainer.listen] and `ref.watch` to listen to
@@ -215,11 +189,7 @@
 @immutable
 @publicInCodegen
 @publicInMisc
-<<<<<<< HEAD
-abstract final class ProviderListenable<StateT>
-=======
 abstract interface class ProviderListenable<StateT>
->>>>>>> fc29a8b1
     implements ProviderListenableOrFamily {
   /// Starts listening to this transformer
   ProviderSubscriptionImpl<StateT> _addListener(
