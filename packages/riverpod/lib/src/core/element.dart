part of '../framework.dart';

/// {@template riverpod.refreshable}
/// An interface for provider expressions that can be passed to `ref.refresh`
///
/// This differentiates:
///
/// ```dart
/// ref.watch(provider);
/// ref.watch(provider.future);
/// ```
///
/// from:
///
/// ```dart
/// ref.watch(provider.select((value) => value));
/// ```
/// {@endtemplate}
sealed class Refreshable<StateT> implements ProviderListenable<StateT> {}

mixin _ProviderRefreshable<OutT, OriginT>
    implements Refreshable<OutT>, ProviderListenableWithOrigin<OutT, OriginT> {
  ProviderBase<OriginT> get provider;
}

/// A debug utility used by `flutter_riverpod`/`hooks_riverpod` to check
/// if it is safe to modify a provider.
///
/// This corresponds to all the widgets that a [Provider] is associated with.
@internal
void Function()? debugCanModifyProviders;

@internal
typedef WhenComplete = void Function(void Function() cb)?;

/// {@template riverpod.provider_element_base}
/// An internal class that handles the state of a provider.
///
/// This is what keeps track of the state of a provider, and notifies listeners
/// when the state changes. It is also responsible for rebuilding the provider
/// when one of its dependencies changes.
///
/// This class is not meant to be used directly and is an implementation detail
/// of providers.
/// Do not use.
/// {@endtemplate}
@internal
@optionalTypeArgs
abstract class ProviderElement<StateT> implements Node {
  /// {@macro riverpod.provider_element_base}
  ProviderElement(this.pointer);

  static Duration? _defaultRetry(int retryCount, Object error) {
    return Duration(
      milliseconds: math.min(200 * math.pow(2, retryCount).toInt(), 6400),
    );
  }

  static ProviderElement? _debugCurrentlyBuildingElement;

  /// The last result of [ProviderBase.debugGetCreateSourceHash].
  ///
  /// Available only in debug mode.
  String? _debugCurrentCreateHash;
  var _debugSkipNotifyListenersAsserts = false;

  /// The provider associated with this [ProviderElement], before applying overrides.
  ProviderBase<StateT> get origin => pointer.origin as ProviderBase<StateT>;

  /// The provider associated with this [ProviderElement], after applying overrides.
  ProviderBase<StateT> get provider;

  /// The [$ProviderPointer] associated with this [ProviderElement].
  final $ProviderPointer pointer;

  /// The [ProviderContainer] that owns this [ProviderElement].
  ProviderContainer get container => pointer.targetContainer;

  // ignore: library_private_types_in_public_api, not public
  $Ref<StateT>? ref;

  /// Whether this [ProviderElement] is actively in use.
  ///
  /// A provider is considered not used if:
  /// - it has no listeners
  /// - all of its listeners are "weak" (i.e. created with `listen(weak: true)`)
  ///
  /// See also [mayNeedDispose], called when [isActive] may have changed.
  bool get isActive => (_listenerCount - _pausedActiveSubscriptionCount) > 0;

  int get _listenerCount => dependents?.length ?? 0;

  var _pausedActiveSubscriptionCount = 0;
  var _didCancelOnce = false;

  /// Whether this [ProviderElement] is currently listened to or not.
  ///
  /// This maps to listeners added with `listen` and `watch`,
  /// excluding `listen(weak: true)`.
  bool get hasNonWeakListeners => _listenerCount > 0;

  List<ProviderSubscriptionWithOrigin>? _inactiveSubscriptions;
  @visibleForTesting
  List<ProviderSubscriptionWithOrigin>? subscriptions;
  @visibleForTesting
  List<ProviderSubscriptionWithOrigin>? dependents;

  /// "listen(weak: true)" pointing to this provider.
  ///
  /// Those subscriptions are separate from [ProviderElement.dependents] for a few reasons:
  /// - They do not count towards [ProviderElement.isActive].
  /// - They may be reused between two instances of a [ProviderElement].
  @visibleForTesting
  final weakDependents = <ProviderSubscriptionImpl>[];

  bool _mustRecomputeState = false;
  bool _dependencyMayHaveChanged = false;
  bool _didChangeDependency = false;

  var _retryCount = 0;
  Timer? _pendingRetryTimer;

  /// Whether the assert that prevents [requireState] from returning
  /// if the state was not set before is enabled.
  @visibleForOverriding
  bool get debugAssertDidSetStateEnabled => true;

  bool _debugDidSetState = false;
  bool _didBuild = false;
  var _didMount = false;

  /* STATE */
  $Result<StateT>? _stateResult;

  /// The current state of the provider.
  ///
  /// Obtains the current state, or null if the provider has yet to initialize.
  ///
  /// The returned object will contain error information, if any.
  /// This function does not cause the provider to rebuild if it somehow was
  /// outdated.
  ///
  /// This is not meant for public consumption. Instead, public API should use
  /// [readSelf].
  $Result<StateT>? get stateResult => _stateResult;

  /// Returns the currently exposed by a provider
  ///
  /// May throw if the provider threw when creating the exposed value.
  StateT readSelf() {
    flush();

    return requireState;
  }

  /// Update the exposed value of a provider and notify its listeners.
  ///
  /// Listeners will only be notified if [updateShouldNotify]
  /// returns true.
  ///
  /// This API is not meant for public consumption. Instead if a [Ref] needs
  /// to expose a way to update the state, the practice is to expose a getter/setter.
  void setStateResult($Result<StateT> newState) {
    if (kDebugMode) _debugDidSetState = true;

    final previousResult = stateResult;
    final result = _stateResult = newState;

    if (_didBuild) {
      _notifyListeners(result, previousResult);
    }
  }

  /// Read the current value of a provider and:
  ///
  /// - if in error state, rethrow the error
  /// - if the provider is not initialized, gracefully handle the error.
  ///
  /// This is not meant for public consumption. Instead, public API should use
  /// [readSelf].
  StateT get requireState {
    const uninitializedError = '''
Tried to read the state of an uninitialized provider.
This could mean a few things:
- You have a circular dependency, and your provider end-up depending on itself.
- You read "ref.state", but no value was set beforehand.
''';

    if (kDebugMode) {
      if (debugAssertDidSetStateEnabled && !_debugDidSetState) {
        throw StateError(uninitializedError);
      }
    }

    final state = stateResult;
    if (state == null) throw StateError(uninitializedError);

    return switch (state) {
      ResultError() => throwErrorWithCombinedStackTrace(
          state.error,
          state.stackTrace,
        ),
      ResultData() => state.state,
    };
  }

  /// Called when a provider is rebuilt. Used for providers to not notify their
  /// listeners if the exposed value did not change.
  bool updateShouldNotify(StateT previous, StateT next);

  /* /STATE */

  /// A life-cycle executed when a hot-reload is performed.
  ///
  /// This is equivalent to Flutter's `State.reassemble`.
  ///
  /// This life-cycle is used to check for change in [ProviderBase.debugGetCreateSourceHash],
  /// and invalidate the provider state on change.
  void debugReassemble() {
    final previousHash = _debugCurrentCreateHash;
    _debugCurrentCreateHash = provider.debugGetCreateSourceHash();

    if (previousHash != _debugCurrentCreateHash) {
      invalidateSelf(asReload: false);
    }
  }

  /// Called the first time a provider is obtained.
  void mount() {
    if (kDebugMode) {
      _debugCurrentCreateHash = provider.debugGetCreateSourceHash();
    }

    final ref = this.ref = $Ref(this);
    buildState(ref, isMount: true);

    _notifyListeners(
      _stateResult!,
      null,
      isMount: true,
      checkUpdateShouldNotify: false,
    );
  }

  /// Called when the override of a provider changes.
  ///
  /// See also:
  /// - `overrideWithValue`, which relies on [update] to handle
  ///   the scenario where the value changed.
  @visibleForOverriding
  void update(ProviderBase<StateT> newProvider) {}

  /// Initialize a provider and track dependencies used during the initialization.
  ///
  /// After a provider is initialized, this function takes care of unsubscribing
  /// to dependencies that are no-longer used.
  void _performRebuild() {
    runOnDispose();
    final ref = this.ref = $Ref(this);
    final previousStateResult = _stateResult;

    if (kDebugMode) _debugDidSetState = false;

<<<<<<< HEAD
    buildState(ref, isMount: false);
=======
    visitListenables((listenable) {
      listenable.lockNotification();
    });

    buildState(ref);
>>>>>>> 8c0c7248

    visitListenables((listenable) {
      listenable.unlockNotification();
    });

    if (!identical(_stateResult, previousStateResult)) {
      // Asserts would otherwise prevent a provider rebuild from updating
      // other providers
      if (kDebugMode) _debugSkipNotifyListenersAsserts = true;

      _notifyListeners(_stateResult!, previousStateResult);

      if (kDebugMode) _debugSkipNotifyListenersAsserts = false;
    }
  }

  /// Initialize a provider.
  ///
  /// This function **must** call [setStateResult] or throw (or both).
  ///
  /// Exceptions within this function will be caught and set the provider in error
  /// state. Then, reading this provider will rethrow the thrown exception.
  ///
  /// - [didChangeDependency] can be used to differentiate a rebuild caused
  ///   by [Ref.watch] from one caused by [Ref.refresh]/[Ref.invalidate].
  @visibleForOverriding
  WhenComplete create(
    // ignore: library_private_types_in_public_api, not public
    $Ref<StateT> ref, {
    required bool didChangeDependency,
    required bool isMount,
  });

  /// A utility for re-initializing a provider when needed.
  ///
  /// Calling [flush] will only re-initialize the provider if it needs to rerun.
  /// This can involve:
  /// - a previous call to [Ref.invalidateSelf]
  /// - a dependency of the provider has changed (such as when using [Ref.watch]).
  ///
  /// This is not meant for public consumption. Public API should hide
  /// [flush] from users, such that they don't need to care about invoking this function.
  void flush() {
    if (!_didMount) {
      _didMount = true;
      mount();
    }

    _maybeRebuildDependencies();
    if (_mustRecomputeState) {
      _mustRecomputeState = false;
      _performRebuild();
    }
  }

  /// Iterates over the dependencies of this provider, calling [flush] on them too.
  ///
  /// This work is only performed if a dependency has notified that it might
  /// need to be re-executed.
  void _maybeRebuildDependencies() {
    if (!_dependencyMayHaveChanged) return;

    _dependencyMayHaveChanged = false;

    visitAncestors(
      (element) => element.flush(),
    );
  }

  // Hook for async provider to init state with AsyncLoading
  void initState({required bool didChangeDependency}) {}

  /// Invokes [create] and handles errors.
  @internal
  void buildState(
    // ignore: library_private_types_in_public_api, not public
    $Ref<StateT> ref, {
    required bool isMount,
  }) {
    if (_didChangeDependency) _retryCount = 0;

    ProviderElement? debugPreviouslyBuildingElement;
    final previousDidChangeDependency = _didChangeDependency;
    _didChangeDependency = false;
    if (kDebugMode) {
      debugPreviouslyBuildingElement = _debugCurrentlyBuildingElement;
      _debugCurrentlyBuildingElement = this;
    }

    _didBuild = false;
    initState(didChangeDependency: previousDidChangeDependency);
    try {
      final whenComplete = create(
            ref,
            didChangeDependency: previousDidChangeDependency,
            isMount: isMount,
          ) ??
          (cb) => cb();

      whenComplete(_didCompleteInitialization);
    } catch (err, stack) {
      if (kDebugMode) _debugDidSetState = true;

      _stateResult = $Result.error(err, stack);
      triggerRetry(err);
    } finally {
      _didBuild = true;
      if (kDebugMode) {
        _debugCurrentlyBuildingElement = debugPreviouslyBuildingElement;
      }

      assert(
        stateResult != null,
        'Bad state, the provider did not initialize. Did "create" forget to set the state?',
      );
    }
  }

  @protected
  void triggerRetry(Object error) {
    // Don't start retry if the provider was disposed
    if (ref == null) return;

    final retry = origin.retry ?? container.retry ?? _defaultRetry;

    // Capture exceptions. On error, stop retrying if the retry
    // function failed
    runGuarded(() {
      final duration = retry(_retryCount, error);
      if (duration == null) return;

      _pendingRetryTimer = Timer(duration, () {
        _pendingRetryTimer = null;
        _retryCount++;
        invalidateSelf(asReload: false);
      });
    });
  }

  void _debugAssertNotificationAllowed() {
    if (_debugSkipNotifyListenersAsserts) return;

    assert(
      _debugCurrentlyBuildingElement == null ||
          _debugCurrentlyBuildingElement == this,
      '''
Providers are not allowed to modify other providers during their initialization.

The provider ${_debugCurrentlyBuildingElement!.origin} modified $origin while building.
''',
    );

    debugCanModifyProviders?.call();
  }

  void invalidateSelf({required bool asReload}) {
    if (asReload) _didChangeDependency = true;
    if (_mustRecomputeState) return;

    _mustRecomputeState = true;
    runOnDispose();
    mayNeedDispose();
    container.scheduler.scheduleProviderRefresh(this);

    // We don't call this._markDependencyMayHaveChanged here because we voluntarily
    // do not want to set the _dependencyMayHaveChanged flag to true.
    // Since the dependency is known to have changed, there is no reason to try
    // and "flush" it, as it will already get rebuilt.
    visitChildren((element) {
      element._markDependencyMayHaveChanged();
      element.visitListenables(
        (notifier) => notifier.notifyDependencyMayHaveChanged(),
      );
    });
    visitListenables((notifier) => notifier.notifyDependencyMayHaveChanged());
  }

  MutationContext? _currentMutationContext() =>
      Zone.current[mutationZoneKey] as MutationContext?;

  ProviderObserverContext _currentObserverContext() {
    return ProviderObserverContext(
      origin,
      container,
      mutation: _currentMutationContext(),
    );
  }

  void _notifyListeners(
    $Result<StateT> newState,
    $Result<StateT>? previousStateResult, {
    bool checkUpdateShouldNotify = true,
    bool isMount = false,
  }) {
    if (kDebugMode && !isMount) _debugAssertNotificationAllowed();

    final previousState = previousStateResult?.stateOrNull;

    // listenSelf listeners do not respect updateShouldNotify
    switch (newState) {
      case final ResultData<StateT> newState:
        final onChangeSelfListeners = ref?._onChangeSelfListeners;
        if (onChangeSelfListeners != null) {
          for (var i = 0; i < onChangeSelfListeners.length; i++) {
            Zone.current.runBinaryGuarded(
              onChangeSelfListeners[i],
              previousState,
              newState.state,
            );
          }
        }
      case final ResultError<StateT> newState:
        final onErrorSelfListeners = ref?._onErrorSelfListeners;
        if (onErrorSelfListeners != null) {
          for (var i = 0; i < onErrorSelfListeners.length; i++) {
            Zone.current.runBinaryGuarded(
              onErrorSelfListeners[i],
              newState.error,
              newState.stackTrace,
            );
          }
        }
    }

    if (checkUpdateShouldNotify &&
        previousStateResult != null &&
        previousStateResult.hasState &&
        newState.hasState &&
        !updateShouldNotify(
          previousState as StateT,
          newState.requireState,
        )) {
      return;
    }

    final listeners = [...weakDependents, if (!isMount) ...?dependents];
    switch (newState) {
      case final ResultData<StateT> newState:
        for (var i = 0; i < listeners.length; i++) {
          final listener = listeners[i];
          if (listener.closed) continue;

          Zone.current.runBinaryGuarded(
            listener._onOriginData,
            previousState,
            newState.state,
          );
        }
      case final ResultError<StateT> newState:
        for (var i = 0; i < listeners.length; i++) {
          final listener = listeners[i];
          if (listener.closed) continue;

          Zone.current.runBinaryGuarded(
            listener._onOriginError,
            newState.error,
            newState.stackTrace,
          );
        }
    }

    for (final observer in container.observers) {
      if (isMount) {
        runBinaryGuarded(
          observer.didAddProvider,
          _currentObserverContext(),
          newState.stateOrNull,
        );
      } else {
        runTernaryGuarded(
          observer.didUpdateProvider,
          _currentObserverContext(),
          previousState,
          newState.stateOrNull,
        );
      }
    }

    for (final observer in container.observers) {
      if (newState is ResultError<StateT>) {
        runTernaryGuarded(
          observer.providerDidFail,
          _currentObserverContext(),
          newState.error,
          newState.stackTrace,
        );
      }
    }
  }

  void _markDependencyMayHaveChanged() {
    if (_dependencyMayHaveChanged) return;

    _dependencyMayHaveChanged = true;

    visitChildren(
      (element) {
        element._markDependencyMayHaveChanged();
        element.visitListenables(
          (notifier) => notifier.notifyDependencyMayHaveChanged(),
        );
      },
    );
    visitListenables((notifier) => notifier.notifyDependencyMayHaveChanged());
  }

  @override
  ProviderElement<T> readProviderElement<T>(ProviderBase<T> provider) {
    return container.readProviderElement(provider);
  }

  ProviderSubscription<T> listen<T>(
    ProviderListenable<T> listenable,
    void Function(T? previous, T value) listener, {
    bool weak = false,
    void Function(Object error, StackTrace stackTrace)? onError,
    bool fireImmediately = false,
    // Not part of the public "Ref" API
    void Function()? onDependencyMayHaveChanged,
  }) {
    final ref = this.ref!;
    ref._throwIfInvalidUsage();

    final sub = listenable.addListener(
      this,
      listener,
      fireImmediately: fireImmediately,
      onError: onError,
      weak: weak,
      onDependencyMayHaveChanged: onDependencyMayHaveChanged,
    );

    switch (sub) {
      case final ProviderSubscriptionImpl<Object?, Object?> sub:
        sub._listenedElement.addDependentSubscription(sub);
    }

    if (kDebugMode) ref._debugAssertCanDependOn(listenable);

    return sub;
  }

  void onCancel() {
    subscriptions?.forEach((sub) {
      switch (sub) {
        case ProviderSubscriptionImpl():
          sub._listenedElement.onSubscriptionPause(sub);
      }
    });
  }

  void onResume() {
    subscriptions?.forEach((sub) {
      switch (sub) {
        case ProviderSubscriptionImpl():
          sub._listenedElement.onSubscriptionResume(sub);
      }
    });
  }

  void addDependentSubscription(ProviderSubscriptionImpl sub) {
    _onChangeSubscription(sub, () {
      if (sub.weak) {
        weakDependents.add(sub);
      } else {
        final dependents = this.dependents ??= [];
        dependents.add(sub);
      }

      if (sub.source case final ProviderElement element) {
        final subs = element.subscriptions ??= [];
        subs.add(sub);
      }
    });
  }

  void removeDependentSubscription(ProviderSubscription sub) {
    _onChangeSubscription(sub, () {
      // If the subscription is paused, internally resume it to decrement any
      // associated state.
      // We don't want to call onResume though.
      _notifyResumeListeners = false;
      while (sub.isPaused) {
        sub.resume();
      }
      _notifyResumeListeners = true;

      if (sub.weak) {
        weakDependents.remove(sub);
      } else {
        dependents?.remove(sub);
      }

      if (sub.source case final ProviderElement element) {
        element.subscriptions?.remove(sub);
      }
    });
  }

  var _notifyResumeListeners = true;
  void _onChangeSubscription(ProviderSubscription sub, void Function() apply) {
    final wasActive = isActive;
    final previousListenerCount = _listenerCount;
    apply();

    switch ((wasActive: wasActive, isActive: isActive)) {
      case (wasActive: false, isActive: true) when _didCancelOnce:
        if (_notifyResumeListeners) {
          ref?._onResumeListeners?.forEach(runGuarded);
        }
        onResume();

      case (wasActive: true, isActive: false):
        _didCancelOnce = true;
        ref?._onCancelListeners?.forEach(runGuarded);
        onCancel();

      default:
      // No state change, so do nothing
    }

    if (_listenerCount < previousListenerCount) {
      if (ref?._onRemoveListeners case final listeners?) {
        listeners.forEach(runGuarded);
      }
      mayNeedDispose();
    } else if (_listenerCount > previousListenerCount) {
      if (ref?._onAddListeners case final listeners?) {
        listeners.forEach(runGuarded);
      }
    }
  }

  void onSubscriptionPause(ProviderSubscription sub) {
    // Weak listeners are not counted towards isActive, so we don't want to change
    // _pausedActiveSubscriptionCount
    if (sub.weak) return;

    _onChangeSubscription(sub, () => _pausedActiveSubscriptionCount++);
  }

  void onSubscriptionResume(ProviderSubscription sub) {
    // Weak listeners are not counted towards isActive, so we don't want to change
    // _pausedActiveSubscriptionCount
    if (sub.weak) return;

    _onChangeSubscription(sub, () {
      _pausedActiveSubscriptionCount = math.max(
        0,
        _pausedActiveSubscriptionCount - 1,
      );
    });
  }

  /// A life-cycle called by subclasses of [ProviderElement] when
  /// their provider's `build` method completes.
  void _didCompleteInitialization() {
    // Close inactive subscriptions
    if (_inactiveSubscriptions case final subs?) {
      _closeSubscriptions(subs);
      _inactiveSubscriptions = null;
    }
  }

  /// Life-cycle for when a listener is removed.
  void mayNeedDispose() {
    if (provider.isAutoDispose) {
      final links = ref?._keepAliveLinks;

      if (!isActive && (links == null || links.isEmpty)) {
        container.scheduler.scheduleProviderDispose(this);
      }
    }
  }

  void _closeSubscriptions(List<ProviderSubscription> subscriptions) {
    final subs = subscriptions.toList();
    for (var i = 0; i < subs.length; i++) {
      subs[i].close();
    }
  }

  void _pauseSubscriptions(List<ProviderSubscription> subscriptions) {
    for (var i = 0; i < subscriptions.length; i++) {
      subscriptions[i].pause();
    }
  }

  /// Executes the [Ref.onDispose] listeners previously registered, then clear
  /// the list of listeners.
  @protected
  @visibleForOverriding
  @mustCallSuper
  void runOnDispose() {
    final ref = this.ref;
    if (ref == null || !ref._mounted) return;

    ref._mounted = false;

    _pendingRetryTimer?.cancel();
    _pendingRetryTimer = null;

    // Pause current subscriptions and queue them to be deleted upon the completion
    // of the next rebuild.
    if (subscriptions case final subs?) {
      (_inactiveSubscriptions ??= []).addAll(subs);
      _pauseSubscriptions(subs);
    }
    subscriptions = null;

    ref._onDisposeListeners?.forEach(runGuarded);

    for (final observer in container.observers) {
      runUnaryGuarded(observer.didDisposeProvider, _currentObserverContext());
    }

    ref._keepAliveLinks = null;
    ref._onDisposeListeners = null;
    ref._onCancelListeners = null;
    ref._onResumeListeners = null;
    ref._onAddListeners = null;
    ref._onRemoveListeners = null;
    ref._onChangeSelfListeners = null;
    ref._onErrorSelfListeners = null;
    _didCancelOnce = false;

    assert(
      ref._keepAliveLinks == null || ref._keepAliveLinks!.isEmpty,
      'Cannot call keepAlive() within onDispose listeners',
    );
  }

  /// Clears the state of a [ProviderElement].
  ///
  /// This is in-between [dispose] and [runOnDispose].
  /// It is used to clear the state of a provider, without unsubscribing
  /// [weakDependents].
  @mustCallSuper
  void clearState() {
    runOnDispose();
    _didMount = false;
    _stateResult = null;
    ref = null;

    if (dependents case final subs?) {
      _closeSubscriptions(subs);
      dependents = null;
    }
    if (_inactiveSubscriptions case final subs?) {
      _closeSubscriptions(subs);
      _inactiveSubscriptions = null;
    }
  }

  /// Release the resources associated to this [ProviderElement].
  ///
  /// This will be invoked when:
  /// - the provider is using `autoDispose` and it is no-longer used.
  /// - the associated [ProviderContainer] is disposed
  ///
  /// On the other hand, this life-cycle will not be executed when a provider
  /// rebuilds.
  ///
  /// As opposed to [runOnDispose], this life-cycle is executed only once
  /// for the lifetime of this element.
  @protected
  @mustCallSuper
  void dispose() {
    clearState();

    _closeSubscriptions(weakDependents);

    visitListenables((notifier) {
      notifier.dispose();
    });
  }

  @override
  String toString() {
    final buffer = StringBuffer('$runtimeType(');

    buffer.writeAll(
      [
        switch (_stateResult) {
          null => 'state: uninitialized',
          ResultData<StateT>(:final state) => 'state: $state',
          ResultError<StateT>(:final error, :final stackTrace) =>
            'state: error $error\n$stackTrace',
        },
        if (provider != origin) 'provider: $provider',
        'origin: $origin',
      ],
      ', ',
    );

    buffer.write(')');

    return buffer.toString();
  }

  /// Visit the [$ProviderElement]s of providers that are listening to this element.
  ///
  /// A provider is considered as listening to this element if it either [Ref.watch]
  /// or [Ref.listen] this element.
  ///
  /// This method does not guarantee that a dependency is visited only once.
  /// If a provider both [Ref.watch] and [Ref.listen] an element, or if a provider
  /// [Ref.listen] multiple times to an element, it may be visited multiple times.
  void visitChildren(
    void Function(ProviderElement element) elementVisitor,
  ) {
    void lookup(Iterable<ProviderSubscriptionWithOrigin> children) {
      for (final child in children) {
        switch (child.source) {
          case final ProviderElement dependent:
            elementVisitor(dependent);
          case ProviderContainer():
            break;
        }
      }
    }

    lookup(weakDependents);
    if (dependents case final dependents?) lookup(dependents);
  }

  void visitListenables(
    void Function($ElementLense element) listenableVisitor,
  ) {}

  /// Visit the [ProviderElement]s that this provider is listening to.
  ///
  /// A provider is considered as listening to this element if it either [Ref.watch]
  /// or [Ref.listen] this element.
  ///
  /// This method does not guarantee that a provider is visited only once.
  /// If this provider both [Ref.watch] and [Ref.listen] an element, or if it
  /// [Ref.listen] multiple times to an element, that element may be visited multiple times.
  void visitAncestors(
    void Function(ProviderElement element) visitor,
  ) {
    final subscriptions = this.subscriptions;
    if (subscriptions != null) {
      for (var i = 0; i < subscriptions.length; i++) {
        final sub = subscriptions[i];
        visitor(sub._listenedElement);
      }
    }
  }
}<|MERGE_RESOLUTION|>--- conflicted
+++ resolved
@@ -261,15 +261,11 @@
 
     if (kDebugMode) _debugDidSetState = false;
 
-<<<<<<< HEAD
-    buildState(ref, isMount: false);
-=======
     visitListenables((listenable) {
       listenable.lockNotification();
     });
 
-    buildState(ref);
->>>>>>> 8c0c7248
+    buildState(ref, isMount: false);
 
     visitListenables((listenable) {
       listenable.unlockNotification();
