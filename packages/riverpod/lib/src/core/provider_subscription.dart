--- conflicted
+++ resolved
@@ -335,13 +335,6 @@
 }) {
   if (!fireImmediately) return;
 
-<<<<<<< HEAD
-  switch (sub.readSafe()) {
-    case $ResultData<StateT>(:final value):
-      sub.impl._notifyData(null, value);
-    case $ResultError<StateT>(:final error, :final stackTrace):
-      sub.impl._notifyError(error, stackTrace);
-=======
   onError ??= container.defaultOnError;
 
   switch (sub.readSafe()) {
@@ -349,6 +342,5 @@
       container.runBinaryGuarded(listener, null, value);
     case $ResultError<StateT>(:final error, :final stackTrace):
       container.runBinaryGuarded(onError, error, stackTrace);
->>>>>>> 71ff5f8d
   }
 }