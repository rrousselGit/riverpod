--- conflicted
+++ resolved
@@ -13,20 +13,16 @@
   final State _value;
 
   @override
+  ProviderBase<Object?> get originProvider {
+    // ValueNotifier cannot be used directly, so it's never the origin
+    throw UnimplementedError();
+  }
+
+  @override
   List<ProviderOrFamily>? get dependencies => null;
 
   @override
-<<<<<<< HEAD
-  ProviderBase<Object?> get originProvider => this;
-
-  @override
-  State create(ValueProviderElement<State> ref) {
-    if (_create == null) return _value;
-    return _create!(ref);
-  }
-=======
   State create(ValueProviderElement<State> ref) => _value;
->>>>>>> 6af6123d
 
   @override
   bool updateShouldNotify(State previousState, State newState) {
