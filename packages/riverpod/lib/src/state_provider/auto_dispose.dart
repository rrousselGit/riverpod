part of '../state_provider.dart';

/// {@macro riverpod.providerrefbase}
/// - [controller], the [StateController] currently exposed by this provider.
abstract class AutoDisposeStateProviderRef<State>
    implements
        AutoDisposeRef<StateController<State>>,
        StateProviderRef<State> {}

/// {@macro riverpod.stateprovider}
@sealed
class AutoDisposeStateProvider<State> extends AutoDisposeProviderBase<State>
    with
        StateProviderOverrideMixin<State>,
        OverrideWithProviderMixin<StateController<State>,
            AutoDisposeStateProvider<State>> {
  /// {@macro riverpod.stateprovider}
  AutoDisposeStateProvider(
    Create<State, AutoDisposeStateProviderRef<State>> create, {
    String? name,
    List<ProviderOrFamily>? dependencies,
    Family? from,
    Object? argument,
    Duration? cacheTime,
    Duration? disposeDelay,
  })  : notifier = _AutoDisposeNotifierProvider(
          create,
          name: modifierName(name, 'notifier'),
          dependencies: dependencies,
          from: from,
          argument: argument,
          cacheTime: cacheTime,
          disposeDelay: disposeDelay,
        ),
        super(
          name: name,
          from: from,
          argument: argument,
          cacheTime: cacheTime,
          disposeDelay: disposeDelay,
        );

  /// {@macro riverpod.family}
  static const family = AutoDisposeStateProviderFamilyBuilder();

  /// {@macro riverpod.stateprovider.notifier}
  @override
  final AutoDisposeProviderBase<StateController<State>> notifier;

  @override
  late final AutoDisposeProviderBase<StateController<State>> state =
<<<<<<< HEAD
      _AutoDisposeNotifierStateProvider(
    (ref) {
      return _listenStateProvider(
        ref as ProviderElementBase<StateController<State>>,
        ref.watch(notifier),
      );
    },
    dependencies: [notifier],
    from: from,
    argument: argument,
    name: modifierName(name, 'state'),
  );

  @override
  State create(AutoDisposeProviderElementBase<State> ref) {
    final notifier = ref.watch(this.notifier);

    final removeListener = notifier.addListener(ref.setState);
    ref.onDispose(removeListener);

    return notifier.state;
  }

  @override
  bool updateShouldNotify(State previousState, State newState) {
    return true;
  }
=======
      _AutoDisposeStateProviderState(
    this,
    dependencies: [notifier],
    from: from,
    argument: argument,
    cacheTime: cacheTime,
    disposeDelay: disposeDelay,
    name: modifierName(name, 'state'),
  );
>>>>>>> d0a7b760

  @override
  AutoDisposeStateProviderElement<State> createElement() {
    return AutoDisposeStateProviderElement(this);
  }
}

/// The [ProviderElementBase] for [StateProvider]
class AutoDisposeStateProviderElement<State>
    extends AutoDisposeProviderElementBase<State> {
  /// The [ProviderElementBase] for [StateProvider]
  AutoDisposeStateProviderElement(this.provider);

  @override
  final AutoDisposeStateProvider<State> provider;

  @override
  State create() {
    final notifier = watch(provider.notifier);

    final removeListener = notifier.addListener(setState);
    onDispose(removeListener);

    return notifier.state;
  }

  @override
  bool updateShouldNotify(State previousState, State newState) {
    return true;
  }
}

class _AutoDisposeNotifierProvider<State>
    extends AutoDisposeProviderBase<StateController<State>> {
  _AutoDisposeNotifierProvider(
    this._create, {
    required String? name,
    required this.dependencies,
    required Family? from,
    required Object? argument,
    required Duration? cacheTime,
    required Duration? disposeDelay,
  }) : super(
          name: name,
          from: from,
          argument: argument,
          cacheTime: cacheTime,
          disposeDelay: disposeDelay,
        );

  final Create<State, AutoDisposeStateProviderRef<State>> _create;

  @override
  final List<ProviderOrFamily>? dependencies;

  @override
  _AutoDisposeNotifierStateProviderElement<State> createElement() {
    return _AutoDisposeNotifierStateProviderElement(this);
  }
}

class _AutoDisposeNotifierStateProviderElement<State>
    extends AutoDisposeProviderElementBase<StateController<State>>
    implements AutoDisposeStateProviderRef<State> {
  _AutoDisposeNotifierStateProviderElement(this.provider);

  @override
  final _AutoDisposeNotifierProvider<State> provider;

  @override
  StateController<State> get controller => requireState;

  @override
  StateController<State> create() {
    final initialState = provider._create(this);
    final notifier = StateController(initialState);
    onDispose(notifier.dispose);
    return notifier;
  }

  @override
  bool updateShouldNotify(
    StateController<State> previousState,
    StateController<State> newState,
  ) {
    return true;
  }
}

class _AutoDisposeStateProviderState<State>
    extends AutoDisposeProviderBase<StateController<State>> {
  _AutoDisposeStateProviderState(
    this._origin, {
    required this.dependencies,
    required super.from,
    required super.argument,
    required super.name,
    required super.cacheTime,
    required super.disposeDelay,
  });

  final AutoDisposeStateProvider<State> _origin;

  @override
  final List<ProviderOrFamily>? dependencies;

  @override
  _AutoDisposeStateProviderStateElement<State> createElement() {
    return _AutoDisposeStateProviderStateElement(this);
  }
}

class _AutoDisposeStateProviderStateElement<State>
    extends AutoDisposeProviderElementBase<StateController<State>> {
  _AutoDisposeStateProviderStateElement(this.provider);

  @override
  final _AutoDisposeStateProviderState<State> provider;

<<<<<<< HEAD
class _AutoDisposeNotifierStateProvider<State>
    extends AutoDisposeProvider<State> {
  _AutoDisposeNotifierStateProvider(
    Create<State, AutoDisposeProviderRef<State>> create, {
    super.dependencies,
    required super.from,
    required super.argument,
    required super.name,
  }) : super(create);
=======
  @override
  StateController<State> create() {
    return _listenStateProvider(
      this,
      watch(provider._origin.notifier),
    );
  }
>>>>>>> d0a7b760

  @override
  bool updateShouldNotify(
    StateController<State> previousState,
    StateController<State> newState,
  ) {
    return true;
  }
}

/// {@macro riverpod.stateprovider.family}
@sealed
class AutoDisposeStateProviderFamily<State, Arg>
    extends Family<State, Arg, AutoDisposeStateProvider<State>> {
  /// {@macro riverpod.stateprovider.family}
  AutoDisposeStateProviderFamily(
    this._create, {
    String? name,
    List<ProviderOrFamily>? dependencies,
    Duration? cacheTime,
    Duration? disposeDelay,
  }) : super(
          name: name,
          dependencies: dependencies,
          cacheTime: cacheTime,
          disposeDelay: disposeDelay,
        );

  final FamilyCreate<State, AutoDisposeStateProviderRef<State>, Arg> _create;

  @override
  AutoDisposeStateProvider<State> create(Arg argument) {
    return AutoDisposeStateProvider<State>(
      (ref) => _create(ref, argument),
      name: name,
      from: this,
      argument: argument,
      cacheTime: cacheTime,
      disposeDelay: disposeDelay,
    );
  }

  @override
  void setupOverride(Arg argument, SetupOverride setup) {
    final provider = call(argument);
    setup(origin: provider.notifier, override: provider.notifier);
  }

  /// {@macro riverpod.overridewithprovider}
  Override overrideWithProvider(
    AutoDisposeStateProvider<State> Function(Arg argument) override,
  ) {
    return FamilyOverride<Arg>(
      this,
      (arg, setup) {
        final provider = call(arg);
        final newProvider = override(arg);
        setup(origin: provider.notifier, override: newProvider.notifier);
      },
    );
  }
}<|MERGE_RESOLUTION|>--- conflicted
+++ resolved
@@ -49,35 +49,6 @@
 
   @override
   late final AutoDisposeProviderBase<StateController<State>> state =
-<<<<<<< HEAD
-      _AutoDisposeNotifierStateProvider(
-    (ref) {
-      return _listenStateProvider(
-        ref as ProviderElementBase<StateController<State>>,
-        ref.watch(notifier),
-      );
-    },
-    dependencies: [notifier],
-    from: from,
-    argument: argument,
-    name: modifierName(name, 'state'),
-  );
-
-  @override
-  State create(AutoDisposeProviderElementBase<State> ref) {
-    final notifier = ref.watch(this.notifier);
-
-    final removeListener = notifier.addListener(ref.setState);
-    ref.onDispose(removeListener);
-
-    return notifier.state;
-  }
-
-  @override
-  bool updateShouldNotify(State previousState, State newState) {
-    return true;
-  }
-=======
       _AutoDisposeStateProviderState(
     this,
     dependencies: [notifier],
@@ -87,7 +58,6 @@
     disposeDelay: disposeDelay,
     name: modifierName(name, 'state'),
   );
->>>>>>> d0a7b760
 
   @override
   AutoDisposeStateProviderElement<State> createElement() {
@@ -207,17 +177,6 @@
   @override
   final _AutoDisposeStateProviderState<State> provider;
 
-<<<<<<< HEAD
-class _AutoDisposeNotifierStateProvider<State>
-    extends AutoDisposeProvider<State> {
-  _AutoDisposeNotifierStateProvider(
-    Create<State, AutoDisposeProviderRef<State>> create, {
-    super.dependencies,
-    required super.from,
-    required super.argument,
-    required super.name,
-  }) : super(create);
-=======
   @override
   StateController<State> create() {
     return _listenStateProvider(
@@ -225,7 +184,6 @@
       watch(provider._origin.notifier),
     );
   }
->>>>>>> d0a7b760
 
   @override
   bool updateShouldNotify(
