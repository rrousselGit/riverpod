--- conflicted
+++ resolved
@@ -8,8 +8,7 @@
 /// {@macro riverpod.stateprovider}
 @sealed
 class AutoDisposeStateProvider<State>
-    extends AutoDisposeProviderBase<StateController<State>>
-    with StateProviderOverrideMixin<State> {
+    extends AutoDisposeProviderBase<StateController<State>> {
   /// {@macro riverpod.stateprovider}
   AutoDisposeStateProvider(
     Create<State, AutoDisposeStateProviderRef<State>> create, {
@@ -26,11 +25,31 @@
   static const family = AutoDisposeStateProviderFamilyBuilder();
 
   /// {@macro riverpod.stateprovider.notifier}
-  @override
   final AutoDisposeProviderBase<StateController<State>> notifier;
 
   @override
+  late final List<ProviderOrFamily> dependencies = [notifier];
+
+  @override
   ProviderBase<Object?> get originProvider => this;
+
+  /// {@macro riverpod.overrridewithvalue}
+  Override overrideWithValue(StateController<State> value) {
+    return ProviderOverride(
+      origin: notifier,
+      override: ValueProvider<StateController<State>>(value),
+    );
+  }
+
+  /// {@macro riverpod.overrridewithprovider}
+  Override overrideWithProvider(
+    StateProvider<State> provider,
+  ) {
+    return ProviderOverride(
+      origin: notifier,
+      override: provider.notifier,
+    );
+  }
 
   @override
   StateController<State> create(AutoDisposeStateProviderRef<State> ref) {
@@ -66,23 +85,6 @@
   StateController<State> get controller => requireState;
 }
 
-<<<<<<< HEAD
-/// {@macro riverpod.stateprovider}
-@sealed
-class AutoDisposeStateProvider<State>
-    extends AutoDisposeProviderBase<StateController<State>> {
-  /// {@macro riverpod.stateprovider}
-  AutoDisposeStateProvider(
-    Create<State, AutoDisposeStateProviderRef<State>> create, {
-    String? name,
-    List<ProviderOrFamily>? dependencies,
-  })  : notifier = _AutoDisposeNotifierProvider(
-          create,
-          name: modifierName(name, 'notifier'),
-          dependencies: dependencies,
-        ),
-        super(name: name);
-=======
 class _AutoDisposeNotifierProvider<State>
     extends AutoDisposeProviderBase<StateController<State>> {
   _AutoDisposeNotifierProvider(
@@ -90,40 +92,14 @@
     required String? name,
     required this.dependencies,
   }) : super(name: name);
->>>>>>> 6af6123d
 
   final Create<State, AutoDisposeStateProviderRef<State>> _create;
 
   @override
-<<<<<<< HEAD
-  late final List<ProviderOrFamily> dependencies = [notifier];
+  final List<ProviderOrFamily>? dependencies;
 
   @override
-  ProviderBase<StateController<State>> get originProvider => notifier;
-
-  /// {@macro riverpod.overrridewithvalue}
-  Override overrideWithValue(StateController<State> value) {
-    return ProviderOverride(
-      origin: notifier,
-      override: ValueProvider<StateController<State>>(value),
-    );
-  }
-
-  /// {@macro riverpod.overrridewithprovider}
-  Override overrideWithProvider(
-    AutoDisposeStateProvider<State> provider,
-  ) {
-    return ProviderOverride(
-      origin: notifier,
-      override: provider.notifier,
-    );
-  }
-
-  /// {@macro riverpod.stateprovider.notifier}
-  final AutoDisposeProviderBase<StateController<State>> notifier;
-=======
-  final List<ProviderOrFamily>? dependencies;
->>>>>>> 6af6123d
+  ProviderBase<Object?> get originProvider => this;
 
   @override
   StateController<State> create(AutoDisposeStateProviderRef<State> ref) {
