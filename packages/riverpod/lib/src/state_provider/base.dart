part of '../state_provider.dart';

<<<<<<< HEAD
class _NotifierProvider<State>
    extends AlwaysAliveProviderBase<StateController<State>> {
  _NotifierProvider(
    this._create, {
    required String? name,
    required this.dependencies,
  }) : super(name: name);

  final Create<State, StateProviderRef<State>> _create;

  @override
  final List<ProviderOrFamily>? dependencies;

  @override
  ProviderBase<Object?> get originProvider => this;

  @override
  StateController<State> create(StateProviderRef<State> ref) {
    final initialState = _create(ref);
    final notifier = StateController(initialState);
    ref.onDispose(notifier.dispose);
    return notifier;
  }

  @override
  bool updateShouldNotify(
    StateController<State> previousState,
    StateController<State> newState,
  ) {
    return true;
  }

  @override
  StateProviderElement<State> createElement() {
    return StateProviderElement(this);
  }
}

=======
>>>>>>> 6af6123d
/// {@macro riverpod.providerrefbase}
/// - [controller], the [StateController] currently exposed by this providers.
abstract class StateProviderRef<State> implements Ref {
  /// The [StateController] currently exposed by this provider.
  ///
  /// Cannot be accessed while creating the provider.
  StateController<State> get controller;
}

/// {@macro riverpod.stateprovider}
@sealed
class StateProvider<State>
    extends AlwaysAliveProviderBase<StateController<State>> {
  /// {@macro riverpod.stateprovider}
  StateProvider(
    Create<State, StateProviderRef<State>> create, {
    String? name,
    List<ProviderOrFamily>? dependencies,
  })  : notifier = _NotifierProvider(
          create,
          name: modifierName(name, 'notifier'),
          dependencies: dependencies,
        ),
        super(name: name);

  /// {@macro riverpod.family}
  static const family = StateProviderFamilyBuilder();

  /// {@macro riverpod.autoDispose}
  static const autoDispose = AutoDisposeStateProviderBuilder();

  @override
  late final List<ProviderOrFamily> dependencies = [notifier];

  @override
  ProviderBase<StateController<State>> get originProvider => notifier;

  /// {@macro riverpod.overrridewithvalue}
  Override overrideWithValue(StateController<State> value) {
    return ProviderOverride(
      origin: notifier,
      override: ValueProvider<StateController<State>>(value),
    );
  }

  /// {@macro riverpod.overrridewithprovider}
  Override overrideWithProvider(
    StateProvider<State> provider,
  ) {
    return ProviderOverride(
      origin: notifier,
      override: provider.notifier,
    );
  }

  /// {@template riverpod.stateprovider.notifier}
  /// Obtains the [StateController] associated with this provider, but without
  /// listening to it.
  ///
  /// Listening to this provider may cause providers/widgets to rebuild in the
  /// event that the [StateController] it recreated.
  ///
  ///
  /// It is preferrable to do:
  /// ```dart
  /// ref.watch(stateProvider.notifier)
  /// ```
  ///
  /// instead of:
  /// ```dart
  /// ref.read(stateProvider)
  /// ```
  ///
  /// The reasoning is, using `read` could cause hard to catch bugs, such as
  /// not rebuilding dependent providers/widgets after using `context.refresh` on this provider.
  /// {@endtemplate}
  final AlwaysAliveProviderBase<StateController<State>> notifier;

  @override
  StateController<State> create(
    ProviderElementBase<StateController<State>> ref,
  ) {
    return _listenStateProvider(ref, ref.watch(notifier));
  }

  @override
  bool updateShouldNotify(
    StateController<State> previousState,
    StateController<State> newState,
  ) {
    return true;
  }

  @override
  StateProviderElement<State> createElement() => StateProviderElement(this);
}

/// The [ProviderElementBase] for [StateProvider]
class StateProviderElement<State>
    extends ProviderElementBase<StateController<State>>
    implements StateProviderRef<State> {
  /// The [ProviderElementBase] for [StateProvider]
  StateProviderElement(ProviderBase<StateController<State>> provider)
      : super(provider);

  @override
  StateController<State> get controller => requireState;
}

class _NotifierProvider<State>
    extends AlwaysAliveProviderBase<StateController<State>> {
  _NotifierProvider(
    this._create, {
    required String? name,
    required this.dependencies,
  }) : super(name: name);

  final Create<State, StateProviderRef<State>> _create;

  @override
  final List<ProviderOrFamily>? dependencies;

  @override
  StateController<State> create(StateProviderRef<State> ref) {
    final initialState = _create(ref);
    final notifier = StateController(initialState);
    ref.onDispose(notifier.dispose);
    return notifier;
  }

  @override
  bool updateShouldNotify(
    StateController<State> previousState,
    StateController<State> newState,
  ) {
    return true;
  }

  @override
  StateProviderElement<State> createElement() {
    return StateProviderElement(this);
  }
}

/// {@macro riverpod.stateprovider.family}
@sealed
class StateProviderFamily<State, Arg>
    extends Family<StateController<State>, Arg, StateProvider<State>> {
  /// {@macro riverpod.stateprovider.family}
  StateProviderFamily(
    this._create, {
    String? name,
    List<ProviderOrFamily>? dependencies,
  }) : super(name: name, dependencies: dependencies);

  final FamilyCreate<State, StateProviderRef<State>, Arg> _create;

  @override
  StateProvider<State> create(
    Arg argument,
  ) {
    final provider = StateProvider<State>(
      (ref) => _create(ref, argument),
      name: name,
    );

    registerProvider(provider.notifier, argument);

    return provider;
  }

  /// Overrides the behavior of a family for a part of the application.
  ///
  /// {@macro riverpod.overideWith}
  Override overrideWithProvider(
    StateProvider<State> Function(Arg argument) override,
  ) {
    return FamilyOverride<Arg>(
      this,
      (arg, setup) {
        final provider = call(arg);
        setup(origin: provider.notifier, override: override(arg).notifier);
        setup(origin: provider, override: provider);
      },
    );
  }

  @override
  void setupOverride(Arg argument, SetupOverride setup) {
    final provider = call(argument);
    setup(origin: provider, override: provider);
    setup(origin: provider.notifier, override: provider.notifier);
  }
}<|MERGE_RESOLUTION|>--- conflicted
+++ resolved
@@ -1,46 +1,5 @@
 part of '../state_provider.dart';
 
-<<<<<<< HEAD
-class _NotifierProvider<State>
-    extends AlwaysAliveProviderBase<StateController<State>> {
-  _NotifierProvider(
-    this._create, {
-    required String? name,
-    required this.dependencies,
-  }) : super(name: name);
-
-  final Create<State, StateProviderRef<State>> _create;
-
-  @override
-  final List<ProviderOrFamily>? dependencies;
-
-  @override
-  ProviderBase<Object?> get originProvider => this;
-
-  @override
-  StateController<State> create(StateProviderRef<State> ref) {
-    final initialState = _create(ref);
-    final notifier = StateController(initialState);
-    ref.onDispose(notifier.dispose);
-    return notifier;
-  }
-
-  @override
-  bool updateShouldNotify(
-    StateController<State> previousState,
-    StateController<State> newState,
-  ) {
-    return true;
-  }
-
-  @override
-  StateProviderElement<State> createElement() {
-    return StateProviderElement(this);
-  }
-}
-
-=======
->>>>>>> 6af6123d
 /// {@macro riverpod.providerrefbase}
 /// - [controller], the [StateController] currently exposed by this providers.
 abstract class StateProviderRef<State> implements Ref {
@@ -158,6 +117,9 @@
     required this.dependencies,
   }) : super(name: name);
 
+  @override
+  ProviderBase<Object?> get originProvider => this;
+
   final Create<State, StateProviderRef<State>> _create;
 
   @override
