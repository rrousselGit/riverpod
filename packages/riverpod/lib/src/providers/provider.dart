--- conflicted
+++ resolved
@@ -349,15 +349,11 @@
   final $Provider<StateT> provider;
 
   @override
-<<<<<<< HEAD
-  void create(
+  WhenComplete create(
     Ref ref, {
     required bool didChangeDependency,
     required bool isMount,
   }) {
-=======
-  WhenComplete create(Ref ref, {required bool didChangeDependency}) {
->>>>>>> 4d40e980
     setStateResult(ResultData(provider.create(ref)));
 
     return null;
