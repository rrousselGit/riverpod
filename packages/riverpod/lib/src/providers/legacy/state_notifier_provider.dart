--- conflicted
+++ resolved
@@ -177,17 +177,12 @@
   void Function()? _removeListener;
 
   @override
-<<<<<<< HEAD
-  void create(
+  WhenComplete create(
     Ref ref, {
     required bool didChangeDependency,
     required bool isMount,
   }) {
-    final notifier = _notifierNotifier.result = Result.guard(
-=======
-  WhenComplete create(Ref ref, {required bool didChangeDependency}) {
     final notifier = _notifierNotifier.result = $Result.guard(
->>>>>>> 4d40e980
       () => provider._create(ref),
     );
 
