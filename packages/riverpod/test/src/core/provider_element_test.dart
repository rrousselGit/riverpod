import 'dart:async';

import 'package:mockito/mockito.dart';
import 'package:riverpod/src/internals.dart';
import 'package:test/test.dart';

import '../../third_party/fake_async.dart';
import '../utils.dart';

void main() {
  group('ProviderElement', () {
<<<<<<< HEAD
    test('Only includes direct subscriptions in subscription lists', () {
      final container = ProviderContainer.test();
      final provider = FutureProvider((ref) => 0);
      final dep = Provider((ref) {
        ref.watch(provider.future.select((value) => 0));
      });

      container.read(dep);

      final providerElement = container.readProviderElement(provider);
      final depElement = container.readProviderElement(dep);

      expect(providerElement.subscriptions, null);
      expect(
        providerElement.dependents,
        [isA<SelectorSubscription<Future<int>, int>>()],
      );
      expect(providerElement.weakDependents, isEmpty);

      expect(depElement.subscriptions, [
        isA<SelectorSubscription<Future<int>, int>>(),
      ]);
      expect(depElement.dependents, isEmpty);
      expect(depElement.weakDependents, isEmpty);
=======
    group('retry', () {
      test('default retry delays from 200ms to 6.4 seconds', () {});

      group('custom retry', () {
        test(
          'if returns null, stops retrying',
          () => fakeAsync((fake) {
            final container = ProviderContainer.test(retry: (_, __) => null);
            var buildCount = 0;
            final provider = Provider((ref) {
              buildCount++;
              throw StateError('');
            });

            container.listen(
              provider,
              (prev, next) {},
              fireImmediately: true,
              onError: (e, s) {},
            );
            expect(buildCount, 1);

            fake.elapse(const Duration(seconds: 100));

            expect(buildCount, 1);
          }),
        );

        test(
          'passes the correct retry count and error',
          () => fakeAsync((fake) {
            final retry = RetryMock();
            when(retry(any, any)).thenReturn(const Duration(milliseconds: 200));
            final container = ProviderContainer.test(retry: retry.call);
            final provider = Provider((ref) => throw StateError(''));

            container.listen(
              provider,
              (prev, next) {},
              fireImmediately: true,
              onError: (e, s) {},
            );

            verifyOnly(retry, retry(0, isStateError));

            fake.elapse(const Duration(milliseconds: 200));

            verifyOnly(retry, retry(1, isStateError));

            fake.elapse(const Duration(milliseconds: 200));

            verifyOnly(retry, retry(2, isStateError));

            container.invalidate(provider, asReload: true);
            fake.elapse(const Duration(milliseconds: 50));

            // On reload, resets counter to 0
            verifyOnly(retry, retry(0, isStateError));
          }),
        );

        test(
          'delays by the duration returned',
          () => fakeAsync((fake) {
            final container = ProviderContainer.test(
              retry: (_, __) => const Duration(milliseconds: 3),
            );
            final errorListener = ErrorListener();
            var msg = '0';
            final provider = Provider((ref) => throw StateError(msg));

            container.listen(
              provider,
              (prev, next) {},
              fireImmediately: true,
              onError: errorListener.call,
            );

            verifyOnly(
              errorListener,
              errorListener(
                argThat(isStateErrorWith(message: '0')),
                any,
              ),
            );

            msg = '1';
            fake.elapse(const Duration(milliseconds: 1));

            verifyNoMoreInteractions(errorListener);

            fake.elapse(const Duration(milliseconds: 1));

            verifyNoMoreInteractions(errorListener);

            fake.elapse(const Duration(milliseconds: 1));

            verifyOnly(
              errorListener,
              errorListener(
                argThat(isStateErrorWith(message: '1')),
                any,
              ),
            );
          }),
        );

        test(
          'if the retry function throws, stops retrying and report the error',
          () => fakeAsync((fake) {
            final errors = <Object>[];
            runZonedGuarded(
              () {
                final container = ProviderContainer.test(
                  retry: (_, __) => throw StateError('Oops!'),
                );
                final errorListener = ErrorListener();
                final provider = Provider((ref) => throw StateError('msg'));

                container.listen(
                  provider,
                  (prev, next) {},
                  fireImmediately: true,
                  onError: errorListener.call,
                );

                verifyOnly(
                  errorListener,
                  errorListener(
                    argThat(isStateErrorWith(message: 'msg')),
                    any,
                  ),
                );

                fake.elapse(const Duration(milliseconds: 1));

                verifyNoMoreInteractions(errorListener);
              },
              (e, s) => errors.add(e),
            );

            expect(
              errors,
              equals([isStateErrorWith(message: 'Oops!')]),
            );
          }),
        );

        test(
            "If the provider specifies retry, uses the provider's "
            'logic instead of the container one.', () {
          final retry1 = RetryMock();
          final retry2 = RetryMock();
          final container = ProviderContainer.test(
            retry: retry1.call,
          );

          final provider = Provider(
            retry: retry2.call,
            (ref) => throw StateError(''),
          );

          container.listen(
            provider,
            (prev, next) {},
            fireImmediately: true,
            onError: (e, s) {},
          );

          verifyOnly(retry2, retry2(0, isStateError));
          verifyNoMoreInteractions(retry1);
        });
      });

      test(
        'disposes of the timer when the element is disposed',
        () => fakeAsync((fake) {
          final retry = RetryMock();
          when(retry(any, any)).thenReturn(const Duration(milliseconds: 200));
          final container = ProviderContainer.test(retry: retry.call);
          final provider = Provider((ref) => throw StateError(''));

          container.listen(
            provider,
            (prev, next) {},
            fireImmediately: true,
            onError: (e, s) {},
          );

          expect(fake.pendingTimers, hasLength(1));

          container.dispose();

          expect(fake.pendingTimers, isEmpty);
        }),
      );
>>>>>>> 754d5164
    });

    test(
        'does not throw outdated error when a dependency is flushed while the dependent is building',
        () async {
      final container = ProviderContainer.test();
      final a = StateProvider((ref) => 0);

      final dep = Provider<int>((ref) {
        return ref.watch(a) + 10;
      });
      final dependent = Provider<int?>((ref) {
        if (ref.watch(a) > 0) {
          ref.watch(dep);
          // Voluntarily using "watch" twice.
          // When `dep` is flushed, it could cause subsequent "watch" calls to throw
          // because `dependent` is considered as outdated
          return ref.watch(dep);
        }
        return null;
      });
      final listener = Listener<int?>();

      expect(container.read(dep), 10);
      container.listen<int?>(dependent, listener.call, fireImmediately: true);

      verifyOnly(listener, listener(null, null));

      // schedules `dep` and `dependent` to rebuild
      // Will build `dependent` before `dep` because `dependent` doesn't depend on `dep` yet
      // And since nothing is watching `dep` at the moment, then `dependent` will
      // rebuild before `dep` even though `dep` is its ancestor.
      // This is fine since nothing is listening to `dep` yet, but it should
      // not cause certain assertions to trigger
      container.read(a.notifier).state++;
      await container.pump();

      verifyOnly(listener, listener(null, 11));
    });

    group('readSelf', () {
      test('throws on providers that threw', () {
        final container = ProviderContainer.test();
        final provider = Provider((ref) => throw UnimplementedError());

        final element = container.readProviderElement(provider);

        expect(
          element.readSelf,
          throwsUnimplementedError,
        );
      });
    });

    group('visitChildren', () {
      test('includes ref.watch dependents', () {
        final container = ProviderContainer.test();
        final provider = Provider((ref) => 0);
        final dependent = Provider((ref) {
          ref.watch(provider);
        });
        final dependent2 = Provider((ref) {
          ref.watch(provider);
        });

        container.read(dependent);
        container.read(dependent2);

        final children = <ProviderElement>[];

        container.readProviderElement(provider).visitChildren(
              elementVisitor: children.add,
              listenableVisitor: (_) {},
            );
        expect(
          children,
          unorderedMatches(<Object>[
            isA<ProviderElement>()
                .having((e) => e.provider, 'provider', dependent),
            isA<ProviderElement>()
                .having((e) => e.provider, 'provider', dependent2),
          ]),
        );
      });

      test('includes ref.listen dependents', () {
        final container = ProviderContainer.test();
        final provider = Provider((ref) => 0);
        final dependent = Provider((ref) {
          ref.listen(provider, (_, __) {});
        });
        final dependent2 = Provider((ref) {
          ref.listen(provider, (_, __) {});
        });
        final dependent3 = Provider((ref) {
          ref.listen(provider, (_, __) {}, weak: true);
        });

        container.read(dependent);
        container.read(dependent2);
        container.read(dependent3);

        final children = <ProviderElement>[];

        container.readProviderElement(provider).visitChildren(
              elementVisitor: children.add,
              listenableVisitor: (_) {},
            );

        expect(
          children,
          unorderedMatches(<Object>[
            isA<ProviderElement>()
                .having((e) => e.provider, 'provider', dependent),
            isA<ProviderElement>()
                .having((e) => e.provider, 'provider', dependent2),
            isA<ProviderElement>()
                .having((e) => e.provider, 'provider', dependent3),
          ]),
        );
      });
    });

    group('isActive', () {
      test('Is paused if all watchers are paused', () {
        final container = ProviderContainer.test();
        final provider = Provider(name: 'foo', (ref) => 0);
        final dep = Provider(name: 'dep', (ref) => ref.watch(provider));
        final dep2 = Provider(name: 'dep2', (ref) => ref.watch(provider));

        final depSub = container.listen(dep, (a, b) {});
        final dep2Sub = container.listen(dep2, (a, b) {});
        final element = container.readProviderElement(provider);

        expect(element.isActive, true);

        depSub.close();

        expect(element.isActive, true);

        dep2Sub.close();

        expect(element.isActive, false);
      });

      test('Is paused if all subscriptions are paused', () {
        final container = ProviderContainer.test();
        final provider = Provider((ref) => 0);

        final element = container.readProviderElement(provider);

        final sub = container.listen(provider, (_, __) {});
        final sub2 = container.listen(provider, (_, __) {});

        expect(element.isActive, true);

        sub.pause();

        expect(element.isActive, true);

        sub2.pause();

        expect(element.isActive, false);
      });

      test('rejects weak listeners', () {
        final provider = Provider((ref) => 0);
        final container = ProviderContainer.test();

        final element = container.readProviderElement(provider);

        expect(element.isActive, false);

        container.listen(provider, weak: true, (_, __) {});

        expect(element.isActive, false);
      });

      test('includes provider listeners', () async {
        final provider = Provider((ref) => 0);
        final dep = Provider((ref) {
          ref.listen(provider, (prev, value) {});
        });
        final container = ProviderContainer.test();

        expect(container.readProviderElement(provider).isActive, false);

        container.listen(dep, (p, n) {});

        expect(container.readProviderElement(provider).isActive, true);
      });

      test('includes provider dependents', () async {
        final provider = Provider((ref) => 0);
        final dep = Provider((ref) {
          ref.watch(provider);
        });
        final container = ProviderContainer.test();

        expect(container.readProviderElement(provider).isActive, false);

        container.listen(dep, (p, n) {});

        expect(container.readProviderElement(provider).isActive, true);
      });

      test('includes container listeners', () async {
        final provider = Provider((ref) => 0);
        final container = ProviderContainer.test();

        expect(container.readProviderElement(provider).isActive, false);

        container.listen(provider, (_, __) {});

        expect(container.readProviderElement(provider).isActive, true);
      });
    });

    group('hasNonWeakListeners', () {
      test('excludes weak listeners', () {
        final provider = Provider((ref) => 0);
        final container = ProviderContainer.test();

        final element = container.readProviderElement(provider);

        expect(element.hasNonWeakListeners, false);

        container.listen(provider, weak: true, (_, __) {});

        expect(element.hasNonWeakListeners, false);
      });

      test('includes provider listeners', () async {
        final provider = Provider((ref) => 0);
        final dep = Provider((ref) {
          ref.listen(provider, (prev, value) {});
        });
        final container = ProviderContainer.test();

        expect(
          container.readProviderElement(provider).hasNonWeakListeners,
          false,
        );

        container.read(dep);

        expect(
          container.readProviderElement(provider).hasNonWeakListeners,
          true,
        );
      });

      test('includes provider dependents', () async {
        final provider = Provider((ref) => 0);
        final dep = Provider((ref) {
          ref.watch(provider);
        });
        final container = ProviderContainer.test();

        expect(
          container.readProviderElement(provider).hasNonWeakListeners,
          false,
        );

        container.read(dep);

        expect(
          container.readProviderElement(provider).hasNonWeakListeners,
          true,
        );
      });

      test('includes container listeners', () async {
        final provider = Provider((ref) => 0);
        final container = ProviderContainer.test();

        expect(
          container.readProviderElement(provider).hasNonWeakListeners,
          false,
        );

        container.listen(provider, (_, __) {});

        expect(
          container.readProviderElement(provider).hasNonWeakListeners,
          true,
        );
      });
    });

    test('does not notify listeners twice when using fireImmediately',
        () async {
      final container = ProviderContainer.test();
      final listener = Listener<int>();

      final dep = StateProvider((ref) => 0);
      final provider = Provider((ref) {
        ref.watch(dep);
        return ref.state = 0;
      });

      container.listen(provider, listener.call, fireImmediately: true);

      verifyOnly(listener, listener(null, 0));
    });

    test('does not notify listeners when rebuilding the state', () async {
      final container = ProviderContainer.test();
      final listener = Listener<int>();

      final dep = StateProvider((ref) => 0);
      final provider = Provider((ref) {
        ref.watch(dep);
        return ref.state = 0;
      });

      container.listen(provider, listener.call, fireImmediately: true);

      verifyOnly(listener, listener(null, 0));

      container.read(dep.notifier).state++;
      await container.pump();

      verifyNoMoreInteractions(listener);
    });
  });
}<|MERGE_RESOLUTION|>--- conflicted
+++ resolved
@@ -9,7 +9,6 @@
 
 void main() {
   group('ProviderElement', () {
-<<<<<<< HEAD
     test('Only includes direct subscriptions in subscription lists', () {
       final container = ProviderContainer.test();
       final provider = FutureProvider((ref) => 0);
@@ -34,7 +33,8 @@
       ]);
       expect(depElement.dependents, isEmpty);
       expect(depElement.weakDependents, isEmpty);
-=======
+    });
+
     group('retry', () {
       test('default retry delays from 200ms to 6.4 seconds', () {});
 
@@ -231,7 +231,6 @@
           expect(fake.pendingTimers, isEmpty);
         }),
       );
->>>>>>> 754d5164
     });
 
     test(
