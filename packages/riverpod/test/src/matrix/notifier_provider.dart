part of '../matrix.dart';

final notifierProviderFactory = TestMatrix<NotifierTestFactory>(
  {
    'NotifierProvider': NotifierTestFactory(
      isAutoDispose: false,
      isFamily: false,
<<<<<<< HEAD
      deferredNotifier: DeferredNotifier.new,
      deferredProvider: <StateT>(
        create, {
        updateShouldNotify,
        shouldPersist,
        persistOptions,
        persistKey,
        decode,
        encode,
      }) {
=======
      deferredNotifier: <T>(create) =>
          DeferredNotifier<T>((ref, self) => create(ref, self)),
      deferredProvider: <StateT>(create, {updateShouldNotify}) {
>>>>>>> d499f35f
        return NotifierProvider<DeferredNotifier<StateT>, StateT>(
          shouldPersist: shouldPersist,
          persistOptions: persistOptions,
          () => DeferredNotifier(
            (ref, self) => create(ref, self),
            updateShouldNotify: updateShouldNotify,
            persistKey: persistKey,
            decode: decode,
            encode: encode,
          ),
        );
      },
      provider: <StateT>(create) => NotifierProvider<Notifier<StateT>, StateT>(
        () => create() as Notifier<StateT>,
      ),
      value: (create, {name, dependencies, retry}) => ([arg]) {
        return NotifierProvider<Notifier<Object?>, Object?>(
          () => create(null, arg) as Notifier<Object?>,
          name: name,
          dependencies: dependencies,
          retry: retry,
        );
      },
    ),
    'NotifierProvider.autoDispose': NotifierTestFactory(
      isAutoDispose: true,
      isFamily: false,
<<<<<<< HEAD
      deferredNotifier: DeferredNotifier.new,
      deferredProvider: <StateT>(
        create, {
        updateShouldNotify,
        shouldPersist,
        persistOptions,
        persistKey,
        decode,
        encode,
      }) {
=======
      deferredNotifier: <T>(create) =>
          DeferredNotifier<T>((ref, self) => create(ref, self)),
      deferredProvider: <StateT>(create, {updateShouldNotify}) {
>>>>>>> d499f35f
        return NotifierProvider.autoDispose<DeferredNotifier<StateT>, StateT>(
          shouldPersist: shouldPersist,
          persistOptions: persistOptions,
          () => DeferredNotifier(
            (ref, self) => create(ref, self),
            updateShouldNotify: updateShouldNotify,
            persistKey: persistKey,
            decode: decode,
            encode: encode,
          ),
        );
      },
      provider: <StateT>(create) {
        return NotifierProvider.autoDispose<Notifier<StateT>, StateT>(
          () => create() as Notifier<StateT>,
        );
      },
      value: (create, {name, dependencies, retry}) => ([arg]) {
        return NotifierProvider.autoDispose<Notifier<Object?>, Object?>(
          () => create(null, arg) as Notifier<Object?>,
          name: name,
          dependencies: dependencies,
          retry: retry,
        );
      },
    ),
    'NotifierProvider.family': NotifierTestFactory(
      isAutoDispose: false,
      isFamily: true,
      deferredNotifier: DeferredFamilyNotifier.new,
      deferredProvider: <StateT>(
        create, {
        updateShouldNotify,
        shouldPersist,
        persistOptions,
        persistKey,
        decode,
        encode,
      }) {
        return NotifierProvider.family<DeferredFamilyNotifier<StateT>, StateT,
            Object?>(
          shouldPersist: shouldPersist,
          persistOptions: persistOptions,
          () => DeferredFamilyNotifier(
            create,
            updateShouldNotify: updateShouldNotify,
            persistKey: persistKey,
            decode: decode,
            encode: encode,
          ),
        ).call(42);
      },
      provider: <StateT>(create) {
        return NotifierProvider.family<FamilyNotifier<StateT, Object?>, StateT,
            Object?>(
          () => create() as FamilyNotifier<StateT, Object?>,
        ).call(42);
      },
      value: (create, {name, dependencies, retry}) => ([arg]) {
        return NotifierProvider.family<FamilyNotifier<Object?, Object?>,
            Object?, Object?>(
          () => create(null, arg) as FamilyNotifier<Object?, Object?>,
          name: name,
          dependencies: dependencies,
          retry: retry,
        )(arg);
      },
    ),
    'NotifierProvider.autoDispose.family': NotifierTestFactory(
      isAutoDispose: true,
      isFamily: true,
      deferredNotifier: DeferredFamilyNotifier.new,
      deferredProvider: <StateT>(
        create, {
        updateShouldNotify,
        shouldPersist,
        persistOptions,
        persistKey,
        decode,
        encode,
      }) {
        return NotifierProvider.family
            .autoDispose<DeferredFamilyNotifier<StateT>, StateT, Object?>(
              shouldPersist: shouldPersist,
              persistOptions: persistOptions,
              () => DeferredFamilyNotifier(
                create,
                updateShouldNotify: updateShouldNotify,
                persistKey: persistKey,
                decode: decode,
                encode: encode,
              ),
            )
            .call(42);
      },
      provider: <StateT>(create) {
        return NotifierProvider.autoDispose
            .family<FamilyNotifier<StateT, Object?>, StateT, Object?>(
              () => create() as FamilyNotifier<StateT, Object?>,
            )
            .call(42);
      },
      value: (create, {name, dependencies, retry}) => ([arg]) {
        return NotifierProvider.autoDispose
            .family<FamilyNotifier<Object?, Object?>, Object?, Object?>(
          () => create(null, arg) as FamilyNotifier<Object?, Object?>,
          name: name,
          dependencies: dependencies,
          retry: retry,
        )(arg);
      },
    ),
  },
);

abstract class TestNotifier<StateT> implements $Notifier<StateT> {
  // Removing protected
  @override
  StateT get state;

  @override
  set state(StateT value);

  @override
  void listenSelf(
    void Function(StateT? previous, StateT next) listener, {
    void Function(Object error, StackTrace stackTrace)? onError,
  });
}

class DeferredNotifier<StateT> extends Notifier<StateT>
    implements TestNotifier<StateT> {
  DeferredNotifier(
    this._create, {
    bool Function(StateT, StateT)? updateShouldNotify,
    Object? Function(StateT encoded)? encode,
    StateT Function(Object? serialized)? decode,
    Object? Function(Object? args)? persistKey,
  })  : _updateShouldNotify = updateShouldNotify,
        _encode = encode,
        _decode = decode,
        _persistKey = persistKey;

  final StateT Function(Ref ref, DeferredNotifier<StateT> self) _create;
  final bool Function(
    StateT previousState,
    StateT newState,
  )? _updateShouldNotify;

  @override
  Ref get ref;

  @override
  void listenSelf(
    void Function(StateT? previous, StateT next) listener, {
    void Function(Object error, StackTrace stackTrace)? onError,
  });

  @override
  StateT build() => _create(ref, this);

  @override
  bool updateShouldNotify(StateT previousState, StateT newState) =>
      _updateShouldNotify?.call(previousState, newState) ??
      super.updateShouldNotify(previousState, newState);

  final Object? Function(Object? args)? _persistKey;
  @override
  Object? get persistKey => switch (_persistKey) {
        null => super.persistKey,
        final cb => cb(null),
      };

  final Object? Function(StateT encoded)? _encode;
  @override
  Object? encode(StateT value) {
    return switch (_encode) {
      null => super.encode(value),
      final cb => cb(value),
    };
  }

  final StateT Function(Object? serialized)? _decode;
  @override
  StateT decode(Object? serialized) {
    return switch (_decode) {
      null => super.decode(serialized),
      final cb => cb(serialized),
    };
  }
}

class DeferredFamilyNotifier<StateT> extends FamilyNotifier<StateT, int>
    implements TestNotifier<StateT> {
  DeferredFamilyNotifier(
    this._create, {
    bool Function(StateT, StateT)? updateShouldNotify,
    Object? Function(StateT encoded)? encode,
    StateT Function(Object? serialized)? decode,
    Object? Function(Object? args)? persistKey,
  })  : _updateShouldNotify = updateShouldNotify,
        _encode = encode,
        _decode = decode,
        _persistKey = persistKey;

  final StateT Function(Ref ref, DeferredFamilyNotifier<StateT> self) _create;

  final bool Function(
    StateT previousState,
    StateT newState,
  )? _updateShouldNotify;

  @override
  StateT build(int arg) => _create(ref, this);

  @override
  bool updateShouldNotify(
    StateT previousState,
    StateT newState,
  ) =>
      _updateShouldNotify?.call(previousState, newState) ??
      super.updateShouldNotify(previousState, newState);

  final Object? Function(Object? args)? _persistKey;
  @override
  Object? get persistKey => switch (_persistKey) {
        null => super.persistKey,
        final cb => cb(arg),
      };

  final Object? Function(StateT encoded)? _encode;
  @override
  Object? encode(StateT value) {
    return switch (_encode) {
      null => super.encode(value),
      final cb => cb(value),
    };
  }

  final StateT Function(Object? serialized)? _decode;
  @override
  StateT decode(Object? serialized) {
    return switch (_decode) {
      null => super.decode(serialized),
      final cb => cb(serialized),
    };
  }
}

class NotifierTestFactory extends TestFactory<
    ProviderFactory<$Notifier<Object?>, ProviderBase<Object?>>> {
  NotifierTestFactory({
    required super.isAutoDispose,
    required super.isFamily,
    required super.value,
    required this.deferredNotifier,
    required this.deferredProvider,
    required this.provider,
  });

  final TestNotifier<StateT> Function<StateT>(
    StateT Function(Ref ref, $Notifier<StateT> self) create,
  ) deferredNotifier;

  final $NotifierProvider<TestNotifier<StateT>, StateT> Function<StateT>(
    StateT Function(Ref ref, $Notifier<StateT> self) create, {
    bool Function(StateT, StateT)? updateShouldNotify,
    bool? shouldPersist,
    Persist? persistOptions,
    Object? Function(Object? args)? persistKey,
    StateT Function(Object? encoded)? decode,
    Object? Function(StateT value)? encode,
  }) deferredProvider;

  final $NotifierProvider<$Notifier<StateT>, StateT> Function<StateT>(
    $Notifier<StateT> Function() create,
  ) provider;

  $NotifierProvider<TestNotifier<StateT>, StateT> simpleTestProvider<StateT>(
    StateT Function(Ref ref, $Notifier<StateT> self) create, {
    bool Function(StateT, StateT)? updateShouldNotify,
    bool? shouldPersist,
    Persist? persistOptions,
    Object? Function(Object? args)? persistKey,
    StateT Function(Object? encoded)? decode,
    Object? Function(StateT value)? encode,
  }) {
    return deferredProvider<StateT>(
      (ref, self) => create(ref, self),
      updateShouldNotify: updateShouldNotify,
      shouldPersist: shouldPersist,
      persistOptions: persistOptions,
      persistKey: persistKey,
      decode: decode,
      encode: encode,
    );
  }
}<|MERGE_RESOLUTION|>--- conflicted
+++ resolved
@@ -5,7 +5,6 @@
     'NotifierProvider': NotifierTestFactory(
       isAutoDispose: false,
       isFamily: false,
-<<<<<<< HEAD
       deferredNotifier: DeferredNotifier.new,
       deferredProvider: <StateT>(
         create, {
@@ -16,11 +15,6 @@
         decode,
         encode,
       }) {
-=======
-      deferredNotifier: <T>(create) =>
-          DeferredNotifier<T>((ref, self) => create(ref, self)),
-      deferredProvider: <StateT>(create, {updateShouldNotify}) {
->>>>>>> d499f35f
         return NotifierProvider<DeferredNotifier<StateT>, StateT>(
           shouldPersist: shouldPersist,
           persistOptions: persistOptions,
@@ -48,7 +42,6 @@
     'NotifierProvider.autoDispose': NotifierTestFactory(
       isAutoDispose: true,
       isFamily: false,
-<<<<<<< HEAD
       deferredNotifier: DeferredNotifier.new,
       deferredProvider: <StateT>(
         create, {
@@ -59,11 +52,6 @@
         decode,
         encode,
       }) {
-=======
-      deferredNotifier: <T>(create) =>
-          DeferredNotifier<T>((ref, self) => create(ref, self)),
-      deferredProvider: <StateT>(create, {updateShouldNotify}) {
->>>>>>> d499f35f
         return NotifierProvider.autoDispose<DeferredNotifier<StateT>, StateT>(
           shouldPersist: shouldPersist,
           persistOptions: persistOptions,
