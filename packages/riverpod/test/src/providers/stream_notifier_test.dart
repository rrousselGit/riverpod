--- conflicted
+++ resolved
@@ -72,17 +72,6 @@
 
       final container = ProviderContainer.test();
 
-<<<<<<< HEAD
-      final provider = factory.simpleTestProvider(
-        (ref, _) {
-          return DelegatingStream(
-            streamController.stream,
-            onSubscriptionPause: onSubPause.call,
-            onSubscriptionResume: onSubResume.call,
-          );
-        },
-      );
-=======
       final provider = factory.simpleTestProvider((ref, _) {
         return DelegatingStream(
           streamController.stream,
@@ -90,7 +79,6 @@
           onSubscriptionResume: onSubResume.call,
         );
       });
->>>>>>> d499f35f
 
       final sub = container.listen(provider, (previous, next) {});
 
@@ -193,11 +181,7 @@
       final container = ProviderContainer.test();
       late TestStreamNotifier<int> notifier;
       late List<Object?> errors;
-<<<<<<< HEAD
-      final provider = factory.simpleTestProvider((ref, _) {
-=======
       final provider = factory.simpleTestProvider((ref, self) {
->>>>>>> d499f35f
         ref.onDispose(() {
           errors = captureErrors([
             () => notifier.state,
@@ -221,13 +205,9 @@
 
     test('Using the notifier after dispose throws', () {
       final container = ProviderContainer.test();
-<<<<<<< HEAD
-      final provider = factory.simpleTestProvider((ref, _) => Stream.value(0));
-=======
       final provider = factory.simpleTestProvider(
         (ref, self) => Stream.value(0),
       );
->>>>>>> d499f35f
 
       container.listen(provider.notifier, (prev, next) {});
       final notifier = container.read(provider.notifier);
@@ -260,11 +240,7 @@
         final container = ProviderContainer.test();
         var count = 0;
         final provider = factory.simpleTestProvider(
-<<<<<<< HEAD
-          (ref, _) => Stream.value(count++),
-=======
           (ref, self) => Stream.value(count++),
->>>>>>> d499f35f
         );
 
         container.listen(provider, (previous, next) {});
@@ -294,14 +270,9 @@
           'performs seamless:false copyWithPrevious on `state = AsyncLoading()`',
           () async {
         final container = ProviderContainer.test();
-<<<<<<< HEAD
-        final provider =
-            factory.simpleTestProvider((ref, _) => Stream.value(0));
-=======
         final provider = factory.simpleTestProvider(
           (ref, self) => Stream.value(0),
         );
->>>>>>> d499f35f
 
         final sub = container.listen(provider.notifier, (previous, next) {});
 
@@ -323,11 +294,7 @@
         final container = ProviderContainer.test();
         final dep = StateProvider((ref) => 0);
         final provider = factory.simpleTestProvider(
-<<<<<<< HEAD
-          (ref, _) => Stream.value(ref.watch(dep)),
-=======
           (ref, self) => Stream.value(ref.watch(dep)),
->>>>>>> d499f35f
         );
 
         container.listen(provider, (previous, next) {});
@@ -352,11 +319,7 @@
         final container = ProviderContainer.test();
         final dep = StateProvider((ref) => 0);
         final provider = factory.simpleTestProvider(
-<<<<<<< HEAD
-          (ref, _) => Stream.value(ref.watch(dep)),
-=======
           (ref, self) => Stream.value(ref.watch(dep)),
->>>>>>> d499f35f
         );
 
         container.listen(provider, (previous, next) {});
@@ -377,13 +340,9 @@
     });
 
     test('does not notify listeners when refreshed during loading', () async {
-<<<<<<< HEAD
-      final provider = factory.simpleTestProvider((ref, _) => Stream.value(0));
-=======
       final provider = factory.simpleTestProvider(
         (ref, self) => Stream.value(0),
       );
->>>>>>> d499f35f
       final container = ProviderContainer.test();
       final listener = Listener<AsyncValue<int>>();
 
@@ -404,13 +363,8 @@
     test('supports listenSelf', () {
       final listener = Listener<AsyncValue<int>>();
       final onError = ErrorListener();
-<<<<<<< HEAD
-      final provider = factory.simpleTestProvider<int>((ref, _) {
-        ref.listenSelf(listener.call, onError: onError.call);
-=======
       final provider = factory.simpleTestProvider<int>((ref, self) {
         self.listenSelf(listener.call, onError: onError.call);
->>>>>>> d499f35f
         Error.throwWithStackTrace(42, StackTrace.empty);
       });
       final container = ProviderContainer.test();
@@ -438,13 +392,9 @@
     test(
         'converts StreamNotifier.build into an AsyncData if the future completes',
         () async {
-<<<<<<< HEAD
-      final provider = factory.simpleTestProvider((ref, _) => Stream.value(0));
-=======
       final provider = factory.simpleTestProvider(
         (ref, self) => Stream.value(0),
       );
->>>>>>> d499f35f
       final container = ProviderContainer.test();
       final listener = Listener<AsyncValue<int>>();
 
@@ -669,19 +619,10 @@
         final provider = factory.provider<int>(
           () {
             late TestStreamNotifier<int> notifier;
-<<<<<<< HEAD
-            return notifier = factory.deferredNotifier<int>(
-              (ref, _) {
-                state = notifier.state;
-                return Stream.value(ref.watch(dep));
-              },
-            );
-=======
             return notifier = factory.deferredNotifier<int>((ref, _) {
               state = notifier.state;
               return Stream.value(ref.watch(dep));
             });
->>>>>>> d499f35f
           },
         );
         final container = ProviderContainer.test();
@@ -700,14 +641,9 @@
       });
 
       test('notifies listeners when the setter is called', () async {
-<<<<<<< HEAD
-        final provider =
-            factory.simpleTestProvider((ref, _) => Stream.value(0));
-=======
         final provider = factory.simpleTestProvider(
           (ref, self) => Stream.value(0),
         );
->>>>>>> d499f35f
         final container = ProviderContainer.test();
         final listener = Listener<AsyncValue<int>>();
 
@@ -866,19 +802,10 @@
       test('returns a Future identical to that of .future', () {
         final listener = OnBuildMock();
         final dep = StateProvider((ref) => 0);
-<<<<<<< HEAD
-        final provider = factory.simpleTestProvider<int>(
-          (ref, _) {
-            listener();
-            return Stream.value(ref.watch(dep));
-          },
-        );
-=======
         final provider = factory.simpleTestProvider<int>((ref, _) {
           listener();
           return Stream.value(ref.watch(dep));
         });
->>>>>>> d499f35f
         final container = ProviderContainer.test();
 
         container.listen(provider.notifier, (previous, next) {});
