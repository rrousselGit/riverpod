import 'package:mockito/mockito.dart';
import 'package:riverpod/riverpod.dart';
import 'package:test/test.dart';

import '../../utils.dart';

void main() {
  group('Provider.autoDispose.family', () {
    test('specifies `from` & `argument` for related providers', () {
      final provider = Provider.autoDispose.family<int, int>((ref, _) => 0);

      expect(provider(0).from, provider);
      expect(provider(0).argument, 0);
    });

    group('scoping an override overrides all the associated subproviders', () {
      test('when passing the provider itself', () {
        final provider = Provider.autoDispose.family<int, int>((ref, _) => 0);
        final root = createContainer();
        final container = createContainer(parent: root, overrides: [provider]);

        expect(container.read(provider(0)), 0);
        expect(container.getAllProviderElements(), [
          isA<ProviderElementBase<Object?>>()
              .having((e) => e.origin, 'origin', provider(0)),
        ]);
        expect(root.getAllProviderElements(), isEmpty);
      });
    });

    test('can be auto-scoped', () async {
      final dep = Provider((ref) => 0);
      final provider = Provider.family.autoDispose<int, int>(
        (ref, i) => ref.watch(dep) + i,
        dependencies: [dep],
      );
      final root = createContainer();
      final container = createContainer(
        parent: root,
        overrides: [dep.overrideWithValue(42)],
      );

      expect(container.read(provider(10)), 52);

      expect(root.getAllProviderElements(), isEmpty);
    });

    test('works', () async {
      final onDispose = OnDisposeMock();
      final provider = Provider.autoDispose.family<String, int>((ref, value) {
        ref.onDispose(onDispose.call);
        return '$value';
      });
      final listener = Listener<String>();
      final container = createContainer();

      final sub =
          container.listen(provider(0), listener.call, fireImmediately: true);

      verifyOnly(listener, listener(null, '0'));

      sub.close();

      verifyZeroInteractions(onDispose);

      await container.pump();

      verifyOnly(onDispose, onDispose());
    });

    test('Provider.autoDispose.family override', () async {
      final onDispose = OnDisposeMock();
      final provider = Provider.autoDispose.family<String, int>((ref, value) {
        return '$value';
      });
      final listener = Listener<String>();
      final container = ProviderContainer(
        overrides: [
<<<<<<< HEAD
          provider.overrideWith((ref, value) {
            ref.onDispose(onDispose);
            return '$value override';
          })
=======
          provider.overrideWithProvider((value) {
            return Provider.autoDispose<String>((ref) {
              ref.onDispose(onDispose.call);
              return '$value override';
            });
          }),
>>>>>>> 6fcd4886
        ],
      );
      addTearDown(container.dispose);

      final sub = container.listen(
        provider(0),
        listener.call,
        fireImmediately: true,
      );

      verifyOnly(listener, listener(null, '0 override'));

      sub.close();

      verifyZeroInteractions(onDispose);

      await container.pump();

      verifyOnly(onDispose, onDispose());
    });
  });
}<|MERGE_RESOLUTION|>--- conflicted
+++ resolved
@@ -76,19 +76,10 @@
       final listener = Listener<String>();
       final container = ProviderContainer(
         overrides: [
-<<<<<<< HEAD
           provider.overrideWith((ref, value) {
-            ref.onDispose(onDispose);
+            ref.onDispose(onDispose.call);
             return '$value override';
           })
-=======
-          provider.overrideWithProvider((value) {
-            return Provider.autoDispose<String>((ref) {
-              ref.onDispose(onDispose.call);
-              return '$value override';
-            });
-          }),
->>>>>>> 6fcd4886
         ],
       );
       addTearDown(container.dispose);
