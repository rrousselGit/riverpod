--- conflicted
+++ resolved
@@ -628,30 +628,6 @@
   });
 
   test(
-<<<<<<< HEAD
-=======
-      '.stream does not update dependents if the created stream did not change',
-      () async {
-    final dep = StateProvider((ref) => 0);
-    final provider = StreamProvider((ref) {
-      ref.watch(dep);
-      return const Stream<int>.empty();
-    });
-    final listener = Listener<Stream<int>>();
-
-    // ignore: deprecated_member_use_from_same_package
-    container.listen(provider.stream, listener.call, fireImmediately: true);
-
-    verifyOnly(listener, listener(any, any));
-
-    container.read(dep.notifier).state++;
-    await container.pump();
-
-    verifyNoMoreInteractions(listener);
-  });
-
-  test(
->>>>>>> 6fcd4886
       '.future does not update dependents if the created future did not change',
       () async {
     final dep = StateProvider((ref) => 0);
@@ -890,113 +866,6 @@
     await controller.close();
   });
 
-<<<<<<< HEAD
-=======
-  group('StreamProvider().future', () {
-    test('does not update dependents when the future completes', () async {
-      final controller = StreamController<int>(sync: true);
-      addTearDown(controller.close);
-      final provider = StreamProvider((_) => controller.stream);
-      final container = createContainer();
-      var callCount = 0;
-      final dependent = Provider((ref) {
-        callCount++;
-        // ignore: deprecated_member_use_from_same_package
-        return ref.watch(provider.stream);
-      });
-
-      container.listen(dependent, (_, __) {});
-
-      expect(callCount, 1);
-
-      controller.add(42);
-      // just making sure the dependent isn't updated asynchronously
-      await container.pump();
-
-      expect(callCount, 1);
-    });
-
-    test('.stream creates the stream once and it contains all events',
-        () async {
-      final currentStream = StateProvider((ref) => Stream.value(42));
-      // a StreamProvider that can rebuild with a new future
-      final streamProvider = StreamProvider((ref) => ref.watch(currentStream));
-      final container = createContainer();
-      final listener = Listener<Stream<int>>();
-
-      final sub = container.listen(
-        // ignore: deprecated_member_use_from_same_package
-        streamProvider.stream,
-        listener.call,
-        fireImmediately: true,
-      );
-
-      final stream = sub.read();
-
-      verifyOnly(listener, listener(null, sub.read()));
-      await expectLater(stream, emits(42));
-
-      container.read(currentStream.notifier).state = Stream.value(21);
-      await expectLater(stream, emits(21));
-
-      // Making sure providers are disposed, sending done events to ".stream".
-      container.dispose();
-
-      await expectLater(stream, emitsDone);
-      verifyNoMoreInteractions(listener);
-    });
-  });
-
-  group('StreamProvider.autoDispose().stream', () {
-    test('does not update dependents when the future completes', () async {
-      final controller = StreamController<int>(sync: true);
-      addTearDown(controller.close);
-      final provider = StreamProvider.autoDispose((_) => controller.stream);
-      final container = createContainer();
-      var callCount = 0;
-      final dependent = Provider.autoDispose((ref) {
-        callCount++;
-        // ignore: deprecated_member_use_from_same_package
-        return ref.watch(provider.stream);
-      });
-
-      container.listen(dependent, (_, __) {});
-
-      expect(callCount, 1);
-
-      controller.add(42);
-
-      // just making sure the dependent isn't updated asynchronously
-      await container.pump();
-
-      expect(callCount, 1);
-    });
-
-    test('disposes the main provider when no longer used', () async {
-      final controller = StreamController<int>(sync: true);
-      addTearDown(controller.close);
-      var didDispose = false;
-      final provider = StreamProvider.autoDispose((ref) {
-        ref.onDispose(() => didDispose = true);
-        return controller.stream;
-      });
-      final container = createContainer();
-      // ignore: deprecated_member_use_from_same_package
-      final sub = container.listen(provider.stream, (_, __) {});
-
-      expect(didDispose, false);
-
-      await container.pump();
-      expect(didDispose, false);
-
-      sub.close();
-
-      await container.pump();
-      expect(didDispose, true);
-    });
-  });
-
->>>>>>> 6fcd4886
   group('StreamProvider.future', () {
     group('from StreamProvider', () {
       test('read currentValue before first value', () async {
