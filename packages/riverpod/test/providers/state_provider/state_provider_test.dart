--- conflicted
+++ resolved
@@ -90,32 +90,6 @@
     );
   });
 
-<<<<<<< HEAD
-=======
-  test('.state clears listener when autoDisposed', () async {
-    final observer = ObserverMock();
-    final container = createContainer(observers: [observer]);
-    final provider = StateProvider.autoDispose((ref) => 0);
-    final listener = Listener<StateController<int>>();
-
-    container.listen(provider.notifier, (previous, next) {});
-
-    // ignore: deprecated_member_use_from_same_package
-    container.read(provider.state);
-    await container.pump();
-
-    verifyZeroInteractions(listener);
-
-    // ignore: deprecated_member_use_from_same_package
-    container.listen(provider.state, listener.call);
-
-    container.read(provider.notifier).state++;
-
-    verify(listener(any, any)).called(1);
-    verify(observer.didUpdateProvider(any, any, any, container)).called(1);
-  });
-
->>>>>>> 6fcd4886
   test('can be auto-scoped', () async {
     final dep = Provider((ref) => 0);
     final provider = StateProvider(
