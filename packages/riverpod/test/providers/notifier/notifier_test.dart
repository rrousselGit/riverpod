// ignore_for_file: avoid_types_on_closure_parameters

import 'package:meta/meta.dart';
import 'package:mockito/mockito.dart';
import 'package:riverpod/riverpod.dart' hide ErrorListener;
import 'package:test/test.dart';

import '../../utils.dart';
import 'factory.dart';

void main() {
  for (final factory in matrix()) {
    group(factory.label, () {
<<<<<<< HEAD
      group('.notifier', () {
        test('correctly updates the list of dependents/dependencies', () {
          final container = createContainer();

          final a = factory.simpleTestProvider((ref) => 0);
          final b = factory.simpleTestProvider(
            (ref) {
              ref.unsafeWatch(a.notifier);
              return 0;
            },
          );

          container.read(b);

          final aElement = container.readProviderElement(a);
          final bElement = container.readProviderElement(b);

          expect(aElement.dependencies, isEmpty);
          expect(bElement.dependencies.keys, [aElement]);

          expect(aElement.dependents, [bElement]);
          expect(bElement.dependents, isEmpty);
        });
=======
      test(
          'throws if the same Notifier instance is reused in different providers',
          () {
        // Regression test for https://github.com/rrousselGit/riverpod/issues/2617
        final container = createContainer();

        final notifier = factory.notifier((ref) => 0);

        final provider = factory.provider<TestNotifierBase<int>, int>(
          () => notifier,
        );
        final provider2 = factory.provider<TestNotifierBase<int>, int>(
          () => notifier,
        );

        container.read(provider);

        expect(
          () => container.read(provider2),
          throwsA(isA<Error>()),
        );
>>>>>>> e6cc877c
      });

      group('Notifier.stateOrNull', () {
        test('returns null during first build until state= is set', () {
          final stateInBuild = <int?>[];

          final provider = NotifierProvider<TestNotifier<int>, int>(() {
            late TestNotifier<int> notifier;
            return notifier = TestNotifier((ref) {
              stateInBuild.add(notifier.stateOrNull);
              return 0;
            });
          });
          final container = createContainer();

          final sub = container.listen(
            provider.notifier,
            (_, __) {},
          );

          expect(stateInBuild, [null]);

          expect(sub.read().stateOrNull, 0);
        });

        test('returns null if Notifier.build threw', () {
          final provider = factory.simpleTestProvider<int>(
            (ref) => throw Exception('42'),
          );
          final container = createContainer();

          final sub = container.listen(
            provider.notifier,
            (_, __) {},
          );

          expect(sub.read().stateOrNull, null);
        });

        test(
            'returns the previous state if using inside Notifier.build '
            'after the state was already initialized', () {
          final stateInBuild = <int?>[];

          final provider = NotifierProvider<TestNotifier<int>, int>(() {
            late TestNotifier<int> notifier;
            return notifier = TestNotifier((ref) {
              stateInBuild.add(notifier.stateOrNull);
              return 0;
            });
          });
          final container = createContainer();

          final sub = container.listen(
            provider.notifier,
            (_, __) {},
          );

          sub.read().state = 42;
          container.refresh(provider);

          expect(stateInBuild, [null, 42]);
        });

        test('Post build, returns the current state', () {
          final provider = factory.simpleTestProvider<int>(
            (ref) => 0,
          );
          final container = createContainer();

          final sub = container.listen(
            provider.notifier,
            (_, __) {},
          );

          expect(sub.read().stateOrNull, 0);

          sub.read().state = 42;

          expect(sub.read().stateOrNull, 42);
        });

        test(
            'On invalidated providers, rebuilds the notifier and return the new state',
            () {
          final provider = factory.simpleTestProvider<int>(
            (ref) => 0,
          );
          final container = createContainer();

          final sub = container.listen(
            provider.notifier,
            (_, __) {},
          );

          sub.read().state = 42;

          expect(sub.read().stateOrNull, 42);

          container.invalidate(provider);

          expect(sub.read().stateOrNull, 0);
        });
      });

      test(
          'uses notifier.build as initial state and update listeners when state changes',
          () {
        final provider = factory.simpleTestProvider((ref) => 0);
        final container = createContainer();
        final listener = Listener<int>();

        container.listen(provider, listener.call, fireImmediately: true);

        verifyOnly(listener, listener(null, 0));

        container.read(provider.notifier).state++;

        verifyOnly(listener, listener(0, 1));
      });

      test('preserves the notifier between watch updates', () async {
        final dep = StateProvider((ref) => 0);
        final provider = factory.simpleTestProvider((ref) {
          return ref.watch(dep);
        });
        final container = createContainer();
        final listener = Listener<TestNotifierBase<int>>();

        container.listen(
          provider.notifier,
          listener.call,
          fireImmediately: true,
        );

        final notifier = container.read(provider.notifier);

        verifyOnly(listener, listener(null, notifier));

        container.read(dep.notifier).update((state) => state + 1);
        await container.pump();

        verifyNoMoreInteractions(listener);
        expect(container.read(provider.notifier), notifier);
      });

      test('calls notifier.build on every watch update', () async {
        final dep = StateProvider((ref) => 0);
        final provider = factory.simpleTestProvider((ref) {
          return ref.watch(dep);
        });
        final container = createContainer();
        final listener = Listener<int>();

        container.listen(provider, listener.call, fireImmediately: true);

        verifyOnly(listener, listener(null, 0));

        container.read(dep.notifier).update((state) => state + 1);

        verifyNoMoreInteractions(listener);

        await container.pump();

        verifyOnly(listener, listener(0, 1));
      });

      test(
          'After a state initialization error, the notifier is still available',
          () {
        final provider = factory.simpleTestProvider<int>((ref) {
          throw StateError('Hey');
        });
        final container = createContainer();

        expect(
          () => container.read(provider),
          throwsStateError,
        );

        container.read(provider.notifier);
      });

      test('handles fail to initialize the notifier', () {
        final err = UnimplementedError();
        final stack = StackTrace.current;
        final provider = factory.provider<TestNotifierBase<int>, int>(
          () => Error.throwWithStackTrace(err, stack),
        );
        final container = createContainer();
        final listener = ErrorListener();

        expect(
          () => container.read(provider.notifier),
          throwsUnimplementedError,
        );
        expect(
          () => container.read(provider),
          throwsUnimplementedError,
        );

        final stateSub = container.listen(
          provider,
          (previous, next) {},
          onError: listener.call,
        );

        verifyNoMoreInteractions(listener);

        container.listen(
          provider,
          (previous, next) {},
          onError: listener.call,
          fireImmediately: true,
        );

        verifyOnly(listener, listener(err, stack));

        final notifierSub = container.listen(
          provider.notifier,
          (previous, next) {},
          onError: listener.call,
        );

        verifyNoMoreInteractions(listener);

        container.listen(
          provider.notifier,
          (previous, next) {},
          onError: listener.call,
          fireImmediately: true,
        );

        verifyOnly(listener, listener(err, stack));

        expect(stateSub.read, throwsUnimplementedError);
        expect(notifierSub.read, throwsUnimplementedError);
      });

      test('can read/set the current state within the notifier', () {
        final provider = factory.simpleTestProvider<int>((ref) => 0);
        final container = createContainer();
        final listener = Listener<int>();

        container.listen(provider, listener.call, fireImmediately: true);
        final notifier = container.read(provider.notifier);

        expect(notifier.state, 0);
        verifyOnly(listener, listener(null, 0));

        notifier.state++;

        expect(notifier.state, 1);
        verifyOnly(listener, listener(0, 1));

        notifier.state++;

        expect(notifier.state, 2);
        verifyOnly(listener, listener(1, 2));
      });

      test(
          'Reading the state inside the notifier rethrows initilization error, if any',
          () {
        final provider = factory
            .simpleTestProvider<int>((ref) => throw UnimplementedError());
        final container = createContainer();

        final notifier = container.read(provider.notifier);

        expect(() => notifier.state, throwsUnimplementedError);
      });

      test(
          'Setting the state after an initialization error allow listening the state again',
          () {
        final err = UnimplementedError();
        final stack = StackTrace.current;
        final provider = factory.simpleTestProvider<int>(
          (ref) => Error.throwWithStackTrace(err, stack),
        );
        final container = createContainer();
        final listener = Listener<int>();
        final onError = ErrorListener();

        container.listen(
          provider,
          listener.call,
          onError: onError.call,
          fireImmediately: true,
        );
        final notifier = container.read(provider.notifier);

        verifyOnly(onError, onError(err, stack));
        verifyZeroInteractions(listener);

        expect(() => notifier.state, throwsUnimplementedError);

        notifier.state = 0;

        verifyOnly(listener, listener(null, 0));
        verifyNoMoreInteractions(onError);
        expect(notifier.state, 0);
        expect(container.read(provider), 0);

        container.listen(
          provider,
          listener.call,
          onError: onError.call,
          fireImmediately: true,
        );

        verifyOnly(listener, listener(null, 0));
        verifyNoMoreInteractions(onError);
      });

      test(
          'reading notifier.state on invalidated provider rebuilds the provider',
          () {
        final dep = StateProvider((ref) => 0);
        final provider =
            factory.simpleTestProvider<int>((ref) => ref.watch(dep));
        final container = createContainer();
        final listener = Listener<int>();

        container.listen(provider, listener.call);
        final notifier = container.read(provider.notifier);

        expect(notifier.state, 0);

        notifier.state = -1;

        verifyOnly(listener, listener(0, -1));

        container.read(dep.notifier).state++;

        expect(notifier.state, 1);
        verifyOnly(listener, listener(-1, 1));
      });

      test('supports ref.refresh(provider)', () {
        final provider = factory.simpleTestProvider<int>((ref) => 0);
        final container = createContainer();

        final notifier = container.read(provider.notifier);

        expect(container.read(provider), 0);

        notifier.state = 42;

        expect(container.read(provider), 42);

        expect(container.refresh(provider), 0);
        expect(container.read(provider), 0);
        expect(notifier.state, 0);
        expect(container.read(provider.notifier), notifier);
      });

      test('supports listenSelf((State? prev, State next) {})', () {
        final listener = Listener<int>();
        final onError = ErrorListener();
        final provider = factory.simpleTestProvider<int>((ref) {
          ref.listenSelf(listener.call, onError: onError.call);
          Error.throwWithStackTrace(42, StackTrace.empty);
        });
        final container = createContainer();

        expect(() => container.read(provider), throwsA(42));

        verifyOnly(onError, onError(42, StackTrace.empty));
      });

      test('filters state update by identical by default', () {
        final provider =
            factory.simpleTestProvider<Equal<int>>((ref) => Equal(42));
        final container = createContainer();
        final listener = Listener<Equal<int>>();

        container.listen(provider, listener.call);
        final notifier = container.read(provider.notifier);
        final firstState = notifier.state;

        // voluntarily assigning the same value
        final self = notifier.state;
        notifier.state = self;

        verifyZeroInteractions(listener);

        final secondState = notifier.state = Equal(42);

        verifyOnly(listener, listener(firstState, secondState));
      });

      test(
          'Can override Notifier.updateShouldNotify to change the default filter logic',
          () {
        final provider = factory.simpleTestProvider<Equal<int>>(
          (ref) => Equal(42),
          updateShouldNotify: (a, b) => a != b,
        );
        final container = createContainer();
        final listener = Listener<Equal<int>>();

        container.listen(provider, listener.call);
        final notifier = container.read(provider.notifier);

        // voluntarily assigning the same value
        final self = notifier.state;
        notifier.state = self;

        verifyZeroInteractions(listener);

        notifier.state = Equal(42);

        verifyZeroInteractions(listener);

        notifier.state = Equal(21);

        verifyOnly(listener, listener(Equal(42), Equal(21)));
      });

      test(
        'can override the Notifier with a matching custom implementation',
        () {},
        skip: 'TODO',
      );

      test('can override Notifier.build', () {});
    });

    if (factory.isAutoDispose) {
      group('autoDispose', () {
        test('keeps state alive if notifier is listened', () async {
          final container = createContainer();
          final onDispose = OnDisposeMock();
          final provider = factory.simpleTestProvider<int>((ref) {
            ref.onDispose(onDispose.call);
            return 0;
          });

          final sub = container.listen(provider, (prev, next) {});
          verifyZeroInteractions(onDispose);
          expect(container.getAllProviderElements().single.origin, provider);

          await container.pump();

          verifyZeroInteractions(onDispose);
          expect(container.getAllProviderElements().single.origin, provider);

          sub.close();
          await container.pump();

          verifyOnly(onDispose, onDispose());
          expect(container.getAllProviderElements(), isEmpty);
        });
      });
    }
  }

  test('supports overrideWith', () {
    final provider = NotifierProvider<TestNotifier<int>, int>(
      () => TestNotifier((ref) => 0),
    );
    final autoDispose =
        NotifierProvider.autoDispose<AutoDisposeTestNotifier<int>, int>(
      () => AutoDisposeTestNotifier((ref) => 0),
    );
    final container = createContainer(
      overrides: [
        provider.overrideWith(() => TestNotifier((ref) => 42)),
        autoDispose.overrideWith(
          () => AutoDisposeTestNotifier((ref) => 84),
        ),
      ],
    );

    expect(container.read(provider), 42);
    expect(container.read(autoDispose), 84);
  });

  test('supports family overrideWith', () {
    final family = NotifierProvider.family<TestNotifierFamily<int>, int, int>(
      () => TestNotifierFamily<int>((ref) => 0),
    );
    final autoDisposeFamily = NotifierProvider.autoDispose
        .family<AutoDisposeTestNotifierFamily<int>, int, int>(
      () => AutoDisposeTestNotifierFamily<int>((ref) => 0),
    );
    final container = createContainer(
      overrides: [
        family.overrideWith(
          () => TestNotifierFamily<int>((ref) => 42),
        ),
        autoDisposeFamily.overrideWith(
          () => AutoDisposeTestNotifierFamily<int>((ref) => 84),
        ),
      ],
    );

    expect(container.read(family(10)), 42);
    expect(container.read(autoDisposeFamily(10)), 84);
  });

  group('modifiers', () {
    void canBeAssignedToAlwaysAliveRefreshable<T>(
      AlwaysAliveRefreshable<T> provider,
    ) {}

    void canBeAssignedToRefreshable<T>(
      Refreshable<T> provider,
    ) {}

    void canBeAssignedToAlwaysAliveListenable<T>(
      AlwaysAliveProviderListenable<T> provider,
    ) {}

    void canBeAssignedToProviderListenable<T>(
      ProviderListenable<T> provider,
    ) {}

    // TODO use package:expect_error to test that commented lined are not compiling

    test('provider', () {
      final provider = NotifierProvider<TestNotifier<int>, int>(
        () => TestNotifier((ref) => 0),
      );

      provider.select((int value) => 0);

      canBeAssignedToProviderListenable<int>(provider);
      canBeAssignedToAlwaysAliveListenable<int>(provider);
      canBeAssignedToRefreshable<int>(provider);
      canBeAssignedToAlwaysAliveRefreshable<int>(provider);

      canBeAssignedToProviderListenable<Notifier<int>>(provider.notifier);
      canBeAssignedToAlwaysAliveListenable<Notifier<int>>(
        provider.notifier,
      );
      canBeAssignedToRefreshable<Notifier<int>>(provider.notifier);
      canBeAssignedToAlwaysAliveRefreshable<Notifier<int>>(
        provider.notifier,
      );
    });

    test('autoDispose', () {
      final autoDispose =
          NotifierProvider.autoDispose<AutoDisposeTestNotifier<int>, int>(
        () => AutoDisposeTestNotifier((ref) => 0),
      );

      autoDispose.select((int value) => 0);

      canBeAssignedToProviderListenable<int>(autoDispose);
      // canBeAssignedToAlwaysAliveListenable<int>(autoDispose);
      canBeAssignedToRefreshable<int>(autoDispose);
      // canBeAssignedToAlwaysAliveRefreshable<int>(autoDispose);

      canBeAssignedToProviderListenable<AutoDisposeNotifier<int>>(
        autoDispose.notifier,
      );
      // canBeAssignedToAlwaysAliveListenable<AutoDisposeNotifier<int>>(
      //   autoDispose.notifier,
      // );
      canBeAssignedToRefreshable<AutoDisposeNotifier<int>>(
        autoDispose.notifier,
      );
      // canBeAssignedToAlwaysAliveRefreshable<AutoDisposeNotifier<int>>(
      //   autoDispose.notifier,
      // );
    });

    test('family', () {
      final family =
          NotifierProvider.family<TestNotifierFamily<String>, String, int>(
        () => TestNotifierFamily((ref) => '0'),
      );

      family(0).select((String value) => 0);

      canBeAssignedToProviderListenable<String>(family(0));
      canBeAssignedToAlwaysAliveListenable<String>(family(0));
      canBeAssignedToRefreshable<String>(family(0));
      canBeAssignedToAlwaysAliveRefreshable<String>(family(0));

      canBeAssignedToProviderListenable<FamilyNotifier<String, int>>(
        family(0).notifier,
      );
      canBeAssignedToAlwaysAliveListenable<FamilyNotifier<String, int>>(
        family(0).notifier,
      );
      canBeAssignedToRefreshable<FamilyNotifier<String, int>>(
        family(0).notifier,
      );
      canBeAssignedToAlwaysAliveRefreshable<FamilyNotifier<String, int>>(
        family(0).notifier,
      );
    });

    test('autoDisposeFamily', () {
      expect(
        NotifierProvider.autoDispose.family,
        same(NotifierProvider.family.autoDispose),
      );

      final autoDisposeFamily = NotifierProvider.autoDispose
          .family<AutoDisposeTestNotifierFamily<String>, String, int>(
        () => AutoDisposeTestNotifierFamily((ref) => '0'),
      );

      autoDisposeFamily(0).select((String value) => 0);

      canBeAssignedToProviderListenable<String>(
        autoDisposeFamily(0),
      );
      // canBeAssignedToAlwaysAliveListenable<String>(
      //   autoDisposeFamily(0),
      // );
      canBeAssignedToRefreshable<String>(
        autoDisposeFamily(0),
      );
      // canBeAssignedToAlwaysAliveRefreshable<String>(
      //   autoDisposeFamily(0),
      // );

      canBeAssignedToProviderListenable<AutoDisposeFamilyNotifier<String, int>>(
        autoDisposeFamily(0).notifier,
      );
      // canBeAssignedToAlwaysAliveListenable<
      //     AutoDisposeFamilyNotifier<String, int>>(
      //   autoDisposeFamily(0).notifier,
      // );
      canBeAssignedToRefreshable<AutoDisposeFamilyNotifier<String, int>>(
        autoDisposeFamily(0).notifier,
      );
      // canBeAssignedToAlwaysAliveRefreshable<
      //     AutoDisposeFamilyNotifier<String, int>>(
      //   autoDisposeFamily(0).notifier,
      // );
    });
  });
}

@immutable
class Equal<T> {
  // ignore: prefer_const_constructors_in_immutables
  Equal(this.value);

  final T value;

  @override
  bool operator ==(Object other) => other is Equal<T> && other.value == value;

  @override
  int get hashCode => Object.hash(runtimeType, value);
}<|MERGE_RESOLUTION|>--- conflicted
+++ resolved
@@ -11,7 +11,6 @@
 void main() {
   for (final factory in matrix()) {
     group(factory.label, () {
-<<<<<<< HEAD
       group('.notifier', () {
         test('correctly updates the list of dependents/dependencies', () {
           final container = createContainer();
@@ -35,7 +34,8 @@
           expect(aElement.dependents, [bElement]);
           expect(bElement.dependents, isEmpty);
         });
-=======
+      });
+
       test(
           'throws if the same Notifier instance is reused in different providers',
           () {
@@ -57,7 +57,6 @@
           () => container.read(provider2),
           throwsA(isA<Error>()),
         );
->>>>>>> e6cc877c
       });
 
       group('Notifier.stateOrNull', () {
