import 'package:expect_error/expect_error.dart';
import 'package:mockito/mockito.dart';
import 'package:riverpod/src/internals.dart';
import 'package:test/test.dart';

import '../utils.dart';

Future<void> main() async {
  final library = await Library.parseFromStacktrace();

  test(
      'When a non-overriden autoDispose provider is disposed '
      'and the associated ProviderContainer has a child ProviderContainer which overrides said provider, '
      'the child container keeps its override', () async {
// Regression test for https://github.com/rrousselGit/riverpod/issues/1519

    final root = createContainer();
    final provider = Provider.autoDispose((ref) => 0);
    final child = createContainer(
      parent: root,
      overrides: [provider.overrideWithValue(42)],
    );

    root.read(provider);

    await root.pump();

    child.updateOverrides([
      provider.overrideWithValue(21),
    ]);

    expect(child.read(provider), 21);
  });

  test(
      'Handles cases where the ProviderContainer is disposed yet Scheduler.performDispose is invoked anyway',
      () async {
    // regression test for https://github.com/rrousselGit/riverpod/issues/1400
    final provider = Provider.autoDispose((ref) => 0);
    final root = createContainer();
    final container = createContainer(parent: root, overrides: [provider]);

    container.read(provider);
    container.dispose();

    await root.pump();
  });

  group('ref.keepAlive', () {
    test('when the provider rebuilds, links are cleared', () async {
      final container = createContainer();
      final dep = StateProvider((ref) => 0);
      KeepAliveLink? a;

      final provider = Provider.autoDispose<void>((ref) {
        ref.watch(dep);
        a ??= ref.keepAlive();
      });

      container.read(provider);
      await container.pump();

      expect(
        container.getAllProviderElements().map((e) => e.provider),
        contains(provider),
      );

      container.read(dep.notifier).state++;
      // manually trigger rebuild, as the provider is not listened
      container.read(provider);
      await container.pump();

      expect(
        container.getAllProviderElements().map((e) => e.provider),
        isNot(contains(provider)),
      );
    });

    test('maintains the state of the provider until all links are closed',
        () async {
      final container = createContainer();
      late KeepAliveLink a;
      late KeepAliveLink b;

      final provider = Provider.autoDispose<void>((ref) {
        a = ref.keepAlive();
        b = ref.keepAlive();
      });

      container.read(provider);

      expect(
        container.getAllProviderElements().map((e) => e.provider),
        [provider],
      );

      await container.pump();

      expect(
        container.getAllProviderElements().map((e) => e.provider),
        [provider],
      );

      a.close();
      await container.pump();

      expect(
        container.getAllProviderElements().map((e) => e.provider),
        [provider],
      );

      b.close();
      await container.pump();

      expect(
        container.getAllProviderElements(),
        isEmpty,
      );
    });

    test(
        'when closing KeepAliveLink, does not dispose the provider if it is still being listened to',
        () async {
      final container = createContainer();
      late KeepAliveLink a;

      final provider = Provider.autoDispose<void>((ref) {
        a = ref.keepAlive();
      });

      final sub = container.listen<void>(provider, (previous, next) {});

      a.close();
      await container.pump();

      expect(
        container.getAllProviderElements().map((e) => e.provider),
        [provider],
      );

      sub.close();
      await container.pump();

      expect(
        container.getAllProviderElements().map((e) => e.provider),
        isEmpty,
      );
    });

    test(
        'when closing the last KeepAliveLink, then immediately adding a new link, '
        'the provider will not be disposed.', () async {
      final container = createContainer();
      late KeepAliveLink a;
      late AutoDisposeRef<Object?> ref;

      final provider = Provider.autoDispose<void>((r) {
        ref = r;
        a = ref.keepAlive();
      });

      container.read<void>(provider);

      a.close();
      final b = ref.keepAlive();
      await container.pump();

      expect(
        container.getAllProviderElements().map((e) => e.provider),
        [provider],
      );

      b.close();
      await container.pump();

      expect(
        container.getAllProviderElements().map((e) => e.provider),
        isEmpty,
      );
    });
  });

  test('Can ref.read autoDispose selectors inside non-autoDispose providers',
      () {
    final autoDispose = Provider.autoDispose<int>((ref) => 0);

    Provider((ref) {
      ref.read(
        autoDispose.select((value) => value),
      );
    });
  });

  group(
      'emits compilation error when passing an autoDispose provider to a non-autoDispose provider',
      () {
    test('to ref.watch', () {
      expect(
        library.withCode(
          '''
import 'package:riverpod/riverpod.dart';

final autoDispose = Provider.autoDispose<int>((ref) => 0);

final alwaysAlive = Provider((ref) {
  // expect-error: ARGUMENT_TYPE_NOT_ASSIGNABLE
  ref.watch(autoDispose);
});
''',
        ),
        compiles,
      );
    });

    test('to ref.watch when using selectors', () {
      expect(
        library.withCode(
          '''
import 'package:riverpod/riverpod.dart';

final autoDispose = Provider.autoDispose<int>((ref) => 0);

final alwaysAlive = Provider((ref) {
  ref.watch(
    // expect-error: ARGUMENT_TYPE_NOT_ASSIGNABLE
    autoDispose
      .select((value) => value),
  );
});
''',
        ),
        compiles,
      );
    });

    test('to ref.listen', () {
      expect(
        library.withCode(
          '''
import 'package:riverpod/riverpod.dart';

final autoDispose = Provider.autoDispose<int>((ref) => 0);

final alwaysAlive = Provider((ref) {
  ref.listen<int>(
    // expect-error: ARGUMENT_TYPE_NOT_ASSIGNABLE
    autoDispose,
    (prev, value) {},
  );
});
''',
        ),
        compiles,
      );
    });

    test('to ref.listen when using selectors', () {
      expect(
        library.withCode(
          '''
import 'package:riverpod/riverpod.dart';

final autoDispose = Provider.autoDispose<int>((ref) => 0);

final alwaysAlive = Provider((ref) {
  ref.listen<int>(
    // expect-error: ARGUMENT_TYPE_NOT_ASSIGNABLE
    autoDispose
      .select((value) => value),
    (prev, value) {},
  );
});
''',
        ),
        compiles,
      );
    });
  });

  test(
      'if a dependency changed, the element is still disposed, '
      'but without calling ref.onDispose again', () async {
    final container = createContainer();
    final onDispose = OnDisposeMock();
    final dep = StateProvider((ref) => 0);
    final provider = Provider.autoDispose((ref) {
      ref.onDispose(onDispose.call);
      return ref.watch(dep);
    });

    container.read(provider);

    verifyZeroInteractions(onDispose);
    expect(
      container.getAllProviderElements().map((e) => e.origin),
      contains(provider),
    );

    container.read(dep.notifier).state++;

    await container.pump();

    verify(onDispose()).called(1);

    expect(
      container.getAllProviderElements().map((e) => e.origin),
      isNot(contains(provider)),
    );
  });

  test(
      'when a provider conditionally depends on another provider, rebuilding without the dependency can dispose the dependency',
      () async {
    final container = createContainer();
    var dependencyDisposeCount = 0;
    final dependency = Provider.autoDispose(
      name: 'dependency',
      (ref) {
        ref.onDispose(() => dependencyDisposeCount++);
        return 0;
      },
    );
    final isDependendingOnDependency = StateProvider(
      name: 'isDependendingOnDependency',
      (ref) => true,
    );
    final provider = Provider.autoDispose(
      name: 'provider',
      (ref) {
        if (ref.watch(isDependendingOnDependency)) {
          ref.watch(dependency);
        }
      },
    );

    container.listen<void>(provider, (_, __) {});

    expect(dependencyDisposeCount, 0);
    expect(
      container.getAllProviderElements().map((e) => e.provider),
      unorderedEquals(<Object>[
        dependency,
        provider,
        isDependendingOnDependency,
      ]),
    );

    container.read(isDependendingOnDependency.notifier).state = false;
    await container.pump();

    expect(dependencyDisposeCount, 1);
    expect(
      container.getAllProviderElements().map((e) => e.provider),
      unorderedEquals(<Object>[
        provider,
        isDependendingOnDependency,
      ]),
    );
  });

  test('works if used across a ProviderContainer', () async {
    var value = 0;
    var buildCount = 0;
    var disposeCount = 0;
    final listener = Listener<int>();
    final provider = Provider.autoDispose((ref) {
      buildCount++;
      ref.onDispose(() => disposeCount++);
      return value;
    });

    final root = createContainer();
    final container = createContainer(parent: root);

    final sub =
        container.listen(provider, listener.call, fireImmediately: true);

    verifyOnly(listener, listener(null, 0));
    expect(buildCount, 1);
    expect(disposeCount, 0);

    sub.close();
    await container.pump();

    expect(buildCount, 1);
    expect(disposeCount, 1);
    verifyNoMoreInteractions(listener);
    expect(root.getAllProviderElements(), isEmpty);
    expect(container.getAllProviderElements(), isEmpty);

    value = 42;
    container.listen(provider, listener.call, fireImmediately: true);

    expect(buildCount, 2);
    expect(disposeCount, 1);
    verifyOnly(listener, listener(null, 42));
  });

  test('scoped autoDispose override preserve the override after one disposal',
      () async {
    final provider = Provider.autoDispose((ref) => 0);

    final root = createContainer();
    final container = createContainer(parent: root, overrides: [provider]);

    container.read(provider);
    expect(root.getAllProviderElements(), isEmpty);
    expect(container.getAllProviderElements(), isNotEmpty);

    await container.pump();

    expect(root.getAllProviderElements(), isEmpty);
    expect(container.getAllProviderElements(), isEmpty);

    container.read(provider);

    expect(root.getAllProviderElements(), isEmpty);
    expect(container.getAllProviderElements(), isNotEmpty);
  });

  test(
      'scoped autoDispose override  through intermediary unused container preserve the override after one disposal',
      () async {
    final provider = Provider.autoDispose((ref) => 0);

    final root = createContainer();
    final mid = createContainer(parent: root, overrides: [provider]);
    final container = createContainer(parent: mid);

    container.read(provider);
    expect(root.getAllProviderElements(), isEmpty);
    expect(mid.getAllProviderElements(), isNotEmpty);
    expect(container.getAllProviderElements(), isEmpty);

    await container.pump();

    expect(root.getAllProviderElements(), isEmpty);
    expect(mid.getAllProviderElements(), isEmpty);
    expect(container.getAllProviderElements(), isEmpty);

    container.read(provider);

    expect(root.getAllProviderElements(), isEmpty);
    expect(mid.getAllProviderElements(), isNotEmpty);
    expect(container.getAllProviderElements(), isEmpty);
  });

  test(
      'scoped autoDispose override preserve family override after one disposal',
      () async {
    final provider = Provider.autoDispose.family<int, int>((ref, _) => 0);

    final root = createContainer();
    final container = createContainer(parent: root, overrides: [provider]);

    container.read(provider(0));
    expect(root.getAllProviderElements(), isEmpty);
    expect(container.getAllProviderElements(), isNotEmpty);

    await container.pump();

    expect(root.getAllProviderElements(), isEmpty);
    expect(container.getAllProviderElements(), isEmpty);

    container.read(provider(0));

    expect(root.getAllProviderElements(), isEmpty);
    expect(container.getAllProviderElements(), isNotEmpty);
  });

  test(
      'scoped autoDispose override through intermediary unused container preserve family  override after one disposal',
      () async {
    final provider = Provider.autoDispose.family<int, int>((ref, _) => 0);

    final root = createContainer();
    final mid = createContainer(parent: root, overrides: [provider]);
    final container = createContainer(parent: mid);

    container.read(provider(0));
    expect(root.getAllProviderElements(), isEmpty);
    expect(mid.getAllProviderElements(), isNotEmpty);
    expect(container.getAllProviderElements(), isEmpty);

    await container.pump();

    expect(root.getAllProviderElements(), isEmpty);
    expect(mid.getAllProviderElements(), isEmpty);
    expect(container.getAllProviderElements(), isEmpty);

    container.read(provider(0));

    expect(root.getAllProviderElements(), isEmpty);
    expect(mid.getAllProviderElements(), isNotEmpty);
    expect(container.getAllProviderElements(), isEmpty);
  });

  test('supports disposing of overridden families', () async {
    // Regression test for https://github.com/rrousselGit/riverpod/issues/2480
    final provider = Provider.autoDispose.family<int, int>((ref, _) => -1);

    var constructionCount = 0;
    final root = createContainer();
    final container = createContainer(
      parent: root,
      overrides: [provider.overrideWith((ref, arg) => ++constructionCount)],
    );

    var count = container.read(provider(0));
    expect(count, 1);

    await container.pump();

    count = container.read(provider(0));
    expect(count, 2);
  });

  test(
      'can select auto-dispose providers if the selecting provider is auto-dispose too',
      () {
    final container = createContainer();
    final selected = Provider.autoDispose((ref) => 0);
    final isEven = Provider.autoDispose((ref) {
      return ref.watch(selected.select((c) => c.isEven));
    });

    expect(container.read(isEven), true);
  });

<<<<<<< HEAD
=======
  test('setting maintainState to false destroys the state when not listened to',
      () async {
    final onDispose = OnDisposeMock();
    late AutoDisposeRef<Object?> ref;
    final provider = Provider.autoDispose((r) {
      ref = r;
      ref.onDispose(onDispose.call);
      ref.maintainState = true;
    });
    final container = createContainer();

    final sub = container.listen<void>(provider, (prev, value) {});
    sub.close();

    await container.pump();

    verifyZeroInteractions(onDispose);

    ref.maintainState = false;

    verifyZeroInteractions(onDispose);

    await container.pump();

    verify(onDispose()).called(1);
    verifyNoMoreInteractions(onDispose);
  });

  test(
      "maintainState to true don't dispose the state when no longer listened to",
      () async {
    var value = 42;
    final onDispose = OnDisposeMock();
    final provider = Provider.autoDispose((ref) {
      ref.onDispose(onDispose.call);
      ref.maintainState = true;
      return value;
    });
    final container = createContainer();
    final listener = Listener<int>();

    final sub =
        container.listen(provider, listener.call, fireImmediately: true);
    verify(listener(null, 42)).called(1);
    verifyNoMoreInteractions(listener);
    sub.close();

    await container.pump();

    verifyZeroInteractions(onDispose);

    value = 21;
    container.listen(provider, listener.call, fireImmediately: true);

    verify(listener(null, 42)).called(1);
    verifyNoMoreInteractions(listener);
  });

  test('maintainState defaults to false', () {
    late bool maintainState;
    final provider = Provider.autoDispose((ref) {
      maintainState = ref.maintainState;
      return 42;
    });
    final container = createContainer();

    container.listen(provider, (prev, value) {});

    expect(maintainState, false);
  });

>>>>>>> 6fcd4886
  test('unsub to A then make B sub to A then unsub to B disposes B before A',
      () async {
    final container = createContainer();
    final aDispose = OnDisposeMock();
    final a = Provider.autoDispose((ref) {
      ref.onDispose(aDispose.call);
      return 42;
    });
    final bDispose = OnDisposeMock();
    final b = Provider.autoDispose((ref) {
      ref.onDispose(bDispose.call);
      ref.watch(a);
      return '42';
    });

    final subA = container.listen(a, (prev, value) {});
    subA.close();

    final subB = container.listen(b, (prev, value) {});
    subB.close();

    verifyNoMoreInteractions(aDispose);
    verifyNoMoreInteractions(bDispose);

    await container.pump();

    verifyInOrder([
      bDispose(),
      aDispose(),
    ]);
    verifyNoMoreInteractions(aDispose);
    verifyNoMoreInteractions(bDispose);
  });

  test('chain', () async {
    final container = createContainer();
    final onDispose = OnDisposeMock();
    var value = 42;
    final provider = Provider.autoDispose((ref) {
      ref.onDispose(onDispose.call);
      return value;
    });
    final onDispose2 = OnDisposeMock();
    final provider2 = Provider.autoDispose((ref) {
      ref.onDispose(onDispose2.call);
      return ref.watch(provider);
    });
    final listener = Listener<int>();

    var sub = container.listen(provider2, listener.call, fireImmediately: true);

    verify(listener(null, 42)).called(1);
    verifyNoMoreInteractions(listener);
    verifyNoMoreInteractions(onDispose);
    verifyNoMoreInteractions(onDispose2);

    sub.close();

    verifyNoMoreInteractions(listener);
    verifyNoMoreInteractions(onDispose);
    verifyNoMoreInteractions(onDispose2);

    await container.pump();

    verifyNoMoreInteractions(listener);
    verifyInOrder([
      onDispose2(),
      onDispose(),
    ]);
    verifyNoMoreInteractions(onDispose);
    verifyNoMoreInteractions(onDispose2);

    value = 21;
    sub = container.listen(provider2, listener.call, fireImmediately: true);

    verify(listener(null, 21)).called(1);
    verifyNoMoreInteractions(listener);
    verifyNoMoreInteractions(onDispose);
    verifyNoMoreInteractions(onDispose2);
  });

  test("auto dispose A then auto dispose B doesn't dispose A again", () async {
    final container = createContainer();
    final aDispose = OnDisposeMock();
    final a = Provider.autoDispose((ref) {
      ref.onDispose(aDispose.call);
      return 42;
    });
    final bDispose = OnDisposeMock();
    final b = Provider.autoDispose((ref) {
      ref.onDispose(bDispose.call);
      return 42;
    });

    var subA = container.listen(a, (prev, value) {});
    verifyNoMoreInteractions(aDispose);
    verifyNoMoreInteractions(bDispose);
    subA.close();

    await container.pump();

    verify(aDispose()).called(1);
    verifyNoMoreInteractions(aDispose);
    verifyNoMoreInteractions(bDispose);

    subA = container.listen(a, (prev, value) {});
    final subB = container.listen(b, (prev, value) {});

    subB.close();

    await container.pump();

    verify(bDispose()).called(1);
    verifyNoMoreInteractions(aDispose);
    verifyNoMoreInteractions(bDispose);
  });

  test('ProviderContainer was disposed before AutoDisposer handled the dispose',
      () async {
    final container = createContainer();
    final onDispose = OnDisposeMock();
    final provider = Provider.autoDispose((ref) {
      ref.onDispose(onDispose.call);
      return 42;
    });

    final sub = container.listen(provider, (prev, value) {});

    verifyNoMoreInteractions(onDispose);

    sub.close();
    verifyNoMoreInteractions(onDispose);

    container.dispose();

    verify(onDispose()).called(1);
    verifyNoMoreInteractions(onDispose);

    await container.pump();

    verifyNoMoreInteractions(onDispose);
  });

  test('unsub no-op if another sub is added before event-loop', () async {
    final container = createContainer();
    final onDispose = OnDisposeMock();
    final provider = Provider.autoDispose((ref) {
      ref.onDispose(onDispose.call);
      return 42;
    });

    final sub = container.listen(provider, (prev, value) {});

    verifyNoMoreInteractions(onDispose);

    sub.close();
    verifyNoMoreInteractions(onDispose);

    final sub2 = container.listen(provider, (prev, value) {});

    await container.pump();

    verifyNoMoreInteractions(onDispose);

    sub2.close();
    await container.pump();

    verify(onDispose()).called(1);
    verifyNoMoreInteractions(onDispose);
  });

  test('no-op if when removing listener if there is still a listener',
      () async {
    final container = createContainer();
    final onDispose = OnDisposeMock();
    final provider = Provider.autoDispose((ref) {
      ref.onDispose(onDispose.call);
      return 42;
    });

    final sub = container.listen(provider, (prev, value) {});
    final sub2 = container.listen(provider, (prev, value) {});

    verifyNoMoreInteractions(onDispose);

    sub.close();
    await container.pump();

    verifyNoMoreInteractions(onDispose);

    sub2.close();
    await container.pump();

    verify(onDispose()).called(1);
    verifyNoMoreInteractions(onDispose);
  });

  test('Do not dispose twice when ProviderContainer is disposed first',
      () async {
    final onDispose = OnDisposeMock();
    final provider = Provider.autoDispose((ref) {
      ref.onDispose(onDispose.call);
      return 42;
    });
    final container = createContainer();

    final sub = container.listen(provider, (_, __) {});
    sub.close();

    container.dispose();

    verify(onDispose()).called(1);
    verifyNoMoreInteractions(onDispose);

    await container.pump();

    verifyNoMoreInteractions(onDispose);
  });

  test('providers with only a "listen" as subscribers are kept alive',
      () async {
    final container = createContainer();
    var mounted = true;
    final listened = Provider.autoDispose((ref) {
      ref.onDispose(() => mounted = false);
      return 0;
    });
    final provider = Provider.autoDispose((ref) {
      ref.listen(listened, (prev, value) {});
      return 0;
    });

    container.listen(provider, (prev, value) {});
    final sub = container.listen(listened, (prev, value) {});

    sub.close();

    await container.pump();

    expect(mounted, true);
  });
}<|MERGE_RESOLUTION|>--- conflicted
+++ resolved
@@ -527,80 +527,6 @@
     expect(container.read(isEven), true);
   });
 
-<<<<<<< HEAD
-=======
-  test('setting maintainState to false destroys the state when not listened to',
-      () async {
-    final onDispose = OnDisposeMock();
-    late AutoDisposeRef<Object?> ref;
-    final provider = Provider.autoDispose((r) {
-      ref = r;
-      ref.onDispose(onDispose.call);
-      ref.maintainState = true;
-    });
-    final container = createContainer();
-
-    final sub = container.listen<void>(provider, (prev, value) {});
-    sub.close();
-
-    await container.pump();
-
-    verifyZeroInteractions(onDispose);
-
-    ref.maintainState = false;
-
-    verifyZeroInteractions(onDispose);
-
-    await container.pump();
-
-    verify(onDispose()).called(1);
-    verifyNoMoreInteractions(onDispose);
-  });
-
-  test(
-      "maintainState to true don't dispose the state when no longer listened to",
-      () async {
-    var value = 42;
-    final onDispose = OnDisposeMock();
-    final provider = Provider.autoDispose((ref) {
-      ref.onDispose(onDispose.call);
-      ref.maintainState = true;
-      return value;
-    });
-    final container = createContainer();
-    final listener = Listener<int>();
-
-    final sub =
-        container.listen(provider, listener.call, fireImmediately: true);
-    verify(listener(null, 42)).called(1);
-    verifyNoMoreInteractions(listener);
-    sub.close();
-
-    await container.pump();
-
-    verifyZeroInteractions(onDispose);
-
-    value = 21;
-    container.listen(provider, listener.call, fireImmediately: true);
-
-    verify(listener(null, 42)).called(1);
-    verifyNoMoreInteractions(listener);
-  });
-
-  test('maintainState defaults to false', () {
-    late bool maintainState;
-    final provider = Provider.autoDispose((ref) {
-      maintainState = ref.maintainState;
-      return 42;
-    });
-    final container = createContainer();
-
-    container.listen(provider, (prev, value) {});
-
-    expect(maintainState, false);
-  });
-
->>>>>>> 6fcd4886
   test('unsub to A then make B sub to A then unsub to B disposes B before A',
       () async {
     final container = createContainer();
