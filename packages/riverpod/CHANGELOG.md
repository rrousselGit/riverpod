<<<<<<< HEAD
## 3.0.0-dev.2 - 2023-11-20

Fix exceptions when using multiple root `ProviderContainers`/`ProviderScopes`.

## 3.0.0-dev.1 - 2023-11-20

- All notifier properties now throw an error if used after the notifier
  has been disposed.
- The error thrown when a notifier property is used inside the constructor
  of a notifier has been improved.
- Fix `ProviderObserver.didUpdateProvider` being called with an incorrect
  "provider" parameter when the provider is overridden.

## 3.0.0-dev.0 - 2023-10-29

- **Breaking**: `AsyncValue` is now "sealed" and `AsyncData/AsyncLoading/AsyncError`
  are "final". This means that it is no-longer possible to subclass
  `AsyncValue` or the associated classes.
- **Breaking**: Removed everything marked as "deprecated"
- Bumped minimum Dart SDK to >= 3.0.0-dev
=======
## 2.4.9 - 2023-11-27

- Fix "pending timer" issue inside tests when using `ref.keepAlive()`.
- Fix `Ref.invalidate`/`Ref.refresh` not throwing on circular dependency.
- Fix an infinite loop caused by `ref.keepAlive` if the `KeepAliveLink` is immediately closed.
- Fix `container.exists(provider)` on nested containers not checking their
  parent containers.
>>>>>>> 95ac5649

## 2.4.8 - 2023-11-20

Fix exceptions when using multiple root `ProviderContainers`/`ProviderScopes`.

## 2.4.7 - 2023-11-20

- Fix `ProviderObserver.didUpdateProvider` being called with an incorrect
  "provider" parameter when the provider is overridden.

## 2.4.6 - 2023-11-13

- Exceptions in asynchronous providers are now correctly received
  by `ProviderObserver.providerDidFail`.
- Fix exception when a `ProviderScope` is rebuilt with a different `key`.

## 2.4.4 - 2023-10-15

- Update the documentation of `provider.argument` to match the behavior of generated providers.

## 2.4.3 - 2023-10-06

- Fixed incorrect `@visibleForTesting` warning.

## 2.4.1 - 2023-09-27

- Fix invalid Dart docs (thanks to @srawlins)

## 2.4.0 - 2023-09-04

- Added `Notifier.stateOrNull`.
  This will return `null` if used when the notifier has yet to be initialized
  or is in error state.

## 2.3.10 - 2023-08-28

Riverpod now requires package:meta >=1.9.0

## 2.3.8 - 2023-08-28

- Fix some exceptions causing Flutter asking to demangle stacktraces (#1874)
- Fix out of date `AsyncValue` docs.

## 2.3.7 - 2023-08-16

- Added support for state_notifier 1.0.0
- `Notifier.state` is now accessible inside tests

## 2.3.6 - 2023-04-24

- Improved error message for missing `dependencies` (thanks to @ValentinVignal)
- Fixed various typos in the documentation (thanks to @ValentinVignal)
- Fix not disposing autoDispose family providers

## 2.3.5 - 2023-04-18

- fix `AsyncValue.isReloading` docs

## 2.3.4 - 2023-04-07

- Fixes an issue with nested ProviderScope (thanks to @jeiea)

## 2.3.3 - 2023-04-06

- The debugger no-longer pauses on uncaught exceptions inside providers.
  This was voluntary, but too many people have complained that it often
  is a false positive.
- Removed unused dependency (thanks to @passsy)

## 2.3.2 - 2023-03-13

- Deprecated the generic parameter of `Family`.
  This will enable implementing generic providers in `riverpod_generator` once
  it is removed.
- Updated documentation

## 2.3.1 - 2023-03-09

- Updated `AsyncValue.value/valueOrNull` docs to cover the "previous value" cases (thanks to @AhmedLSayed9)

## 2.3.0

- Added `StreamNotifier` + `StreamNotifierProvider`.
  This is for building a `StreamProvider` while exposing ways to modify the stream.

  It is primarily meant to be used using code-generation via riverpod_generator,
  by writing:

  ```dart
  @riverpod
  class Example extends _$Example {
    @override
    Stream<Model> build() {
      // TODO return some stream
    }
  }
  ```

- Deprecated `StreamProvider.stream`
  Instead of:

  ```dart
  ref.watch(provider.stream).listen(...)
  ```

  do:

  ```dart
  ref.listen(provider, (_, value) {...});
  ```

  Instead of:

  ```dart
  final a = StreamProvider((ref) {
    return ref.watch(b.stream).map((e) => Model(e));
  })
  ```

  Do:

  ```dart
  final a = FutureProvider((ref) async {
    final e = await ref.watch(b.future);
    return Model(e);
  })
  ```

- Some restrictions on the `dependencies` parameter of providers have been lifted.
  It is no-longer necessary to include providers which do not themselves specify `dependencies`.
  All providers should specify `dependencies` if they are scoped at any point.

- Annotated `Notifier.state` setter as protected.

## 2.2.0

- Improve type-inference when using `AsyncValue.whenOrNull` (thanks to @AhmedLSayed9)
- Fixed AsyncValue.asError incorrectly not preserving the generic type
- Internal refactoring for riverpod_generator

## 2.1.3

Fixes an issue with `FutureProvider<void>` (#2028)

## 2.1.2

- Update dependencies.
- fixes an exception on newer Dart versions
- fixes an edge-case where `FutureProvider`/`AsyncNotifier` did not emit the new state when the created `Future` completed (#1997)
- fixes errors inside FutureProvider/AsyncNotifier/StreamProvider not preserving the previous state (if any).

## 2.1.1

Fix typos

## 2.1.0

A small release adding missing utilities and fixing some web related issues.

- Added `provider.overrideWith((ref) => state`)
- Added `FutureProviderRef.future`.
- Deprecated `StateProvider.state`
  Instead, use either `ref.watch(stateProvider)` or `ref.read(stateProvider.notifier).state =`
- Deprecated `provider.overrideWithProvider`. Instead use `provider.overrideWith`
- Added `Ref.notifyListeners()` to forcibly notify dependents.
  This can be useful for mutable state.
- Added `@useResult` to `Ref.refresh`/`WidgetRef.refresh`
- Added `Ref.exists` to check whether a provider is initialized or not.
- `FutureProvider`, `StreamProvider` and `AsyncNotifierProvider` now preserve the
  previous data/error when going back to loading.
  This is done by allowing `AsyncLoading` to optionally contain a value/error.
- Added `AsyncValue.when(skipLoadingOnReload: bool, skipLoadingOnRefresh: bool, skipError: bool)`
  flags to give fine control over whether the UI should show `loading`
  or `data/error` cases.
- Add `AsyncValue.requireValue`, to forcibly obtain the `value` and throw if in
  loading/error state
- Doing `ref.watch(futureProvider.future)` can no-longer return a `SynchronousFuture`.
  That behavior could break various `Future` utilities, such as `Future.wait`
- Add `AsyncValue.copyWithPrevious(..., isRefresh: false)` to differentiate
  rebuilds from `ref.watch` vs rebuilds from `ref.refresh`.
- ProviderContainer no-longer throws when disposed if it has an undisposed child ProviderContainer.

- Fixes a stackoverflow on Web caused by Dart (thanks to @leehack)
- Fixes a bug when the root ProviderContainer is not associated with a ProviderScope.
- Fixes a case where a circular dependency between providers was incorrectly allowed (#1766)

## 2.0.2

- **FIX**: Fixed an assert error if a `family` depends on itself while specifying `dependencies`. (#1721).

## 2.0.2

Fixed an assert error if a `family` depends on itself while specifying `dependencies`.

## 2.0.1

Updated changelog (see 2.0.0)

## 2.0.0

Here is the changelog for all the changes in the 2.0 version.
An article is in progress and will be linked here once available.

**Breaking changes**:

- `FutureProvider.stream` is removed.
- Using `overrideWithProvider`, it is no-longer possible to override a provider
  with a different type of provider (such as overriding `FutureProvider` with a `StreamProvider`).
- `AsyncError.stackTrace` is now a required positional parameter and non-nullable
- All `overrideWithValue` methods are removed, besides `Provider.overrideWithValue`.
  This change is temporary, and these methods will be reintroduced in a later version.
  In the meantime, you can use `overrideWithProvider`.
- Modifiers (`provider.future`, `provider.state`, ...) no-longer are providers, and therefore no-longer
  appear inside `ProviderObserver`.
- The `Reader` typedef is removed. Use `Ref` instead.
- `ProviderListener` is removed. Used `ref.listen` instead.
- Removed the deprecated `ProviderReference`.
- Providers no-longer throw a `ProviderException` if an exception was thrown while building their value.
  Instead, they will rethrow the thrown exception and its stacktrace.
- It is no longer possible to pass `provider.future/.notifier/...` to the parameter `dependencies` of provider.
  Passing the provider directly is enough.
- The `Family` type now has a single generic parameter instead of 3.

Non-breaking changes:

- Upgrade minimum required Dart SDK version to 2.17.0
- Added `provider.selectAsync`, which allows to both await an async value
  while also filtering rebuilds.
- Added `ref.listenSelf`, for subscribing to changes of a provider within
  that provider.
  That can be useful for logging purposes or storing the state of a provider
  in a DB.
- Added `container.invalidate(provider)`/`ref.invalidate(provider)` and `ref.invalidateSelf()`.
  These are similar to `ref.refresh` methods, but do not immediately rebuild the provider.

These methods are safer than `ref.refresh` as they can avoid a provider
rebuilding twice in a quick succession.

- Added `ref.onAddListener`, `ref.onRemoveListener`, `ref.onCancel` and
  `ref.onResume`. All of which allow performing side-effects when providers
  are listened or stop being listened.

- A new `AutoDisposeRef.keepAlive()` function is added. It is meant to replace
  `AutoDisposeRef.maintainState` to make logic for preventing the disposal of a provider more reusable.
- feat; `AutoDisposeRef.maintainState` is deprecated. Use the new `AutoDisposeRef.keepAlive()` instead.
- Add support for `ref.invalidate(family)` to recompute an entire family (#1517)
- Added `AsyncValue.valueOrNull` to obtain the value while ignoring potential errors.
- Added new functionalities to `AsyncValue`: `hasError`, `hasData`, `asError`, `isLoading`
  , `copyWithPrevious` and `unwrapPrevious`.

Fixes:

- fixed a bug where `AsyncValue.whenData` did not preserve `AsyncValue.isLoading/isRefreshing`
- `StateProvider` and `StateNotifierProvider` no longer notify their listeners
  on `ref.refresh` if the new result is identical to the old one.
- fixed potential null exception when using `autoDispose`
- fixed a bug where unmounting a nested ProviderScope could cause an exception (#1400)
- Fixed an issue where providers were incorrectly allowed to depend on themselves,
  breaking `autoDispose` in the process.
- Fixed a memory leak when using `StateProvider.autoDispose`'s `.state`
- Fix `ProviderObserver.didDisposeProvider` not executing on provider refresh.
- Fixed an issue where `AsyncValue.value` did not throw if there is an error.
- Fixed a cast error when overriding a provider with a more specific provider type (#1100)
- Fixed a bug where `onDispose` listeners could be executed twice under certain
  conditions when using `autoDispose`.
- Fixed an issue where refreshing a `provider.future`/`provider.stream` did work properly
- Fixed false positive with `ref.watch` asserts

## 2.0.0-dev.9

Fix Timer leak when using `cacheTime`/`disposeDelay` and disposing a `ProviderContainer`

## 2.0.0-dev.8

fix: a bug where unmounting a nested ProviderScope could cause an exception (#1400)

## 2.0.0-dev.7

Upgrade minimum required Dart SDK version to 2.17.0

## 2.0.0-dev.6

- Added `AsyncValue.valueOrNull` to obtain the value while ignoring potential errors.
- Fixed an issue where `AsyncValue.value` did not throw if there is an error.
- Fix families not applying cacheTime/disposeDelay
- Fixed a bug where an exception may be thrown asynchronously after a
  `KeepAliveLink` is cancelled.

## 2.0.0-dev.5

- Fixed a bug where emitting an `AsyncData` after an `AsyncError` leads to `AsyncValue.hasError` to be true

## 2.0.0-dev.4

- Added `ref.listenSelf`, for subscribing to changes of a provider within
  that provider.
  That can be useful for logging purposes or storing the state of a provider
  in a DB.
- Added `disposeDelay` to all `autoDispose` providers and to `ProviderContainer`/`ProviderScope`.
  This configures the amount of time before a provider is disposed when it is
  not listened.

- Added `container.invalidate(provider)`/`ref.invalidate(provider)` and `ref.invalidateSelf()`.
  These are similar to `ref.refresh` methods, but do not immediately rebuild the provider.

  These methods are safer than `ref.refresh` as they can avoid a provider
  rebuilding twice in a quick succession.

- The duration passed to `cacheTime` now represents the minimum amount of
  time after the latest change of a provider, instead of the first time
  a provider built.

- Fixed an issue where providers were incorrectly allowed to depend on themselves,
  breaking `autoDispose` in the process.

- Fixed a memory leak when using `StateProvider.autoDispose`'s `.state`

- Fix `ProviderObserver.didDisposeProvider` not executing on provider refresh.

## 2.0.0-dev.3

When calling `ref.listen` on a provider, this provider will now properly
rebuild if one of its dependency had changed.

## 2.0.0-dev.2

- Deprecated `ref.maintainState=` in favor of a newly added `ref.keepAlive()`.
  This new `ref.keepAlive()` function is similar to `maintainState` but
  better handles cases where we have multiple logics that want to
  keep the state of a provider alive for some period of time.

- Removed the deprecated `ProviderReference`.

- Added `ProviderContainer.cacheTime` and `MyProvider.autoDispose(..., cacheTime: duration)`.
  `cacheTime` is used to keep an `autoDispose` provider alive for at least
  a minimum amount of time before it gets disposed if not listened.

- Added `ref.onAddListener`, `ref.onRemoveListener`, `ref.onCancel` and
  `ref.onResume`. All of which allow performing side-effects when providers
  are listened or stop being listened.

## 2.0.0-dev.1

- Now requires Dart 2.16

- **Breaking** Providers no-longer throw a `ProviderException` if an exception was thrown while building their value.
  Instead, they will rethrow the thrown exception and its stacktrace.
- Removed `AsyncValue`'s `isError`/`isData`

- Added new functionalities to `AsyncValue`: `hasError`, `hasData`, `copyWithPrevious`
- Added `provider.selectAsync`, which allows to both await an async value
  while also filtering rebuilds.
- When a provider emits an `AsyncError` followed by an `AsyncData`,
  the `AsyncData` emitted will now contain the latest error/stackTrace too.

- Fixed a cast error when overriding a provider with a more specific provider type (#1100)
- Fixed a bug where `onDispose` listeners could be executed twice under certain
  conditions when using `autoDispose`.

## 2.0.0-dev.0

- **Breaking** After a provider has emitted an `AsyncValue.data` or `AsyncValue.error`,
  that provider will no longer emit an `AsyncValue.loading`.
  Instead, it will re-emit the latest value, but with the property
  `AsyncValue.isRefreshing` to true.

  This allows the UI to keep showing the previous data/error when a provider
  is being refreshed.

- Adding `isLoading`, `isError`, `isData` and `asError` to `AsyncValue`.
  Those getters allow interacting with `AsyncValue` without having to rely on
  pattern matching.
- Fixed an issue where refreshing a `provider.future`/`provider.stream` did work properly
- Fixed false positive with `ref.watch` asserts

## 1.0.3

Removed an assert preventing from overriding the same provider/family
multiple times on a `ProviderScope`/`ProviderContainer`.

## 1.0.2

Fixed a null exception on web

## 1.0.1

Improved the performance of the assert which verifies that providers properly
respect their `dependencies` variable.

## 1.0.0

Riverpod is now stable!

### General changes

- **Breaking**: `ProviderContainer.debugProviderValues` and `ProviderContainer.debugProviderElements` are removed.
  You can now instead use `ProviderContainer.getAllProviderElements`.
- Increased minimum SDK version to 2.14.0
- **Breaking** The return value when reading a `StateProvider` changed.
  Before, doing `ref.read(someStateProvider)` would return the `StateController` instance.
  Now, this will only return the state of the `StateController`.
  This new behavior matches `StateNotifierProvider`.

  For a simple migration, the old behavior is available by writing
  `ref.read(someStateProvider.state)`.

- Added `ref.listen` for triggering actions inside providers/widgets when a provider changes.

  It can be used to listen to another provider without recreating the provider state:

  ```dart
  final counterProvider = StateNotifierProvider<Counter, int>(...);

  final anotherProvider = Provider<T>((ref) {
    ref.listen<int>(counterProvider, (previous, count) {
      print('counter changed from $previous to $count');
    });
  });
  ```

  Alternatively, it can be used by widgets to show modals/dialogs:

  ```dart
  final counterProvider = StateNotifierProvider<Counter, int>(...);

  class Example extends ConsumerWidget {
    @override
    Widget build(BuildContext context, WidgetRef ref) {
      ref.listen<int>(counterProvider, (previous, count) {
        showDialog(...);
      });
    }
  }
  ```

- It is now possible to "await" all providers that emit an `AsyncValue` (previously limited to `FutureProvider`/`StreamProvider`).
  This includes cases where a `StateNotifierProvider` exposes an `AsyncValue`:

  ```dart
  class MyAsyncStateNotifier extends StateNotifier<AsyncValue<MyState>> {
    MyAsyncStateNotifier(): super(AsyncValue.loading()) {
      // TODO fetch some data and update the state when it is obtained
    }
  }

  final myAsyncStateNotifierProvider = StateNotifierProvider<MyAsyncStateNotifier, AsyncValue<MyState>>((ref) {
    return MyAsyncStateNotifier();
  });

  final someFutureProvider = FutureProvider((ref) async {
    MyState myState = await ref.watch(myAsyncStateNotifierProvider.future);
  });
  ```

- Deprecated `StreamProvider.last` in favor of `StreamProvider.future`.

- `StreamProvider.future`, `StreamProvider.stream` and `FutureProvider.future` now
  expose a future/stream that is independent from how many times the associated provider "rebuilt":
  - if a `StreamProvider` rebuild before its stream emitted any value,
    `StreamProvider.future` will resolve with the first value of the new stream instead.
  - if a `FutureProvider` rebuild before its future completes,
    `FutureProvider.future` will resolve with the result of the new future instead.
- You can now override any provider with any other provider, as long as the value
  that they expose matches. For example, it is possible to override a `StreamProvider<Model>`
  with a `Provider<AsyncValue<Model>>`.
- `ref.onDispose` now calls the dispose function as soon as one of the provider's
  dependencies is known to have changed
- Providers can now call `ref.refresh` to refresh a provider, instead of having
  to do `ref.container.refresh`.
- Providers no longer wait until their next read to recompute their state if one
  of their dependencies changed and they have listeners.
- Added `ProviderContainer.pump`, a utility to easily "await" until providers
  notify their listeners or are disposed.
- fixed an issue when using both `family` and `autoDispose` that could lead to an inconsistent state

### Unified the syntax for interacting with providers

- `ProviderReference` is deprecated in favor of `Ref`.
- `ref.watch` now supports `myProvider.select((value) => ...)`.
  This allows filtering rebuilds:

  ```dart
  final userProvider = StateNotifierProvider<UserController, User>(...);

  final anotherProvider = Provider((ref) {
    // With this syntax, the Consumer will not rebuild if `userProvider`
    // emits a new User but its "name" didn't change.
    bool userName = ref.watch(userProvider.select((user) => user.name));
  });
  ```

- **Breaking**: `ProviderObserver.didUpdateProvider` now receives both the previous and new value.
- **Breaking**: `ProviderObserver.mayHaveChanged` is removed.

- **Breaking**: `Family.overrideWithProvider` now must create a provider:

  ```dart
  final family = Provider.family<State, Arg>(...);

  family.overrideWithProvider(
    (Arg arg) => Provider<State>((ref) => ...)
  );
  ```

- All providers now receive a custom subclass of `ProviderRefBase` as a parameter:

  ```dart
  Provider<T>((ProviderRef<T> ref) {...});
  FutureProvider<T>((FutureProviderRef<T> ref) {...});
  StateProvider<T>((StateProviderRef<T> ref) {...});
  ```

  That allows providers to implement features that is not shared with other providers.

  - `Provider`, `FutureProvider` and `StreamProvider`'s `ref` now have a `state` property,
    which represents the currently exposed value. Modifying it will notify the listeners:

    ```dart
    Provider<int>((ref) {
      ref.listen(onIncrementProvider, (_) {
        ref.state++;
      });

      return 0;
    });
    ```

  - `StateProvider`'s `ref` now has a `controller` property, which allows the
    provider to access the `StateController` exposed.

- **Breaking**: `ProviderReference.mounted` is removed. You can implement something similar using `onDispose`:
  ```dart
  Provider<T>((ref) {
    var mounted = true;
    ref.onDispose(() => mounted = false);
  });
  ```

### All providers can now be scoped.

- **Breaking**: `ScopedProvider` is removed.
  To migrate, change `ScopedProvider`s to `Provider`s.

- All providers now come with an extra named parameter called `dependencies`.
  This parameter optionally allows defining the list of providers/families that this
  new provider depends on:

  ```dart
  final a = Provider(...);

  final b = Provider((ref) => ref.watch(a), dependencies: [a]);
  ```

  By doing so, this will tell Riverpod to automatically override `b` if `a` gets overridden.

### Updated `AsyncValue`:

- **Breaking** `AsyncValue.copyWith` is removed
- **Breaking** `AsyncValue.error(..., stacktrace)` is now a named parameter instead of positional parameter.
- Deprecated `AsyncValue.data` in favor of `AsyncValue.value`
- Allowed `AsyncData`, `AsyncError` and `AsyncLoading` to be extended
- Added `AsyncValue.whenOrNull`, similar to `whenOrElse` but instead of an
  "orElse" parameter, returns `null`.
- Added `AsyncValue.value`, which allows reading the value without handling
  loading/error states.
- `AsyncError` can now be instantiated with `const`.

- Added `StateController.update`, to simplify updating the state from the previous state:
  ```dart
  final provider = StateController((ref) => 0);
  ...
  ref.read(provider).update((state) => state + 1);
  ```
- It is no longer allowed to use `ref.watch` or `ref.read` inside a selector:

  ```dart
  provider.select((value) => ref.watch(something)); // KO, cannot use ref.watch inside selectors
  ```

- FutureProvider now creates a `FutureOr<T>` instead of a `Future<T>`.
  That allows bypassing the loading state in the event where a value was synchronously available.

### Bug fixes

- Fixed a bug where widgets were not rebuilding in release mode under certain conditions
- **FIX**: StreamProvider.last no longer throws a StateError when no value were emitted (#296).
- fixed an issue where when chaining providers, widgets may re-render
  a frame late, potentially causing a flicker. (see #648)

## 1.0.0-dev.10

Fixed a bug where reading a provider within a consumer could throw (#796)

## 1.0.0-dev.9

Fix an issue where `*Provider.autoDispose` were not able to specify the
`dependencies` parameter.

## 1.0.0-dev.8

### Future/StreamProvider

- FutureProvider now creates a `FutureOr<T>` instead of a `Future<T>`
  That allows bypassing the loading state in the event where a value was synchronously available.

- During loading and error states, `FutureProvider` and `StreamProvider` now expose the
  latest value through `AsyncValue`.
  That allows UI to show the previous data while some new data is loading,
  instead of showing a spinner:

  ```dart
  final provider = FutureProvider<User>((ref) async {
    ref.watch(anotherProvider); // may cause `provider` to rebuild

    return fetchSomething();
  })
  ...

  Widget build(context, ref) {
    return ref.watch(provider).when(
      error: (err, stack, _) => Text('error'),
      data: (user) => Text('Hello ${user.name}'),
      loading: (previous) {
        if (previous is AsyncData<User>) {
          return Text('loading ... (previous: ${previous.value.name})');
        }

        return CircularProgressIndicator();
      }
    );

  }
  ```

### AsyncValue

- **Breaking** `AsyncValue.copyWith` is removed
- **Breaking** `AsyncValue.error(..., stacktrace)` is now a named parameter instead of positional parameter.
- **Breaking** `AsyncValue.when(loading: )` and `AsyncValue.when(error: )` (and `when` variants)
  now receive an extra "previous" parameter.
- Deprecated `AsyncValue.data` in favor of `AsyncValue.value`
- Allowed `AsyncData`, `AsyncError` and `AsyncLoading` to be extended
- Added `AsyncValue.whenOrNull`, similar to `whenOrElse` but instead of an
  "orElse" parameter, returns `null`.
- Added `AsyncValue.value`, which allows reading the value without handling
  loading/error states.
- `AsyncError` can now be instantiated with `const`.
- `AsyncLoading` and `AsyncError` now optionally includes the previous state.

### General

- **Breaking** All `overrideWithProvider` methods are removed.
  To migrate, instead use `overrideWithValue`.
- All providers now come with an extra named parameter called `dependencies`.
  This parameter optionally allows defining the list of providers/families that this
  new provider depends on:

  ```dart
  final a = Provider(...);

  final b = Provider((ref) => ref.watch(a), dependencies: [a]);
  ```

  By doing so, this will tell Riverpod to automatically override `b` if `a` gets overridden.

- Added `StateController.update`, to simplify updating the state from the previous state:
  ```dart
  final provider = StateController((ref) => 0);
  ...
  ref.read(provider).update((state) => state + 1);
  ```
- It is no longer allowed to use `ref.watch` or `ref.read` inside a selector:
  ```dart
  provider.select((value) => ref.watch(something)); // KO, cannot user ref.watch inside selectors
  ```

### Bug-fixes

- fixed a bug where providers were rebuilding even when not being listened to
- fixed `ref.listen` now working when downcasing the value of a provider.
- fixed a bug where disposing a scoped `ProviderContainer` could cause other
  `ProviderContainer`s to stop working.
- fixed an issue where conditionally depending on an "autoDispose" provider
  may not properly dispose of it (see #712)
- fixed an issue where when chaining providers, widgets may re-render
  a frame late, potentially causing a flicker. (see #648)

## 1.0.0-dev.7

- Fixed `ProviderObserver` not working when modifying a `StateProvider`.
- Fixed a bug where scoped provider were potentially not disposed
- Fixed a bug where widgets were not rebuilding in release mode under certain conditions

## 1.0.0-dev.6

- **FIX**: StreamProvider.last no longer throws a StateError when no value were emitted (#296).
- Re-enabled debug assertions that were temporarily disabled by previous dev versions.
- Allows families to be scoped/overridden
- Fixed bugs with `ref.refresh` not working on some providers
- renamed `ProviderBase.recreateShouldNotify` to `updateShouldNotify`

## 1.0.0-dev.5

Fixed an issue where provider listeners could not be called properly.

## 1.0.0-dev.3

Fixed various issues related to scoped providers.

## 1.0.0-dev.2

- All providers can now be scoped.
- **breaking**: `ScopedProvider` is removed. To migrate, change `ScopedProvider`s to `Provider`s.

## 1.0.0-dev.1

- Add missing exports (see #532)

## 1.0.0-dev.0

- `ref.watch` now support `myProvider.select((value) => ...)`.
  This allows filtering rebuilds:

  ```dart
  final userProvider = StateNotifierProvider<UserController, User>(...);

  final anotherProvider = Provider((ref) {
    // With this syntax, the Consumer will not rebuild if `userProvider`
    // emits a new User but its "name" didn't change.
    bool userName = ref.watch(userProvider.select((user) => user.name));
  });
  ```

- **Breaking**: `Family.overrideWithProvider` now must create a provider:

  ```dart
  final family = Provider.family<State, Arg>(...);

  family.overrideWithProvider(
    (Arg arg) => Provider<State>((ref) => ...)
  );
  ```

- **Breaking**: `ProviderObserver.didUpdateProvider` now receives both the previous and new value.
- **Breaking**: `ProviderObserver.mayHaveChanged` is removed.
- Added `ref.listen`, used to listen to another provider without recreating the provider state:

  ```dart
  final counter = StateNotifierProvider<Counter, int>(...);

  final anotherProvider = Provider<T>((ref) {
    ref.listen<int>(counter, (count) {
      print('counter change: $count');
    });
  });
  ```

- `ProviderReference` is deprecated in favor of `ProviderRefBase`.
- All providers now receive a custom subclass of `ProviderRefBase` as a parameter:

  ```dart
  Provider<T>((ProviderRef<T> ref) {...});
  FutureProvider<T>((FutureProviderRef<T> ref) {...});
  StateProvider<T>((StateProviderRef<T> ref) {...});
  ```

  That allows providers to implement features that is not shared with other providers.

  - `Provider`, `FutureProvider` and `StreamProvider`'s `ref` now have a `state` property,
    which represents the currently exposed value. Modifying it will notify the listeners:

    ```dart
    Provider<int>((ref) {
      ref.listen(onIncrementProvider, (_) {
        ref.state++;
      });

      return 0;
    });
    ```

  - `StateProvider`'s `ref` now has a `controller` property, which allows the
    provider to access the `StateController` exposed.

- **Breaking**: `ProviderReference.mounted` is removed. You can implement something similar using `onDispose`:
  ```dart
  Provider<T>((ref) {
    var mounted = true;
    ref.onDispose(() => mounted = false);
  });
  ```
- **Breaking**: `ProviderContainer.debugProviderValues` and `ProviderContainer.debugProviderElements` are removed.
  You can now instead use `ProviderContainer.getAllProviderElements`.
- `StreamProvider.last`, `StreamProvider.stream` and `FutureProvider.future` now
  expose a future/stream that is independent from how many times the associated provider "rebuilt":
  - if a `StreamProvider` rebuild before its stream emitted any value,
    `StreamProvider.last` will resolve with the first value of the new stream instead.
  - if a `FutureProvider` rebuild before its future completes,
    `FutureProvider.future` will resolve with the result of the new future instead.
- You can now override any provider with any other provider, as long as the value
  that they expose matches. For example, it is possible to override a `StreamProvider<Model>`
  with a `Provider<AsyncValue<Model>>`.
- `ref.onDispose` now calls the dispose function as soon as one of the provider's
  dependency is known to have changed
- Providers can now call `ref.refresh` to refresh a provider, instead of having
  to do `ref.container.refresh`.
- Providers no longer wait until their next read to recompute their state if one
  of their dependencies changed and they have listeners.
- Added `ProviderContainer.pump`, a utility to easily "await" until providers
  notify their listeners or are disposed.
- fixed an issue when using both `family` and `autoDispose` that could lead to an inconsistent state

## 0.14.0+3

Removed an assert that could cause issues when an application is partially migrated to null safety.

## 0.14.0+1

- Re-added `StateProvider.overrideWithValue`/`StateProvider.overrideWithProvider` that were involuntarily removed.

## 0.14.0

- **BREAKING CHANGE** The `Listener`/`LocatorMixin` typedefs are removed as the former could cause a name
  conflict with the widget named `Listener` and the latter is not supported when using Riverpod.
- **BREAKING CHANGE** The syntax for using `StateNotifierProvider` was updated.
  Before:

  ```dart
  class MyStateNotifier extends StateNotifier<MyModel> {...}

  final provider = StateNotifierProvider<MyStateNotifier>((ref) => MyStateNotifier());

  ...
  Widget build(context, watch) {
    MyStateNotifier notifier = watch(provider);
    MyModel model = watch(provider.state);
  }
  ```

  After:

  ```dart
  class MyStateNotifier extends StateNotifier<MyModel> {...}

  final provider = StateNotifierProvider<MyStateNotifier, MyModel>>((ref) => MyStateNotifier());

  ...
  Widget build(context, watch) {
    MyStateNotifier notifier = watch(provider.notifier);
    MyModel model = watch(provider);
  }
  ```

  See also https://github.com/rrousselGit/riverpod/issues/341 for more information.

- **BREAKING CHANGE** It is no longer possible to override `StreamProvider.stream/last` and `FutureProvider.future`.
- feat: Calling `ProviderContainer.dispose` multiple time no longer throws.
  This simplifies the tear-off logic of tests.
- feat: Added `ChangeNotifierProvider.notifier` and `StateProvider.notifier`
  They allow obtaining the notifier associated with the provider, without causing widgets/providers to rebuild when the state updates.
- fix: overriding a `StateNotifierProvider`/`ChangeNotifierProvider` with `overrideWithValue` now correctly listens to the notifier.

## 0.13.1

- Fixed a bug where overriding a `FutureProvider` with an error value could cause tests to fail (see https://github.com/rrousselGit/riverpod/issues/355)

## 0.13.0

- stable null-safety release
- `ProviderObserver` can now have a const constructor
- Added the mechanism for state-inspection using the Flutter devtool
- loosened the version constraints of `freezed_annotation`
- deprecated `import 'riverpod/all.dart'`. Now everything is available with `riverpod/riverpod.dart`.
- Fixed a but where listening to `StreamProvider.last` could result in a `StateError` (#217)

## 0.13.0-nullsafety.3

- deprecated `import 'riverpod/all.dart'`. Now everything is available with `riverpod/riverpod.dart`.

## 0.13.0-nullsafety.1

- Fixed a but where listening to `StreamProvider.last` could result in a `StateError` (#217)

## 0.13.0-nullsafety.0

Migrated to null-safety

## 0.12.2

- Exported `AutoDisposeProviderRefBase`

## 0.12.1

- Fixed an remaining memory leak related to StreamProvider (see also https://github.com/rrousselGit/riverpod/issues/193)

## 0.12.0

- **Breaking** FutureProvider and StreamProvider no longer supports `null` as a valid value.
- Fixed a memory leak with StreamProvider (see also https://github.com/rrousselGit/riverpod/issues/193)

## 0.11.2

- Fixed a bug where providers (usually ScopedProviders) did not dispose correctly
  (see also https://github.com/rrousselGit/riverpod/issues/154).

## 0.11.0

- `package:riverpod/riverpod.dart` now exports `StateNotifier`
- Marked the providers with `@sealed` so that the IDE warns against
  implementing/subclassing providers.
- Fix mistakes in `AsyncValue.guard`'s documentation (thanks @mono0926)
- Loosened the version constraints of `freezed_annotation` to support `0.12.0`

## 0.10.0

- Fixed a bug where the state of a provider may be disposed when it shouldn't be disposed.

- Added a way to import the implementation class of providers with modifiers,
  such as `AutoDisposeProvider`.

  This is useful if you want to use Riverpod with the lint `always_specify_types`:

  ```dart
  import 'package:riverpod/all.dart';

  final AutoDisposeStateProvider<int> counter = StateProvider.autoDispose<int>((ProviderRefBase ref) {
    return 0;
  });
  ```

  If you do not use this lint, prefer using the default import instead, to not
  pollute your auto-complete.

## 0.8.0

- Renamed `ProviderContainer.debugProviderStates` to `ProviderContainer.debugProviderElements`
- Fixed a bug where updating `ProviderScope.overrides` may cause an exception
  for no reason (see https://github.com/rrousselGit/riverpod/issues/107)

## 0.7.0

- `ref.watch` on non ".autoDispose" providers can no longer read ".autoDispose"
  providers.

  For more info, see http://riverpod.dev/docs/concepts/modifiers/auto_dispose#the-argument-type-autodisposeprovider-cant-be-assigned-to-the-parameter-type-alwaysaliveproviderbase

- `ScopedProvider` now accepts `null` as a function:

  ```dart
  final example = ScopedProvider<int>(null);
  ```

  Which is equivalent to:

  ```dart
  final example = ScopedProvider<int>((watch) => throw UnimplementedError(''));
  ```

- Fixed a bug where `context.refresh` may not work properly if the widget tree
  contains multiple `ProviderScope`.

## 0.6.1

- Fixed a bug where when disposing `ProviderContainer`, providers may be disposed
  in an incorrect order.
- Improved the performances of reading providers by 25%

## 0.6.0

- Merged `Computed` and `Provider`. Now, all providers have the ability to rebuild
  their state when one of the object they listen changed.

  To migrate, change:

  ```dart
  final provider = Provider(...);
  final example = Computed((watch) {
    final value = watch(provider);
    return value;
  });
  ```

  into:

  ```dart
  final provider = Provider(...);
  final example = Provider((ref) {
    final value = ref.watch(provider);
    return value;
  });
  ```

- `Computed` (now `Provider`) no longer deeply compare collections to avoid rebuilds.
  Comparing the content of lists is quite expensive and actually rarely useful.
  Now, a simple `==` comparison is used.

- Renamed `ProviderStateOwner` to `ProviderContainer`
- Renamed `ProviderStateOwnerObserver` to `ProviderObserver`

- It is no longer possible to override a provider anywhere in the widget tree.
  Providers can only be overridden in the top-most `ProviderContainer`.

- Providers can now read values which may change over time using `ref.read` and `ref.watch`.
  When using `ref.watch`, if the value obtained changes, this will cause the provider
  to re-create its state.

- It is no longer possible to add `ProviderObserver` anywhere in the widget tree.
  They can be added only on the top-most `ProviderContainer`.

- Added `ProviderContainer.refresh(provider)`.
  This method allows forcing the refresh of a provider, which can be useful
  for things like "retry on error" or "pull to refresh".

* `ref.read(StreamProvider<T>)` no longer returns a `Stream<T>` but an `AsyncValue<T>`
  Before:

  ```dart
  final streamProvider = StreamProvider<T>(...);
  final example = Provider((ref) {
    Stream<T> stream = ref.read(streamProvider);
  });
  ```

  After:

  ```dart
  final streamProvider = StreamProvider<T>(...);
  final example = Provider((ref) {
    Stream<T> stream = ref.watch(streamProvider.steam);
  });
  ```

* `ref.read(FutureProvider<T>)` no longer returns a `Future<T>` but an `AsyncValue<T>`

  Before:

  ```dart
  final futureProvider = FutureProvider<T>(...);
  final example = Provider((ref) {
    Future<T> future = ref.read(futureProvider);
  });
  ```

  After:

  ```dart
  final futureProvider = FutureProvider<T>(...);
  final example = Provider((ref) {
    Future<T> future = ref.watch(futureProvider.future);
  });
  ```

* Removed `ref.dependOn`.
  You can now use `ref.read`/`ref.watch` to achieve the same effect.

  Before:

  ```dart
  final streamProvider = StreamProvider<T>(...);
  final example = Provider((ref) {
    Future<T> last = ref.dependOn(streamProvider).last;
  });
  ```

  After:

  ```dart
  final streamProvider = StreamProvider<T>(...);
  final example = Provider((ref) {
    Future<T> last = ref.watch(streamProvider.last);
  });
  ```

* `Provider.readOwner(ProviderStateOwner)` is changed into `ProviderContainer.read(Provider)`

* `Provider.watchOwner(ProviderStateOwner, (value) {})` is changed into:

  ```dart
  ProviderContainer container;
  final provider = Provider((ref) => 0);

  final subscription = container.listen(
    provider,
    mayHaveChanged: (sub) {},
    didChange: (sub) {}.
  );

  subscription.close();
  ```

* `MyProvider.family.autoDispose` now correctly free both the arguments and the associated
  providers from memory when the provider is no longer listened to.

- Added `ScopedProvider`, a new kind of provider that can be overridden anywhere
  in the widget tree.
  Normal providers cannot read a `ScopedProvider`.

## 0.5.1

- Fixed the documentation of `StateNotifierProvider` incorrectly showing the
  documentation of `StreamProvider`.
- Improve the documentation of `StateProvider`.

## 0.5.0

- Changed `ComputedFamily` into `Computed.family`
- Added [AsyncValue.guard](https://pub.dev/documentation/riverpod/latest/riverpod/AsyncValue/guard.html to simplify transforming a Future into an AsyncValue.
- Improved the documentation of the different providers

## 0.4.0

Changed the syntax of "AutoDispose*" and "*Family" to use a syntax similar to
named constructors instead.

Before:

```dart
final myProvider = AutoDisposeStateNotifierProviderFamily<MyStateNotifier, int>((ref, id) {
  return MyStateNotifier(id: id);
});
```

After:

```dart
final myProvider = StateNotifierProvider.autoDispose.family<MyStateNotifier, int>((ref, id) {
  return MyStateNotifier(id: id);
});
```

The behavior is the same. Only the syntax changed.

## 0.3.0

- Added `AsyncValue.whenData`, syntax sugar for `AsyncValue.when` to handle
  only the `data` case and do nothing for the error/loading cases.

- Fixed a bug that caused [Computed] to crash if it stopped being listened to
  then was listened to again.

## 0.2.1

- `Computed` now correctly unsubscribe to a provider when their
  function stops using a provider.

## 0.2.0

- `ref.read` is renamed as `ref.dependOn`
- Deprecated `ref.dependOn(streamProvider).stream` and `ref.dependOn(futureProvider).future`
  in favor of a universal `ref.dependOn(provider).value`.
- added `ref.read(provider)`, syntax sugar for `ref.dependOn(provider).value`.

## 0.1.0

Initial release

<!-- cSpell:ignoreRegExp @\w+ --><|MERGE_RESOLUTION|>--- conflicted
+++ resolved
@@ -1,4 +1,11 @@
-<<<<<<< HEAD
+## Unreleased build
+
+- Fix "pending timer" issue inside tests when using `ref.keepAlive()`.
+- Fix `Ref.invalidate`/`Ref.refresh` not throwing on circular dependency.
+- Fix an infinite loop caused by `ref.keepAlive` if the `KeepAliveLink` is immediately closed.
+- Fix `container.exists(provider)` on nested containers not checking their
+  parent containers.
+
 ## 3.0.0-dev.2 - 2023-11-20
 
 Fix exceptions when using multiple root `ProviderContainers`/`ProviderScopes`.
@@ -19,7 +26,7 @@
   `AsyncValue` or the associated classes.
 - **Breaking**: Removed everything marked as "deprecated"
 - Bumped minimum Dart SDK to >= 3.0.0-dev
-=======
+
 ## 2.4.9 - 2023-11-27
 
 - Fix "pending timer" issue inside tests when using `ref.keepAlive()`.
@@ -27,7 +34,6 @@
 - Fix an infinite loop caused by `ref.keepAlive` if the `KeepAliveLink` is immediately closed.
 - Fix `container.exists(provider)` on nested containers not checking their
   parent containers.
->>>>>>> 95ac5649
 
 ## 2.4.8 - 2023-11-20
 
