<<<<<<< HEAD
## Unreleased major

- **Breaking**: `AsyncValue` is now "sealed" and `AsyncData/AsyncLoading/AsyncError`
  are "final". This means that it is no-longer possible to subclass
  `AsyncValue` or the associated classes.
- **Breaking**: Removed everything marked as "deprecated"
- Bumped minimum Dart SDK to >= 3.0.0-dev
=======
## 2.3.10 - 2023-08-28

Riverpod now requires package:meta >=1.9.0

## 2.3.8 - 2023-08-28

- Fix some exceptions causing Flutter asking to demangle stacktraces (#1874)
- Fix out of date `AsyncValue` docs.

## 2.3.7 - 2023-08-16

- Added support for state_notifier 1.0.0
- `Notifier.state` is now accessible inside tests
>>>>>>> 6fcd4886

## 2.3.6 - 2023-04-24

- Improved error message for missing `dependencies` (thanks to @ValentinVignal)
- Fixed various typos in the documentation (thanks to @ValentinVignal)
- Fix not disposing autoDispose family providers

## 2.3.5 - 2023-04-18

- fix `AsyncValue.isReloading` docs

## 2.3.4 - 2023-04-07

- Fixes an issue with nested ProviderScope (thanks to @jeiea)

## 2.3.3 - 2023-04-06

- The debugger no-longer pauses on uncaught exceptions inside providers.
  This was voluntary, but too many people have complained that it often
  is a false positive.
- Removed unused dependency (thanks to @passsy)

## 2.3.2 - 2023-03-13

- Deprecated the generic parameter of `Family`.
  This will enable implementing generic providers in `riverpod_generator` once
  it is removed.
- Updated documentation

## 2.3.1 - 2023-03-09

- Updated `AsyncValue.value/valueOrNull` docs to cover the "previous value" cases (thanks to @AhmedLSayed9)

## 2.3.0

- Added `StreamNotifier` + `StreamNotifierProvider`.
  This is for building a `StreamProvider` while exposing ways to modify the stream.

  It is primarily meant to be used using code-generation via riverpod_generator,
  by writing:

  ```dart
  @riverpod
  class Example extends _$Example {
    @override
    Stream<Model> build() {
      // TODO return some stream
    }
  }
  ```

- Deprecated `StreamProvider.stream`
  Instead of:

  ```dart
  ref.watch(provider.stream).listen(...)
  ```

  do:

  ```dart
  ref.listen(provider, (_, value) {...});
  ```

  Instead of:

  ```dart
  final a = StreamProvider((ref) {
    return ref.watch(b.stream).map((e) => Model(e));
  })
  ```

  Do:

  ```dart
  final a = FutureProvider((ref) async {
    final e = await ref.watch(b.future);
    return Model(e);
  })
  ```

- Some restrictions on the `dependencies` parameter of providers have been lifted.
  It is no-longer necessary to include providers which do not themselves specify `dependencies`.
  All providers should specify `dependencies` if they are scoped at any point.

- Annotated `Notifier.state` setter as protected.

## 2.2.0

- Improve type-inference when using `AsyncValue.whenOrNull` (thanks to @AhmedLSayed9)
- Fixed AsyncValue.asError incorrectly not preserving the generic type
- Internal refactoring for riverpod_generator

## 2.1.3

Fixes an issue with `FutureProvider<void>` (#2028)

## 2.1.2

- Update dependencies.
- fixes an exception on newer Dart versions
- fixes an edge-case where `FutureProvider`/`AsyncNotifier` did not emit the new state when the created `Future` completed (#1997)
- fixes errors inside FutureProvider/AsyncNotifier/StreamProvider not preserving the previous state (if any).

## 2.1.1

Fix typos

## 2.1.0

A small release adding missing utilities and fixing some web related issues.

- Added `provider.overrideWith((ref) => state`)
- Added `FutureProviderRef.future`.
- Deprecated `StateProvider.state`
  Instead, use either `ref.watch(stateProvider)` or `ref.read(stateProvider.notifier).state =`
- Deprecated `provider.overrideWithProvider`. Instead use `provider.overrideWith`
- Added `Ref.notifyListeners()` to forcibly notify dependents.
  This can be useful for mutable state.
- Added `@useResult` to `Ref.refresh`/`WidgetRef.refresh`
- Added `Ref.exists` to check whether a provider is initialized or not.
- `FutureProvider`, `StreamProvider` and `AsyncNotifierProvider` now preserve the
  previous data/error when going back to loading.
  This is done by allowing `AsyncLoading` to optionally contain a value/error.
- Added `AsyncValue.when(skipLoadingOnReload: bool, skipLoadingOnRefresh: bool, skipError: bool)`
  flags to give fine control over whether the UI should show `loading`
  or `data/error` cases.
- Add `AsyncValue.requireValue`, to forcibly obtain the `value` and throw if in
  loading/error state
- Doing `ref.watch(futureProvider.future)` can no-longer return a `SynchronousFuture`.
  That behavior could break various `Future` utilities, such as `Future.wait`
- Add `AsyncValue.copyWithPrevious(..., isRefresh: false)` to differentiate
  rebuilds from `ref.watch` vs rebuilds from `ref.refresh`.
- ProviderContainer no-longer throws when disposed if it has an undisposed child ProviderContainer.

- Fixes a stackoverflow on Web caused by Dart (thanks to @leehack)
- Fixes a bug when the root ProviderContainer is not associated with a ProviderScope.
- Fixes a case where a circular dependency between providers was incorrectly allowed (#1766)

## 2.0.2

- **FIX**: Fixed an assert error if a `family` depends on itself while specifying `dependencies`. (#1721).

## 2.0.2

Fixed an assert error if a `family` depends on itself while specifying `dependencies`.

## 2.0.1

Updated changelog (see 2.0.0)

## 2.0.0

Here is the changelog for all the changes in the 2.0 version.
An article is in progress and will be linked here once available.

**Breaking changes**:

- `FutureProvider.stream` is removed.
- Using `overrideWithProvider`, it is no-longer possible to override a provider
  with a different type of provider (such as overriding `FutureProvider` with a `StreamProvider`).
- `AsyncError.stackTrace` is now a required positional parameter and non-nullable
- All `overrideWithValue` methods are removed, besides `Provider.overrideWithValue`.
  This change is temporary, and these methods will be reintroduced in a later version.
  In the meantime, you can use `overrideWithProvider`.
- Modifiers (`provider.future`, `provider.state`, ...) no-longer are providers, and therefore no-longer
  appear inside `ProviderObserver`.
- The `Reader` typedef is removed. Use `Ref` instead.
- `ProviderListener` is removed. Used `ref.listen` instead.
- Removed the deprecated `ProviderReference`.
- Providers no-longer throw a `ProviderException` if an exception was thrown while building their value.
  Instead, they will rethrow the thrown exception and its stacktrace.
- It is no longer possible to pass `provider.future/.notifier/...` to the parameter `dependencies` of provider.
  Passing the provider directly is enough.
- The `Family` type now has a single generic parameter instead of 3.

Non-breaking changes:

- Upgrade minimum required Dart SDK version to 2.17.0
- Added `provider.selectAsync`, which allows to both await an async value
  while also filtering rebuilds.
- Added `ref.listenSelf`, for subscribing to changes of a provider within
  that provider.
  That can be useful for logging purposes or storing the state of a provider
  in a DB.
- Added `container.invalidate(provider)`/`ref.invalidate(provider)` and `ref.invalidateSelf()`.
  These are similar to `ref.refresh` methods, but do not immediately rebuild the provider.

These methods are safer than `ref.refresh` as they can avoid a provider
rebuilding twice in a quick succession.

- Added `ref.onAddListener`, `ref.onRemoveListener`, `ref.onCancel` and
  `ref.onResume`. All of which allow performing side-effects when providers
  are listened or stop being listened.

- A new `AutoDisposeRef.keepAlive()` function is added. It is meant to replace
  `AutoDisposeRef.maintainState` to make logic for preventing the disposal of a provider more reusable.
- feat; `AutoDisposeRef.maintainState` is deprecated. Use the new `AutoDisposeRef.keepAlive()` instead.
- Add support for `ref.invalidate(family)` to recompute an entire family (#1517)
- Added `AsyncValue.valueOrNull` to obtain the value while ignoring potential errors.
- Added new functionalities to `AsyncValue`: `hasError`, `hasData`, `asError`, `isLoading`
  , `copyWithPrevious` and `unwrapPrevious`.

Fixes:

- fixed a bug where `AsyncValue.whenData` did not preserve `AsyncValue.isLoading/isRefreshing`
- `StateProvider` and `StateNotifierProvider` no longer notify their listeners
  on `ref.refresh` if the new result is identical to the old one.
- fixed potential null exception when using `autoDispose`
- fixed a bug where unmounting a nested ProviderScope could cause an exception (#1400)
- Fixed an issue where providers were incorrectly allowed to depend on themselves,
  breaking `autoDispose` in the process.
- Fixed a memory leak when using `StateProvider.autoDispose`'s `.state`
- Fix `ProviderObserver.didDisposeProvider` not executing on provider refresh.
- Fixed an issue where `AsyncValue.value` did not throw if there is an error.
- Fixed a cast error when overriding a provider with a more specific provider type (#1100)
- Fixed a bug where `onDispose` listeners could be executed twice under certain
  conditions when using `autoDispose`.
- Fixed an issue where refreshing a `provider.future`/`provider.stream` did work properly
- Fixed false positive with `ref.watch` asserts

## 2.0.0-dev.9

Fix Timer leak when using `cacheTime`/`disposeDelay` and disposing a `ProviderContainer`

## 2.0.0-dev.8

fix: a bug where unmounting a nested ProviderScope could cause an exception (#1400)

## 2.0.0-dev.7

Upgrade minimum required Dart SDK version to 2.17.0

## 2.0.0-dev.6

- Added `AsyncValue.valueOrNull` to obtain the value while ignoring potential errors.
- Fixed an issue where `AsyncValue.value` did not throw if there is an error.
- Fix families not applying cacheTime/disposeDelay
- Fixed a bug where an exception may be thrown asynchronously after a
  `KeepAliveLink` is cancelled.

## 2.0.0-dev.5

- Fixed a bug where emitting an `AsyncData` after an `AsyncError` leads to `AsyncValue.hasError` to be true

## 2.0.0-dev.4

- Added `ref.listenSelf`, for subscribing to changes of a provider within
  that provider.
  That can be useful for logging purposes or storing the state of a provider
  in a DB.
- Added `disposeDelay` to all `autoDispose` providers and to `ProviderContainer`/`ProviderScope`.
  This configures the amount of time before a provider is disposed when it is
  not listened.

- Added `container.invalidate(provider)`/`ref.invalidate(provider)` and `ref.invalidateSelf()`.
  These are similar to `ref.refresh` methods, but do not immediately rebuild the provider.

  These methods are safer than `ref.refresh` as they can avoid a provider
  rebuilding twice in a quick succession.

- The duration passed to `cacheTime` now represents the minimum amount of
  time after the latest change of a provider, instead of the first time
  a provider built.

- Fixed an issue where providers were incorrectly allowed to depend on themselves,
  breaking `autoDispose` in the process.

- Fixed a memory leak when using `StateProvider.autoDispose`'s `.state`

- Fix `ProviderObserver.didDisposeProvider` not executing on provider refresh.

## 2.0.0-dev.3

When calling `ref.listen` on a provider, this provider will now properly
rebuild if one of its dependency had changed.

## 2.0.0-dev.2

- Deprecated `ref.maintainState=` in favor of a newly added `ref.keepAlive()`.
  This new `ref.keepAlive()` function is similar to `maintainState` but
  better handles cases where we have multiple logics that want to
  keep the state of a provider alive for some period of time.

- Removed the deprecated `ProviderReference`.

- Added `ProviderContainer.cacheTime` and `MyProvider.autoDispose(..., cacheTime: duration)`.
  `cacheTime` is used to keep an `autoDispose` provider alive for at least
  a minimum amount of time before it gets disposed if not listened.

- Added `ref.onAddListener`, `ref.onRemoveListener`, `ref.onCancel` and
  `ref.onResume`. All of which allow performing side-effects when providers
  are listened or stop being listened.

## 2.0.0-dev.1

- Now requires Dart 2.16

- **Breaking** Providers no-longer throw a `ProviderException` if an exception was thrown while building their value.
  Instead, they will rethrow the thrown exception and its stacktrace.
- Removed `AsyncValue`'s `isError`/`isData`

- Added new functionalities to `AsyncValue`: `hasError`, `hasData`, `copyWithPrevious`
- Added `provider.selectAsync`, which allows to both await an async value
  while also filtering rebuilds.
- When a provider emits an `AsyncError` followed by an `AsyncData`,
  the `AsyncData` emitted will now contain the latest error/stackTrace too.

- Fixed a cast error when overriding a provider with a more specific provider type (#1100)
- Fixed a bug where `onDispose` listeners could be executed twice under certain
  conditions when using `autoDispose`.

## 2.0.0-dev.0

- **Breaking** After a provider has emitted an `AsyncValue.data` or `AsyncValue.error`,
  that provider will no longer emit an `AsyncValue.loading`.
  Instead, it will re-emit the latest value, but with the property
  `AsyncValue.isRefreshing` to true.

  This allows the UI to keep showing the previous data/error when a provider
  is being refreshed.

- Adding `isLoading`, `isError`, `isData` and `asError` to `AsyncValue`.
  Those getters allow interacting with `AsyncValue` without having to rely on
  pattern matching.
- Fixed an issue where refreshing a `provider.future`/`provider.stream` did work properly
- Fixed false positive with `ref.watch` asserts

## 1.0.3

Removed an assert preventing from overriding the same provider/family
multiple times on a `ProviderScope`/`ProviderContainer`.

## 1.0.2

Fixed a null exception on web

## 1.0.1

Improved the performance of the assert which verifies that providers properly
respect their `dependencies` variable.

## 1.0.0

Riverpod is now stable!

### General changes

- **Breaking**: `ProviderContainer.debugProviderValues` and `ProviderContainer.debugProviderElements` are removed.
  You can now instead use `ProviderContainer.getAllProviderElements`.
- Increased minimum SDK version to 2.14.0
- **Breaking** The return value when reading a `StateProvider` changed.
  Before, doing `ref.read(someStateProvider)` would return the `StateController` instance.
  Now, this will only return the state of the `StateController`.
  This new behaviour matches `StateNotifierProvider`.

  For a simple migration, the old behavior is available by writing
  `ref.read(someStateProvider.state)`.

- Added `ref.listen` for triggering actions inside providers/widgets when a provider changes.

  It can be used to listen to another provider without recreating the provider state:

  ```dart
  final counterProvider = StateNotifierProvider<Counter, int>(...);

  final anotherProvider = Provider<T>((ref) {
    ref.listen<int>(counterProvider, (previous, count) {
      print('counter changed from $previous to $count');
    });
  });
  ```

  Alternatively, it can be used by widgets to show modals/dialogs:

  ```dart
  final counterProvider = StateNotifierProvider<Counter, int>(...);

  class Example extends ConsumerWidget {
    @override
    Widget build(BuildContext context, WidgetRef ref) {
      ref.listen<int>(counterProvider, (previous, count) {
        showDialog(...);
      });
    }
  }
  ```

- It is now possible to "await" all providers that emit an `AsyncValue` (previously limited to `FutureProvider`/`StreamProvider`).
  This includes cases where a `StateNotifierProvider` exposes an `AsyncValue`:

  ```dart
  class MyAsyncStateNotifier extends StateNotifier<AsyncValue<MyState>> {
    MyAsyncStateNotifier(): super(AsyncValue.loading()) {
      // TODO fetch some data and update the state when it is obtained
    }
  }

  final myAsyncStateNotifierProvider = StateNotifierProvider<MyAsyncStateNotifier, AsyncValue<MyState>>((ref) {
    return MyAsyncStateNotifier();
  });

  final someFutureProvider = FutureProvider((ref) async {
    MyState myState = await ref.watch(myAsyncStateNotifierProvider.future);
  });
  ```

- Deprecated `StreamProvider.last` in favor of `StreamProvider.future`.

- `StreamProvider.future`, `StreamProvider.stream` and `FutureProvider.future` now
  expose a future/stream that is independent from how many times the associated provider "rebuilt":
  - if a `StreamProvider` rebuild before its stream emitted any value,
    `StreamProvider.future` will resolve with the first value of the new stream instead.
  - if a `FutureProvider` rebuild before its future completes,
    `FutureProvider.future` will resolve with the result of the new future instead.
- You can now override any provider with any other provider, as long as the value
  that they expose matches. For example, it is possible to override a `StreamProvider<Model>`
  with a `Provider<AsyncValue<Model>>`.
- `ref.onDispose` now calls the dispose function as soon as one of the provider's
  dependencies is known to have changed
- Providers can now call `ref.refresh` to refresh a provider, instead of having
  to do `ref.container.refresh`.
- Providers no longer wait until their next read to recompute their state if one
  of their dependencies changed and they have listeners.
- Added `ProviderContainer.pump`, a utility to easily "await" until providers
  notify their listeners or are disposed.
- fixed an issue when using both `family` and `autoDispose` that could lead to an inconsistent state

### Unified the syntax for interacting with providers

- `ProviderReference` is deprecated in favor of `Ref`.
- `ref.watch` now supports `myProvider.select((value) => ...)`.
  This allows filtering rebuilds:

  ```dart
  final userProvider = StateNotifierProvider<UserController, User>(...);

  final anotherProvider = Provider((ref) {
    // With this syntax, the Consumer will not rebuild if `userProvider`
    // emits a new User but its "name" didn't change.
    bool userName = ref.watch(userProvider.select((user) => user.name));
  });
  ```

- **Breaking**: `ProviderObserver.didUpdateProvider` now receives both the previous and new value.
- **Breaking**: `ProviderObserver.mayHaveChanged` is removed.

- **Breaking**: `Family.overrideWithProvider` now must create a provider:

  ```dart
  final family = Provider.family<State, Arg>(...);

  family.overrideWithProvider(
    (Arg arg) => Provider<State>((ref) => ...)
  );
  ```

- All providers now receive a custom subclass of `ProviderRefBase` as a parameter:

  ```dart
  Provider<T>((ProviderRef<T> ref) {...});
  FutureProvider<T>((FutureProviderRef<T> ref) {...});
  StateProvider<T>((StateProviderRef<T> ref) {...});
  ```

  That allows providers to implement features that is not shared with other providers.

  - `Provider`, `FutureProvider` and `StreamProvider`'s `ref` now have a `state` property,
    which represents the currently exposed value. Modifying it will notify the listeners:

    ```dart
    Provider<int>((ref) {
      ref.listen(onIncrementProvider, (_) {
        ref.state++;
      });

      return 0;
    });
    ```

  - `StateProvider`'s `ref` now has a `controller` property, which allows the
    provider to access the `StateController` exposed.

- **Breaking**: `ProviderReference.mounted` is removed. You can implement something similar using `onDispose`:
  ```dart
  Provider<T>((ref) {
    var mounted = true;
    ref.onDispose(() => mounted = false);
  });
  ```

### All providers can now be scoped.

- **Breaking**: `ScopedProvider` is removed.
  To migrate, change `ScopedProvider`s to `Provider`s.

- All providers now come with an extra named parameter called `dependencies`.
  This parameter optionally allows defining the list of providers/families that this
  new provider depends on:

  ```dart
  final a = Provider(...);

  final b = Provider((ref) => ref.watch(a), dependencies: [a]);
  ```

  By doing so, this will tell Riverpod to automatically override `b` if `a` gets overridden.

### Updated `AsyncValue`:

- **Breaking** `AsyncValue.copyWith` is removed
- **Breaking** `AsyncValue.error(..., stacktrace)` is now a named parameter instead of postional parameter.
- Deprecated `AsyncValue.data` in favor of `AsyncValue.value`
- Allowed `AsyncData`, `AsyncError` and `AsyncLoading` to be extended
- Added `AsyncValue.whenOrNull`, similar to `whenOrElse` but instead of an
  "orElse" parameter, returns `null`.
- Added `AsyncValue.value`, which allows reading the value without handling
  loading/error states.
- `AsyncError` can now be instantiated with `const`.

- Added `StateController.update`, to simplify updating the state from the previous state:
  ```dart
  final provider = StateController((ref) => 0);
  ...
  ref.read(provider).update((state) => state + 1);
  ```
- It is no longer allowed to use `ref.watch` or `ref.read` inside a selector:

  ```dart
  provider.select((value) => ref.watch(something)); // KO, cannot use ref.watch inside selectors
  ```

- FutureProvider now creates a `FutureOr<T>` instead of a `Future<T>`.
  That allows bypassing the loading state in the event where a value was synchronously available.

### Bug fixes

- Fixed a bug where widgets were not rebuilding in release mode under certain conditions
- **FIX**: StreamProvider.last no longer throws a StateError when no value were emitted (#296).
- fixed an issue where when chaining providers, widgets may re-render
  a frame late, potentially causing a flicker. (see #648)

## 1.0.0-dev.10

Fixed a bug where reading a provider within a consumer could throw (#796)

## 1.0.0-dev.9

Fix an issue where `*Provider.autoDispose` were not able to specify the
`dependencies` parameter.

## 1.0.0-dev.8

### Future/StreamProvider

- FutureProvider now creates a `FutureOr<T>` instead of a `Future<T>`
  That allows bypassing the loading state in the event where a value was synchronously available.

- During loading and error states, `FutureProvider` and `StreamProvider` now expose the
  latest value through `AsyncValue`.
  That allows UI to show the previous data while some new data is loading,
  inatead of showing a spinner:

  ```dart
  final provider = FutureProvider<User>((ref) async {
    ref.watch(anotherProvider); // may cause `provider` to rebuild

    return fetchSomething();
  })
  ...

  Widget build(context, ref) {
    return ref.watch(provider).when(
      error: (err, stack, _) => Text('error'),
      data: (user) => Text('Hello ${user.name}'),
      loading: (previous) {
        if (previous is AsyncData<User>) {
          return Text('loading ... (previous: ${previous.value.name})'});
        }

        return CircularProgressIndicator();
      }
    );

  }
  ```

### AsyncValue

- **Breaking** `AsyncValue.copyWith` is removed
- **Breaking** `AsyncValue.error(..., stacktrace)` is now a named parameter instead of postional parameter.
- **Breaking** `AsyncValue.when(loading: )` and `AsyncValue.when(error: )` (and `when` variants)
  now receive an extra "previous" parameter.
- Deprecated `AsyncValue.data` in favor of `AsyncValue.value`
- Allowed `AsyncData`, `AsyncError` and `AsyncLoading` to be extended
- Added `AsyncValue.whenOrNull`, similar to `whenOrElse` but instead of an
  "orElse" parameter, returns `null`.
- Added `AsyncValue.value`, which allows reading the value without handling
  loading/error states.
- `AsyncError` can now be instantiated with `const`.
- `AsyncLoading` and `AsyncError` now optionally includes the previous state.

### General

- **Breaking** All `overrideWithProvider` methods are removed.
  To migrate, instead use `overrideWithValue`.
- All providers now come with an extra named parameter called `dependencies`.
  This parameter optionally allows defining the list of providers/families that this
  new provider depends on:

  ```dart
  final a = Provider(...);

  final b = Provider((ref) => ref.watch(a), dependencies: [a]);
  ```

  By doing so, this will tell Riverpod to automatically override `b` if `a` gets overridden.

- Added `StateController.update`, to simplify updating the state from the previous state:
  ```dart
  final provider = StateController((ref) => 0);
  ...
  ref.read(provider).update((state) => state + 1);
  ```
- It is no longer allowed to use `ref.watch` or `ref.read` inside a selector:
  ```dart
  provider.select((value) => ref.watch(something)); // KO, cannot user ref.watch inside selectors
  ```

### Bug-fixes

- fixed a bug where providers were rebuilding even when not being listened to
- fixed `ref.listen` now working when downcasting the value of a provider.
- fixed a bug where disposing a scoped `ProviderContainer` could cause other
  `ProviderContainer`s to stop working.
- fixed an issue where conditionally depending on an "autoDispose" provider
  may not properly dispose of it (see #712)
- fixed an issue where when chaining providers, widgets may re-render
  a frame late, potentially causing a flicker. (see #648)

## 1.0.0-dev.7

- Fixed `ProviderObserver` not working when modifying a `StateProvider`.
- Fixed a bug where scoped provider were potentially not disposed
- Fixed a bug where widgets were not rebuilding in release mode under certain conditions

## 1.0.0-dev.6

- **FIX**: StreamProvider.last no longer throws a StateError when no value were emitted (#296).
- Re-enabled debug assertions that were temporarily disabled by previous dev versions.
- Allows families to be scoped/overridden
- Fixed bugs with `ref.refresh` not working on some providers
- renamed `ProviderBase.recreateShouldNotify` to `updateShouldNotify`

## 1.0.0-dev.5

Fixed an issue where provider listeners could not be called properly.

## 1.0.0-dev.3

Fixed various issues related to scoped providers.

## 1.0.0-dev.2

- All providers can now be scoped.
- **breaking**: `ScopedProvider` is removed. To migrate, change `ScopedProvider`s to `Provider`s.

## 1.0.0-dev.1

- Add missing exports (see #532)

## 1.0.0-dev.0

- `ref.watch` now support `myProvider.select((value) => ...)`.
  This allows filtering rebuilds:

  ```dart
  final userProvider = StateNotifierProvider<UserController, User>(...);

  final anotherProvider = Provider((ref) {
    // With this syntax, the Consumer will not rebuild if `userProvider`
    // emits a new User but its "name" didn't change.
    bool userName = ref.watch(userProvider.select((user) => user.name));
  });
  ```

- **Breaking**: `Family.overrideWithProvider` now must create a provider:

  ```dart
  final family = Provider.family<State, Arg>(...);

  family.overrideWithProvider(
    (Arg arg) => Provider<State>((ref) => ...)
  );
  ```

- **Breaking**: `ProviderObserver.didUpdateProvider` now receives both the previous and new value.
- **Breaking**: `ProviderObserver.mayHaveChanged` is removed.
- Added `ref.listen`, used to listen to another provider without recreating the provider state:

  ```dart
  final counter = StateNotifierProvider<Counter, int>(...);

  final anotherProvider = Provider<T>((ref) {
    ref.listen<int>(counter, (count) {
      print('counter change: $count');
    });
  });
  ```

- `ProviderReference` is deprecated in favor of `ProviderRefBase`.
- All providers now receive a custom subclass of `ProviderRefBase` as a parameter:

  ```dart
  Provider<T>((ProviderRef<T> ref) {...});
  FutureProvider<T>((FutureProviderRef<T> ref) {...});
  StateProvider<T>((StateProviderRef<T> ref) {...});
  ```

  That allows providers to implement features that is not shared with other providers.

  - `Provider`, `FutureProvider` and `StreamProvider`'s `ref` now have a `state` property,
    which represents the currently exposed value. Modifying it will notify the listeners:

    ```dart
    Provider<int>((ref) {
      ref.listen(onIncrementProvider, (_) {
        ref.state++;
      });

      return 0;
    });
    ```

  - `StateProvider`'s `ref` now has a `controller` property, which allows the
    provider to access the `StateController` exposed.

- **Breaking**: `ProviderReference.mounted` is removed. You can implement something similar using `onDispose`:
  ```dart
  Provider<T>((ref) {
    var mounted = true;
    ref.onDispose(() => mounted = false);
  });
  ```
- **Breaking**: `ProviderContainer.debugProviderValues` and `ProviderContainer.debugProviderElements` are removed.
  You can now instead use `ProviderContainer.getAllProviderElements`.
- `StreamProvider.last`, `StreamProvider.stream` and `FutureProvider.future` now
  expose a future/stream that is independent from how many times the associated provider "rebuilt":
  - if a `StreamProvider` rebuild before its stream emitted any value,
    `StreamProvider.last` will resolve with the first value of the new stream instead.
  - if a `FutureProvider` rebuild before its future completes,
    `FutureProvider.future` will resolve with the result of the new future instead.
- You can now override any provider with any other provider, as long as the value
  that they expose matches. For example, it is possible to override a `StreamProvider<Model>`
  with a `Provider<AsyncValue<Model>>`.
- `ref.onDispose` now calls the dispose function as soon as one of the provider's
  dependency is known to have changed
- Providers can now call `ref.refresh` to refresh a provider, instead of having
  to do `ref.container.refresh`.
- Providers no longer wait until their next read to recompute their state if one
  of their dependencies changed and they have listeners.
- Added `ProviderContainer.pump`, a utility to easily "await" until providers
  notify their listeners or are disposed.
- fixed an issue when using both `family` and `autoDispose` that could lead to an inconsistent state

## 0.14.0+3

Removed an assert that could cause issues when an application is partially migrated to null safety.

## 0.14.0+1

- Re-added `StateProvider.overrideWithValue`/`StateProvider.overrideWithProvider` that were unvoluntarily removed.

## 0.14.0

- **BREAKING CHANGE** The `Listener`/`LocatorMixin` typedefs are removed as the former could cause a name
  conflict with the widget named `Listener` and the latter is not supported when using Riverpod.
- **BREAKING CHANGE** The syntax for using `StateNotifierProvider` was updated.
  Before:

  ```dart
  class MyStateNotifier extends StateNotifier<MyModel> {...}

  final provider = StateNotifierProvider<MyStateNotifier>((ref) => MyStateNotifier());

  ...
  Widget build(context, watch) {
    MyStateNotifier notifier = watch(provider);
    MyModel model = watch(provider.state);
  }
  ```

  After:

  ```dart
  class MyStateNotifier extends StateNotifier<MyModel> {...}

  final provider = StateNotifierProvider<MyStateNotifier, MyModel>>((ref) => MyStateNotifier());

  ...
  Widget build(context, watch) {
    MyStateNotifier notifier = watch(provider.notifier);
    MyModel model = watch(provider);
  }
  ```

  See also https://github.com/rrousselGit/riverpod/issues/341 for more information.

- **BREAKING CHANGE** It is no longer possible to override `StreamProvider.stream/last` and `FutureProvider.future`.
- feat: Calling `ProviderContainer.dispose` multiple time no longer throws.
  This simplifies the tear-off logic of tests.
- feat: Added `ChangeNotifierProvider.notifier` and `StateProvider.notifier`
  They allow obtaining the notifier associated with the provider, without causing widgets/providers to rebuild when the state updates.
- fix: overriding a `StateNotifierProvider`/`ChangeNotifierProvider` with `overrideWithValue` now correctly listens to the notifier.

## 0.13.1

- Fixed a bug where overriding a `FutureProvider` with an error value could cause tests to fail (see https://github.com/rrousselGit/riverpod/issues/355)

## 0.13.0

- stable null-safety release
- `ProviderObserver` can now have a const constructor
- Added the mechanism for state-inspection using the Flutter devtool
- loosened the version constraints of `freezed_annotation`
- deprecated `import 'riverpod/all.dart'`. Now everything is available with `riverpod/riverpod.dart`.
- Fixed a but where listening to `StreamProvider.last` could result in a `StateError` (#217)

## 0.13.0-nullsafety.3

- deprecated `import 'riverpod/all.dart'`. Now everything is available with `riverpod/riverpod.dart`.

## 0.13.0-nullsafety.1

- Fixed a but where listening to `StreamProvider.last` could result in a `StateError` (#217)

## 0.13.0-nullsafety.0

Migrated to null-safety

## 0.12.2

- Exported `AutoDisposeProviderRefBase`

## 0.12.1

- Fixed an remaining memory leak related to StreamProvider (see also https://github.com/rrousselGit/riverpod/issues/193)

## 0.12.0

- **Breaking** FutureProvider and StreamProvider no longer supports `null` as a valid value.
- Fixed a memory leak with StreamProvider (see also https://github.com/rrousselGit/riverpod/issues/193)

## 0.11.2

- Fixed a bug where providers (usually ScopedProviders) did not dispose correctly
  (see also https://github.com/rrousselGit/riverpod/issues/154).

## 0.11.0

- `package:riverpod/riverpod.dart` now exports `StateNotifier`
- Marked the providers with `@sealed` so that the IDE warns against
  implementing/subclassing providers.
- Fix mistakes in `AsyncValue.guard`'s documentation (thanks @mono0926)
- Loosened the version constraints of `freezed_annotation` to support `0.12.0`

## 0.10.0

- Fixed a bug where the state of a provider may be disposed when it shouldn't be disposed.

- Added a way to import the implementation class of providers with modifiers,
  such as `AutoDisposeProvider`.

  This is useful if you want to use Riverpod with the lint `always_specify_types`:

  ```dart
  import 'package:riverpod/all.dart';

  final AutoDisposeStateProvider<int> counter = StateProvider.autoDispose<int>((ProviderRefBase ref) {
    return 0;
  });
  ```

  If you do not use this lint, prefer using the default import instead, to not
  pollute your auto-complete.

## 0.8.0

- Renamed `ProviderContainer.debugProviderStates` to `ProviderContainer.debugProviderElements`
- Fixed a bug where updating `ProviderScope.overrides` may cause an exception
  for no reason (see https://github.com/rrousselGit/riverpod/issues/107)

## 0.7.0

- `ref.watch` on non ".autoDispose" providers can no longer read ".autoDispose"
  providers.

  For more info, see http://riverpod.dev/docs/concepts/modifiers/auto_dispose#the-argument-type-autodisposeprovider-cant-be-assigned-to-the-parameter-type-alwaysaliveproviderbase

- `ScopedProvider` now accepts `null` as a function:

  ```dart
  final example = ScopedProvider<int>(null);
  ```

  Which is equivalent to:

  ```dart
  final example = ScopedProvider<int>((watch) => throw UnimplementedError(''));
  ```

- Fixed a bug where `context.refresh` may not work properly if the widget tree
  contains multiple `ProviderScope`.

## 0.6.1

- Fixed a bug where when disposing `ProviderContainer`, providers may be disposed
  in an incorrect order.
- Improved the performances of reading providers by 25%

## 0.6.0

- Merged `Computed` and `Provider`. Now, all providers have the ability to rebuild
  their state when one of the object they listen changed.

  To migrate, change:

  ```dart
  final provider = Provider(...);
  final example = Computed((watch) {
    final value = watch(provider);
    return value;
  });
  ```

  into:

  ```dart
  final provider = Provider(...);
  final example = Provider((ref) {
    final value = ref.watch(provider);
    return value;
  });
  ```

- `Computed` (now `Provider`) no longer deeply compare collections to avoid rebuilds.
  Comparing the content of lists is quite expensive and actually rarely useful.
  Now, a simple `==` comparison is used.

- Renamed `ProviderStateOwner` to `ProviderContainer`
- Renamed `ProviderStateOwnerObserver` to `ProviderObserver`

- It is no longer possible to override a provider anywhere in the widget tree.
  Providers can only be overridden in the top-most `ProviderContainer`.

- Providers can now read values which may change over time using `ref.read` and `ref.watch`.
  When using `ref.watch`, if the value obtained changes, this will cause the provider
  to re-create its state.

- It is no longer possible to add `ProviderObserver` anywhere in the widget tree.
  They can be added only on the top-most `ProviderContainer`.

- Added `ProviderContainer.refresh(provider)`.
  This method allows forcing the refresh of a provider, which can be useful
  for things like "retry on error" or "pull to refresh".

* `ref.read(StreamProvider<T>)` no longer returns a `Stream<T>` but an `AsyncValue<T>`
  Before:

  ```dart
  final streamProvider = StreamProvider<T>(...);
  final example = Provider((ref) {
    Stream<T> stream = ref.read(streamProvider);
  });
  ```

  After:

  ```dart
  final streamProvider = StreamProvider<T>(...);
  final example = Provider((ref) {
    Stream<T> stream = ref.watch(streamProvider.steam);
  });
  ```

* `ref.read(FutureProvider<T>)` no longer returns a `Future<T>` but an `AsyncValue<T>`

  Before:

  ```dart
  final futureProvider = FutureProvider<T>(...);
  final example = Provider((ref) {
    Future<T> future = ref.read(futureProvider);
  });
  ```

  After:

  ```dart
  final futureProvider = FutureProvider<T>(...);
  final example = Provider((ref) {
    Future<T> future = ref.watch(futureProvider.future);
  });
  ```

* Removed `ref.dependOn`.
  You can now use `ref.read`/`ref.watch` to achieve the same effect.

  Before:

  ```dart
  final streamProvider = StreamProvider<T>(...);
  final example = Provider((ref) {
    Future<T> last = ref.dependOn(streamProvider).last;
  });
  ```

  After:

  ```dart
  final streamProvider = StreamProvider<T>(...);
  final example = Provider((ref) {
    Future<T> last = ref.watch(streamProvider.last);
  });
  ```

* `Provider.readOwner(ProviderStateOwner)` is changed into `ProviderContainer.read(Provider)`

* `Provider.watchOwner(ProviderStateOwner, (value) {})` is changed into:

  ```dart
  ProviderContainer container;
  final provider = Provider((ref) => 0);

  final subscription = container.listen(
    provider,
    mayHaveChanged: (sub) {},
    didChange: (sub) {}.
  );

  subscription.close();
  ```

* `MyProvider.family.autoDispose` now correctly free both the arguments and the associated
  providers from memory when the provider is no longer listened to.

- Added `ScopedProvider`, a new kind of provider that can be overridden anywhere
  in the widget tree.
  Normal providers cannot read a `ScopedProvider`.

## 0.5.1

- Fixed the documentation of `StateNotifierProvider` incorrectly showing the
  documentation of `StreamProvider`.
- Improve the documentation of `StateProvider`.

## 0.5.0

- Changed `ComputedFamily` into `Computed.family`
- Added [AsyncValue.guard](https://pub.dev/documentation/riverpod/latest/riverpod/AsyncValue/guard.html to simplify transforming a Future into an AsyncValue.
- Improved the documentation of the different providers

## 0.4.0

Changed the syntax of "AutoDispose*" and "*Family" to use a syntax similar to
named constructors instead.

Before:

```dart
final myProvider = AutoDisposeStateNotifierProviderFamily<MyStateNotifier, int>((ref, id) {
  return MyStateNotifier(id: id);
});
```

After:

```dart
final myProvider = StateNotifierProvider.autoDispose.family<MyStateNotifier, int>((ref, id) {
  return MyStateNotifier(id: id);
});
```

The behavior is the same. Only the syntax changed.

## 0.3.0

- Added `AsyncValue.whenData`, syntax sugar for `AsyncValue.when` to handle
  only the `data` case and do nothing for the error/loading cases.

- Fixed a bug that caused [Computed] to crash if it stopped being listened to
  then was listened to again.

## 0.2.1

- `Computed` now correctly unsubscribe to a provider when their
  function stops using a provider.

## 0.2.0

- `ref.read` is renamed as `ref.dependOn`
- Deprecated `ref.dependOn(streamProvider).stream` and `ref.dependOn(futureProvider).future`
  in favor of a universal `ref.dependOn(provider).value`.
- added `ref.read(provider)`, syntax sugar for `ref.dependOn(provider).value`.

## 0.1.0

Initial release<|MERGE_RESOLUTION|>--- conflicted
+++ resolved
@@ -1,4 +1,3 @@
-<<<<<<< HEAD
 ## Unreleased major
 
 - **Breaking**: `AsyncValue` is now "sealed" and `AsyncData/AsyncLoading/AsyncError`
@@ -6,7 +5,7 @@
   `AsyncValue` or the associated classes.
 - **Breaking**: Removed everything marked as "deprecated"
 - Bumped minimum Dart SDK to >= 3.0.0-dev
-=======
+
 ## 2.3.10 - 2023-08-28
 
 Riverpod now requires package:meta >=1.9.0
@@ -20,7 +19,6 @@
 
 - Added support for state_notifier 1.0.0
 - `Notifier.state` is now accessible inside tests
->>>>>>> 6fcd4886
 
 ## 2.3.6 - 2023-04-24
 
