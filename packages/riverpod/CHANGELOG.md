<<<<<<< HEAD
## Unreleased build

- **Breaking**: It is now a runtime exception to "scope" a provider
  that is not specifying `dependencies`.
- **Breaking**: Removed all `Ref` subclasses (such `FutureProviderRef`).
  Use `Ref` directly instead.
  For `FutureProviderRef.future`, migrate to using an `AsyncNotifier`.
- **Breaking** All ref methods besides "mounted" now throw if used on unmounted refs.
// TODO changelog patch: ref.exists now correct asserts that the ref can use the provider.

- **Breaking**: `StateProvider` and `StateNotifierProvider`
  are moved out of `package:flutter_riverpod/flutter_riverpod.dart` to
  `package:flutter_riverpod/legacy.dart`.
- **Breaking** Some internal utils are no-longer exported.
- **Breaking** `AsyncValue.value` now returns `null` during errors.
- **Breaking** removed `AsyncValue.valueOrNull` (use `.value` instead).
- `Stream/FutureProvider.overrideWithValue` was added back.
- **Breaking**: `Notifier` and variants are now recreated whenever the provider
  rebuilds. This enables using `Ref.mounted` to check dispose.
- An error is now thrown when trying to override a provider twice in the same
  `ProviderContainer`.
- Disposing a `ProviderContainer` now disposes of all of its sub `ProviderContainers` too.
- Added `ProviderContainer.test()`. This is a custom constructor for testing
  purpose. It is meant to replace the `createContainer` utility.
- Added `NotifierProvider.overrideWithBuild`, to override `Notifier.build` without
  overriding methods of the notifier.
- `Ref.mounted` has been added. It can now be used to check if a provider
  was disposed.
- When a provider is rebuilt, a new `Ref` is now created. This avoids
  issues where an old build of a provider is still performing work.
- Updated `AsyncValue` documentations to use pattern matching.
- Added support for `Ref/ProviderContainer.invalidate(provider, asReload: true)`
- Fixed a bug when overriding a specific provider of a `family`, combined with `dependencies: [family]`

## 3.0.0-dev.3 - 2023-11-27

- Fix "pending timer" issue inside tests when using `ref.keepAlive()`.
- Fix `Ref.invalidate`/`Ref.refresh` not throwing on circular dependency.
- Fix an infinite loop caused by `ref.keepAlive` if the `KeepAliveLink` is
  immediately closed.
- Fix `container.exists(provider)` on nested containers not checking their
  parent containers.

## 3.0.0-dev.2 - 2023-11-20

Fix exceptions when using multiple root `ProviderContainers`/`ProviderScopes`.

## 3.0.0-dev.1 - 2023-11-20

- All notifier properties now throw an error if used after the notifier
  has been disposed.
- The error thrown when a notifier property is used inside the constructor
  of a notifier has been improved.
- Fix `ProviderObserver.didUpdateProvider` being called with an incorrect
  "provider" parameter when the provider is overridden.

## 3.0.0-dev.0 - 2023-10-29

- **Breaking**: `AsyncValue` is now "sealed" and `AsyncData/AsyncLoading/AsyncError`
  are "final". This means that it is no-longer possible to subclass
  `AsyncValue` or the associated classes.
- **Breaking**: Removed everything marked as "deprecated"
- Bumped minimum Dart SDK to >= 3.0.0-dev

## Unreleased fix
=======
## 2.5.1 - 2024-03-10
>>>>>>> 6b32bd93

- Improved `Provider(dependencies: [...])` documentation.
- Fix out of date `pub.dev` description
- `ref.invalidate` now correctly clear all resources associated
  with the provider if the provider is no-longer used.
- Fix `selectAsync` sometimes never resolving.
- Fix `ProviderSubscription.read` returned by `ref.listen(provider.future)` not throwing if used after the subscription has been closed.
- Fix `ref.onAddListener` and other life-cycles not being triggered when
  listening to `provider.future`/`provider.notifier`.
- Fix a bug that caused `Assertion failed: _lastFuture == null`

## 2.5.0 - 2024-02-03

- Add `test` argument to `AsyncValue.guard` method. (thanks to @utamori)

## 2.4.9 - 2023-11-27

- Fix "pending timer" issue inside tests when using `ref.keepAlive()`.
- Fix `Ref.invalidate`/`Ref.refresh` not throwing on circular dependency.
- Fix an infinite loop caused by `ref.keepAlive` if the `KeepAliveLink` is
  immediately closed.
- Fix `container.exists(provider)` on nested containers not checking their
  parent containers.

## 2.4.8 - 2023-11-20

Fix exceptions when using multiple root `ProviderContainers`/`ProviderScopes`.

## 2.4.7 - 2023-11-20

- Fix `ProviderObserver.didUpdateProvider` being called with an incorrect
  "provider" parameter when the provider is overridden.

## 2.4.6 - 2023-11-13

- Exceptions in asynchronous providers are now correctly received by
  `ProviderObserver.providerDidFail`.
- Fix exception when a `ProviderScope` is rebuilt with a different `key`.

## 2.4.4 - 2023-10-15

- Update the documentation of `provider.argument` to match the behavior of
  generated providers.

## 2.4.3 - 2023-10-06

- Fixed incorrect `@visibleForTesting` warning.

## 2.4.1 - 2023-09-27

- Fix invalid Dart docs (thanks to @srawlins)

## 2.4.0 - 2023-09-04

- Added `Notifier.stateOrNull`. This will return `null` if used when the
  notifier has yet to be initialized or is in error state.

## 2.3.10 - 2023-08-28

Riverpod now requires package:meta >=1.9.0

## 2.3.8 - 2023-08-28

- Fix some exceptions causing Flutter asking to demangle stacktraces (#1874)
- Fix out of date `AsyncValue` docs.

## 2.3.7 - 2023-08-16

- Added support for state_notifier 1.0.0
- `Notifier.state` is now accessible inside tests

## 2.3.6 - 2023-04-24

- Improved error message for missing `dependencies` (thanks to @ValentinVignal)
- Fixed various typos in the documentation (thanks to @ValentinVignal)
- Fix not disposing autoDispose family providers

## 2.3.5 - 2023-04-18

- fix `AsyncValue.isReloading` docs

## 2.3.4 - 2023-04-07

- Fixes an issue with nested ProviderScope (thanks to @jeiea)

## 2.3.3 - 2023-04-06

- The debugger no-longer pauses on uncaught exceptions inside providers. This
  was voluntary, but too many people have complained that it often is a false
  positive.
- Removed unused dependency (thanks to @passsy)

## 2.3.2 - 2023-03-13

- Deprecated the generic parameter of `Family`. This will enable implementing
  generic providers in `riverpod_generator` once it is removed.
- Updated documentation

## 2.3.1 - 2023-03-09

- Updated `AsyncValue.value/valueOrNull` docs to cover the "previous value"
  cases (thanks to @AhmedLSayed9)

## 2.3.0

- Added `StreamNotifier` + `StreamNotifierProvider`. This is for building a
  `StreamProvider` while exposing ways to modify the stream.

  It is primarily meant to be used using code-generation via riverpod_generator,
  by writing:

  ```dart
  @riverpod
  class Example extends _$Example {
    @override
    Stream<Model> build() {
      // TODO return some stream
    }
  }
  ```

- Deprecated `StreamProvider.stream` Instead of:

  ```dart
  ref.watch(provider.stream).listen(...)
  ```

  do:

  ```dart
  ref.listen(provider, (_, value) {...});
  ```

  Instead of:

  ```dart
  final a = StreamProvider((ref) {
    return ref.watch(b.stream).map((e) => Model(e));
  })
  ```

  Do:

  ```dart
  final a = FutureProvider((ref) async {
    final e = await ref.watch(b.future);
    return Model(e);
  })
  ```

- Some restrictions on the `dependencies` parameter of providers have been
  lifted. It is no-longer necessary to include providers which do not themselves
  specify `dependencies`. All providers should specify `dependencies` if they
  are scoped at any point.

- Annotated `Notifier.state` setter as protected.

## 2.2.0

- Improve type-inference when using `AsyncValue.whenOrNull` (thanks to
  @AhmedLSayed9)
- Fixed AsyncValue.asError incorrectly not preserving the generic type
- Internal refactoring for riverpod_generator

## 2.1.3

Fixes an issue with `FutureProvider<void>` (#2028)

## 2.1.2

- Update dependencies.
- fixes an exception on newer Dart versions
- fixes an edge-case where `FutureProvider`/`AsyncNotifier` did not emit the new
  state when the created `Future` completed (#1997)
- fixes errors inside FutureProvider/AsyncNotifier/StreamProvider not preserving
  the previous state (if any).

## 2.1.1

Fix typos

## 2.1.0

A small release adding missing utilities and fixing some web related issues.

- Added `provider.overrideWith((ref) => state`)
- Added `FutureProviderRef.future`.
- Deprecated `StateProvider.state` Instead, use either
  `ref.watch(stateProvider)` or `ref.read(stateProvider.notifier).state =`
- Deprecated `provider.overrideWithProvider`. Instead use
  `provider.overrideWith`
- Added `Ref.notifyListeners()` to forcibly notify dependents. This can be
  useful for mutable state.
- Added `@useResult` to `Ref.refresh`/`WidgetRef.refresh`
- Added `Ref.exists` to check whether a provider is initialized or not.
- `FutureProvider`, `StreamProvider` and `AsyncNotifierProvider` now preserve
  the previous data/error when going back to loading. This is done by allowing
  `AsyncLoading` to optionally contain a value/error.
- Added
  `AsyncValue.when(skipLoadingOnReload: bool, skipLoadingOnRefresh: bool, skipError: bool)`
  flags to give fine control over whether the UI should show `loading` or
  `data/error` cases.
- Add `AsyncValue.requireValue`, to forcibly obtain the `value` and throw if in
  loading/error state
- Doing `ref.watch(futureProvider.future)` can no-longer return a
  `SynchronousFuture`. That behavior could break various `Future` utilities,
  such as `Future.wait`
- Add `AsyncValue.copyWithPrevious(..., isRefresh: false)` to differentiate
  rebuilds from `ref.watch` vs rebuilds from `ref.refresh`.
- ProviderContainer no-longer throws when disposed if it has an undisposed child
  ProviderContainer.

- Fixes a stackoverflow on Web caused by Dart (thanks to @leehack)
- Fixes a bug when the root ProviderContainer is not associated with a
  ProviderScope.
- Fixes a case where a circular dependency between providers was incorrectly
  allowed (#1766)

## 2.0.2

- **FIX**: Fixed an assert error if a `family` depends on itself while
  specifying `dependencies`. (#1721).

## 2.0.2

Fixed an assert error if a `family` depends on itself while specifying
`dependencies`.

## 2.0.1

Updated changelog (see 2.0.0)

## 2.0.0

Here is the changelog for all the changes in the 2.0 version. An article is in
progress and will be linked here once available.

**Breaking changes**:

- `FutureProvider.stream` is removed.
- Using `overrideWithProvider`, it is no-longer possible to override a provider
  with a different type of provider (such as overriding `FutureProvider` with a
  `StreamProvider`).
- `AsyncError.stackTrace` is now a required positional parameter and
  non-nullable
- All `overrideWithValue` methods are removed, besides
  `Provider.overrideWithValue`. This change is temporary, and these methods will
  be reintroduced in a later version. In the meantime, you can use
  `overrideWithProvider`.
- Modifiers (`provider.future`, `provider.state`, ...) no-longer are providers,
  and therefore no-longer appear inside `ProviderObserver`.
- The `Reader` typedef is removed. Use `Ref` instead.
- `ProviderListener` is removed. Used `ref.listen` instead.
- Removed the deprecated `ProviderReference`.
- Providers no-longer throw a `ProviderException` if an exception was thrown
  while building their value. Instead, they will rethrow the thrown exception
  and its stacktrace.
- It is no longer possible to pass `provider.future/.notifier/...` to the
  parameter `dependencies` of provider. Passing the provider directly is enough.
- The `Family` type now has a single generic parameter instead of 3.

Non-breaking changes:

- Upgrade minimum required Dart SDK version to 2.17.0
- Added `provider.selectAsync`, which allows to both await an async value while
  also filtering rebuilds.
- Added `ref.listenSelf`, for subscribing to changes of a provider within that
  provider. That can be useful for logging purposes or storing the state of a
  provider in a DB.
- Added `container.invalidate(provider)`/`ref.invalidate(provider)` and
  `ref.invalidateSelf()`. These are similar to `ref.refresh` methods, but do not
  immediately rebuild the provider.

These methods are safer than `ref.refresh` as they can avoid a provider
rebuilding twice in a quick succession.

- Added `ref.onAddListener`, `ref.onRemoveListener`, `ref.onCancel` and
  `ref.onResume`. All of which allow performing side-effects when providers are
  listened or stop being listened.

- A new `AutoDisposeRef.keepAlive()` function is added. It is meant to replace
  `AutoDisposeRef.maintainState` to make logic for preventing the disposal of a
  provider more reusable.
- feat; `AutoDisposeRef.maintainState` is deprecated. Use the new
  `AutoDisposeRef.keepAlive()` instead.
- Add support for `ref.invalidate(family)` to recompute an entire family (#1517)
- Added `AsyncValue.valueOrNull` to obtain the value while ignoring potential
  errors.
- Added new functionalities to `AsyncValue`: `hasError`, `hasData`, `asError`,
  `isLoading` , `copyWithPrevious` and `unwrapPrevious`.

Fixes:

- fixed a bug where `AsyncValue.whenData` did not preserve
  `AsyncValue.isLoading/isRefreshing`
- `StateProvider` and `StateNotifierProvider` no longer notify their listeners
  on `ref.refresh` if the new result is identical to the old one.
- fixed potential null exception when using `autoDispose`
- fixed a bug where unmounting a nested ProviderScope could cause an exception
  (#1400)
- Fixed an issue where providers were incorrectly allowed to depend on
  themselves, breaking `autoDispose` in the process.
- Fixed a memory leak when using `StateProvider.autoDispose`'s `.state`
- Fix `ProviderObserver.didDisposeProvider` not executing on provider refresh.
- Fixed an issue where `AsyncValue.value` did not throw if there is an error.
- Fixed a cast error when overriding a provider with a more specific provider
  type (#1100)
- Fixed a bug where `onDispose` listeners could be executed twice under certain
  conditions when using `autoDispose`.
- Fixed an issue where refreshing a `provider.future`/`provider.stream` did work
  properly
- Fixed false positive with `ref.watch` asserts

## 2.0.0-dev.9

Fix Timer leak when using `cacheTime`/`disposeDelay` and disposing a
`ProviderContainer`

## 2.0.0-dev.8

fix: a bug where unmounting a nested ProviderScope could cause an exception
(#1400)

## 2.0.0-dev.7

Upgrade minimum required Dart SDK version to 2.17.0

## 2.0.0-dev.6

- Added `AsyncValue.valueOrNull` to obtain the value while ignoring potential
  errors.
- Fixed an issue where `AsyncValue.value` did not throw if there is an error.
- Fix families not applying cacheTime/disposeDelay
- Fixed a bug where an exception may be thrown asynchronously after a
  `KeepAliveLink` is cancelled.

## 2.0.0-dev.5

- Fixed a bug where emitting an `AsyncData` after an `AsyncError` leads to
  `AsyncValue.hasError` to be true

## 2.0.0-dev.4

- Added `ref.listenSelf`, for subscribing to changes of a provider within that
  provider. That can be useful for logging purposes or storing the state of a
  provider in a DB.
- Added `disposeDelay` to all `autoDispose` providers and to
  `ProviderContainer`/`ProviderScope`. This configures the amount of time before
  a provider is disposed when it is not listened.

- Added `container.invalidate(provider)`/`ref.invalidate(provider)` and
  `ref.invalidateSelf()`. These are similar to `ref.refresh` methods, but do not
  immediately rebuild the provider.

  These methods are safer than `ref.refresh` as they can avoid a provider
  rebuilding twice in a quick succession.

- The duration passed to `cacheTime` now represents the minimum amount of time
  after the latest change of a provider, instead of the first time a provider
  built.

- Fixed an issue where providers were incorrectly allowed to depend on
  themselves, breaking `autoDispose` in the process.

- Fixed a memory leak when using `StateProvider.autoDispose`'s `.state`

- Fix `ProviderObserver.didDisposeProvider` not executing on provider refresh.

## 2.0.0-dev.3

When calling `ref.listen` on a provider, this provider will now properly rebuild
if one of its dependency had changed.

## 2.0.0-dev.2

- Deprecated `ref.maintainState=` in favor of a newly added `ref.keepAlive()`.
  This new `ref.keepAlive()` function is similar to `maintainState` but better
  handles cases where we have multiple logics that want to keep the state of a
  provider alive for some period of time.

- Removed the deprecated `ProviderReference`.

- Added `ProviderContainer.cacheTime` and
  `MyProvider.autoDispose(..., cacheTime: duration)`. `cacheTime` is used to
  keep an `autoDispose` provider alive for at least a minimum amount of time
  before it gets disposed if not listened.

- Added `ref.onAddListener`, `ref.onRemoveListener`, `ref.onCancel` and
  `ref.onResume`. All of which allow performing side-effects when providers are
  listened or stop being listened.

## 2.0.0-dev.1

- Now requires Dart 2.16

- **Breaking** Providers no-longer throw a `ProviderException` if an exception
  was thrown while building their value. Instead, they will rethrow the thrown
  exception and its stacktrace.
- Removed `AsyncValue`'s `isError`/`isData`

- Added new functionalities to `AsyncValue`: `hasError`, `hasData`,
  `copyWithPrevious`
- Added `provider.selectAsync`, which allows to both await an async value while
  also filtering rebuilds.
- When a provider emits an `AsyncError` followed by an `AsyncData`, the
  `AsyncData` emitted will now contain the latest error/stackTrace too.

- Fixed a cast error when overriding a provider with a more specific provider
  type (#1100)
- Fixed a bug where `onDispose` listeners could be executed twice under certain
  conditions when using `autoDispose`.

## 2.0.0-dev.0

- **Breaking** After a provider has emitted an `AsyncValue.data` or
  `AsyncValue.error`, that provider will no longer emit an `AsyncValue.loading`.
  Instead, it will re-emit the latest value, but with the property
  `AsyncValue.isRefreshing` to true.

  This allows the UI to keep showing the previous data/error when a provider is
  being refreshed.

- Adding `isLoading`, `isError`, `isData` and `asError` to `AsyncValue`. Those
  getters allow interacting with `AsyncValue` without having to rely on pattern
  matching.
- Fixed an issue where refreshing a `provider.future`/`provider.stream` did work
  properly
- Fixed false positive with `ref.watch` asserts

## 1.0.3

Removed an assert preventing from overriding the same provider/family multiple
times on a `ProviderScope`/`ProviderContainer`.

## 1.0.2

Fixed a null exception on web

## 1.0.1

Improved the performance of the assert which verifies that providers properly
respect their `dependencies` variable.

## 1.0.0

Riverpod is now stable!

### General changes

- **Breaking**: `ProviderContainer.debugProviderValues` and
  `ProviderContainer.debugProviderElements` are removed. You can now instead use
  `ProviderContainer.getAllProviderElements`.
- Increased minimum SDK version to 2.14.0
- **Breaking** The return value when reading a `StateProvider` changed.
  Before, doing `ref.read(someStateProvider)` would return the `StateController` instance.
  Now, this will only return the state of the `StateController`.
  This new behavior matches `StateNotifierProvider`.

  For a simple migration, the old behavior is available by writing
  `ref.read(someStateProvider.state)`.

- Added `ref.listen` for triggering actions inside providers/widgets when a
  provider changes.

  It can be used to listen to another provider without recreating the provider
  state:

  ```dart
  final counterProvider = StateNotifierProvider<Counter, int>(...);

  final anotherProvider = Provider<T>((ref) {
    ref.listen<int>(counterProvider, (previous, count) {
      print('counter changed from $previous to $count');
    });
  });
  ```

  Alternatively, it can be used by widgets to show modals/dialogs:

  ```dart
  final counterProvider = StateNotifierProvider<Counter, int>(...);

  class Example extends ConsumerWidget {
    @override
    Widget build(BuildContext context, WidgetRef ref) {
      ref.listen<int>(counterProvider, (previous, count) {
        showDialog(...);
      });
    }
  }
  ```

- It is now possible to "await" all providers that emit an `AsyncValue`
  (previously limited to `FutureProvider`/`StreamProvider`). This includes cases
  where a `StateNotifierProvider` exposes an `AsyncValue`:

  ```dart
  class MyAsyncStateNotifier extends StateNotifier<AsyncValue<MyState>> {
    MyAsyncStateNotifier(): super(AsyncValue.loading()) {
      // TODO fetch some data and update the state when it is obtained
    }
  }

  final myAsyncStateNotifierProvider = StateNotifierProvider<MyAsyncStateNotifier, AsyncValue<MyState>>((ref) {
    return MyAsyncStateNotifier();
  });

  final someFutureProvider = FutureProvider((ref) async {
    MyState myState = await ref.watch(myAsyncStateNotifierProvider.future);
  });
  ```

- Deprecated `StreamProvider.last` in favor of `StreamProvider.future`.

- `StreamProvider.future`, `StreamProvider.stream` and `FutureProvider.future`
  now expose a future/stream that is independent from how many times the
  associated provider "rebuilt":
  - if a `StreamProvider` rebuild before its stream emitted any value,
    `StreamProvider.future` will resolve with the first value of the new stream
    instead.
  - if a `FutureProvider` rebuild before its future completes,
    `FutureProvider.future` will resolve with the result of the new future
    instead.
- You can now override any provider with any other provider, as long as the
  value that they expose matches. For example, it is possible to override a
  `StreamProvider<Model>` with a `Provider<AsyncValue<Model>>`.
- `ref.onDispose` now calls the dispose function as soon as one of the
  provider's dependencies is known to have changed
- Providers can now call `ref.refresh` to refresh a provider, instead of having
  to do `ref.container.refresh`.
- Providers no longer wait until their next read to recompute their state if one
  of their dependencies changed and they have listeners.
- Added `ProviderContainer.pump`, a utility to easily "await" until providers
  notify their listeners or are disposed.
- fixed an issue when using both `family` and `autoDispose` that could lead to
  an inconsistent state

### Unified the syntax for interacting with providers

- `ProviderReference` is deprecated in favor of `Ref`.
- `ref.watch` now supports `myProvider.select((value) => ...)`. This allows
  filtering rebuilds:

  ```dart
  final userProvider = StateNotifierProvider<UserController, User>(...);

  final anotherProvider = Provider((ref) {
    // With this syntax, the Consumer will not rebuild if `userProvider`
    // emits a new User but its "name" didn't change.
    bool userName = ref.watch(userProvider.select((user) => user.name));
  });
  ```

- **Breaking**: `ProviderObserver.didUpdateProvider` now receives both the
  previous and new value.
- **Breaking**: `ProviderObserver.mayHaveChanged` is removed.

- **Breaking**: `Family.overrideWithProvider` now must create a provider:

  ```dart
  final family = Provider.family<State, Arg>(...);

  family.overrideWithProvider(
    (Arg arg) => Provider<State>((ref) => ...)
  );
  ```

- All providers now receive a custom subclass of `ProviderRefBase` as a
  parameter:

  ```dart
  Provider<T>((ProviderRef<T> ref) {...});
  FutureProvider<T>((FutureProviderRef<T> ref) {...});
  StateProvider<T>((StateProviderRef<T> ref) {...});
  ```

  That allows providers to implement features that is not shared with other
  providers.

  - `Provider`, `FutureProvider` and `StreamProvider`'s `ref` now have a `state`
    property, which represents the currently exposed value. Modifying it will
    notify the listeners:

    ```dart
    Provider<int>((ref) {
      ref.listen(onIncrementProvider, (_) {
        ref.state++;
      });

      return 0;
    });
    ```

  - `StateProvider`'s `ref` now has a `controller` property, which allows the
    provider to access the `StateController` exposed.

- **Breaking**: `ProviderReference.mounted` is removed. You can implement
  something similar using `onDispose`:
  ```dart
  Provider<T>((ref) {
    var mounted = true;
    ref.onDispose(() => mounted = false);
  });
  ```

### All providers can now be scoped.

- **Breaking**: `ScopedProvider` is removed. To migrate, change
  `ScopedProvider`s to `Provider`s.

- All providers now come with an extra named parameter called `dependencies`.
  This parameter optionally allows defining the list of providers/families that
  this new provider depends on:

  ```dart
  final a = Provider(...);

  final b = Provider((ref) => ref.watch(a), dependencies: [a]);
  ```

  By doing so, this will tell Riverpod to automatically override `b` if `a` gets
  overridden.

### Updated `AsyncValue`:

- **Breaking** `AsyncValue.copyWith` is removed
- **Breaking** `AsyncValue.error(..., stacktrace)` is now a named parameter
  instead of positional parameter.
- Deprecated `AsyncValue.data` in favor of `AsyncValue.value`
- Allowed `AsyncData`, `AsyncError` and `AsyncLoading` to be extended
- Added `AsyncValue.whenOrNull`, similar to `whenOrElse` but instead of an
  "orElse" parameter, returns `null`.
- Added `AsyncValue.value`, which allows reading the value without handling
  loading/error states.
- `AsyncError` can now be instantiated with `const`.

- Added `StateController.update`, to simplify updating the state from the
  previous state:
  ```dart
  final provider = StateController((ref) => 0);
  ...
  ref.read(provider).update((state) => state + 1);
  ```
- It is no longer allowed to use `ref.watch` or `ref.read` inside a selector:

  ```dart
  provider.select((value) => ref.watch(something)); // KO, cannot use ref.watch inside selectors
  ```

- FutureProvider now creates a `FutureOr<T>` instead of a `Future<T>`. That
  allows bypassing the loading state in the event where a value was
  synchronously available.

### Bug fixes

- Fixed a bug where widgets were not rebuilding in release mode under certain
  conditions
- **FIX**: StreamProvider.last no longer throws a StateError when no value were
  emitted (#296).
- fixed an issue where when chaining providers, widgets may re-render a frame
  late, potentially causing a flicker. (see #648)

## 1.0.0-dev.10

Fixed a bug where reading a provider within a consumer could throw (#796)

## 1.0.0-dev.9

Fix an issue where `*Provider.autoDispose` were not able to specify the
`dependencies` parameter.

## 1.0.0-dev.8

### Future/StreamProvider

- FutureProvider now creates a `FutureOr<T>` instead of a `Future<T>` That
  allows bypassing the loading state in the event where a value was
  synchronously available.

- During loading and error states, `FutureProvider` and `StreamProvider` now
  expose the latest value through `AsyncValue`. That allows UI to show the
  previous data while some new data is loading, instead of showing a spinner:

  ```dart
  final provider = FutureProvider<User>((ref) async {
    ref.watch(anotherProvider); // may cause `provider` to rebuild

    return fetchSomething();
  })
  ...

  Widget build(context, ref) {
    return ref.watch(provider).when(
      error: (err, stack, _) => Text('error'),
      data: (user) => Text('Hello ${user.name}'),
      loading: (previous) {
        if (previous is AsyncData<User>) {
          return Text('loading ... (previous: ${previous.value.name})');
        }

        return CircularProgressIndicator();
      }
    );

  }
  ```

### AsyncValue

- **Breaking** `AsyncValue.copyWith` is removed
- **Breaking** `AsyncValue.error(..., stacktrace)` is now a named parameter
  instead of positional parameter.
- **Breaking** `AsyncValue.when(loading: )` and `AsyncValue.when(error: )` (and
  `when` variants) now receive an extra "previous" parameter.
- Deprecated `AsyncValue.data` in favor of `AsyncValue.value`
- Allowed `AsyncData`, `AsyncError` and `AsyncLoading` to be extended
- Added `AsyncValue.whenOrNull`, similar to `whenOrElse` but instead of an
  "orElse" parameter, returns `null`.
- Added `AsyncValue.value`, which allows reading the value without handling
  loading/error states.
- `AsyncError` can now be instantiated with `const`.
- `AsyncLoading` and `AsyncError` now optionally includes the previous state.

### General

- **Breaking** All `overrideWithProvider` methods are removed. To migrate,
  instead use `overrideWithValue`.
- All providers now come with an extra named parameter called `dependencies`.
  This parameter optionally allows defining the list of providers/families that
  this new provider depends on:

  ```dart
  final a = Provider(...);

  final b = Provider((ref) => ref.watch(a), dependencies: [a]);
  ```

  By doing so, this will tell Riverpod to automatically override `b` if `a` gets
  overridden.

- Added `StateController.update`, to simplify updating the state from the
  previous state:
  ```dart
  final provider = StateController((ref) => 0);
  ...
  ref.read(provider).update((state) => state + 1);
  ```
- It is no longer allowed to use `ref.watch` or `ref.read` inside a selector:
  ```dart
  provider.select((value) => ref.watch(something)); // KO, cannot user ref.watch inside selectors
  ```

### Bug-fixes

- fixed a bug where providers were rebuilding even when not being listened to
- fixed `ref.listen` now working when downcasing the value of a provider.
- fixed a bug where disposing a scoped `ProviderContainer` could cause other
  `ProviderContainer`s to stop working.
- fixed an issue where conditionally depending on an "autoDispose" provider may
  not properly dispose of it (see #712)
- fixed an issue where when chaining providers, widgets may re-render a frame
  late, potentially causing a flicker. (see #648)

## 1.0.0-dev.7

- Fixed `ProviderObserver` not working when modifying a `StateProvider`.
- Fixed a bug where scoped provider were potentially not disposed
- Fixed a bug where widgets were not rebuilding in release mode under certain
  conditions

## 1.0.0-dev.6

- **FIX**: StreamProvider.last no longer throws a StateError when no value were
  emitted (#296).
- Re-enabled debug assertions that were temporarily disabled by previous dev
  versions.
- Allows families to be scoped/overridden
- Fixed bugs with `ref.refresh` not working on some providers
- renamed `ProviderBase.recreateShouldNotify` to `updateShouldNotify`

## 1.0.0-dev.5

Fixed an issue where provider listeners could not be called properly.

## 1.0.0-dev.3

Fixed various issues related to scoped providers.

## 1.0.0-dev.2

- All providers can now be scoped.
- **breaking**: `ScopedProvider` is removed. To migrate, change
  `ScopedProvider`s to `Provider`s.

## 1.0.0-dev.1

- Add missing exports (see #532)

## 1.0.0-dev.0

- `ref.watch` now support `myProvider.select((value) => ...)`. This allows
  filtering rebuilds:

  ```dart
  final userProvider = StateNotifierProvider<UserController, User>(...);

  final anotherProvider = Provider((ref) {
    // With this syntax, the Consumer will not rebuild if `userProvider`
    // emits a new User but its "name" didn't change.
    bool userName = ref.watch(userProvider.select((user) => user.name));
  });
  ```

- **Breaking**: `Family.overrideWithProvider` now must create a provider:

  ```dart
  final family = Provider.family<State, Arg>(...);

  family.overrideWithProvider(
    (Arg arg) => Provider<State>((ref) => ...)
  );
  ```

- **Breaking**: `ProviderObserver.didUpdateProvider` now receives both the
  previous and new value.
- **Breaking**: `ProviderObserver.mayHaveChanged` is removed.
- Added `ref.listen`, used to listen to another provider without recreating the
  provider state:

  ```dart
  final counter = StateNotifierProvider<Counter, int>(...);

  final anotherProvider = Provider<T>((ref) {
    ref.listen<int>(counter, (count) {
      print('counter change: $count');
    });
  });
  ```

- `ProviderReference` is deprecated in favor of `ProviderRefBase`.
- All providers now receive a custom subclass of `ProviderRefBase` as a
  parameter:

  ```dart
  Provider<T>((ProviderRef<T> ref) {...});
  FutureProvider<T>((FutureProviderRef<T> ref) {...});
  StateProvider<T>((StateProviderRef<T> ref) {...});
  ```

  That allows providers to implement features that is not shared with other
  providers.

  - `Provider`, `FutureProvider` and `StreamProvider`'s `ref` now have a `state`
    property, which represents the currently exposed value. Modifying it will
    notify the listeners:

    ```dart
    Provider<int>((ref) {
      ref.listen(onIncrementProvider, (_) {
        ref.state++;
      });

      return 0;
    });
    ```

  - `StateProvider`'s `ref` now has a `controller` property, which allows the
    provider to access the `StateController` exposed.

- **Breaking**: `ProviderReference.mounted` is removed. You can implement
  something similar using `onDispose`:
  ```dart
  Provider<T>((ref) {
    var mounted = true;
    ref.onDispose(() => mounted = false);
  });
  ```
- **Breaking**: `ProviderContainer.debugProviderValues` and
  `ProviderContainer.debugProviderElements` are removed. You can now instead use
  `ProviderContainer.getAllProviderElements`.
- `StreamProvider.last`, `StreamProvider.stream` and `FutureProvider.future` now
  expose a future/stream that is independent from how many times the associated
  provider "rebuilt":
  - if a `StreamProvider` rebuild before its stream emitted any value,
    `StreamProvider.last` will resolve with the first value of the new stream
    instead.
  - if a `FutureProvider` rebuild before its future completes,
    `FutureProvider.future` will resolve with the result of the new future
    instead.
- You can now override any provider with any other provider, as long as the
  value that they expose matches. For example, it is possible to override a
  `StreamProvider<Model>` with a `Provider<AsyncValue<Model>>`.
- `ref.onDispose` now calls the dispose function as soon as one of the
  provider's dependency is known to have changed
- Providers can now call `ref.refresh` to refresh a provider, instead of having
  to do `ref.container.refresh`.
- Providers no longer wait until their next read to recompute their state if one
  of their dependencies changed and they have listeners.
- Added `ProviderContainer.pump`, a utility to easily "await" until providers
  notify their listeners or are disposed.
- fixed an issue when using both `family` and `autoDispose` that could lead to
  an inconsistent state

## 0.14.0+3

Removed an assert that could cause issues when an application is partially
migrated to null safety.

## 0.14.0+1

- Re-added
  `StateProvider.overrideWithValue`/`StateProvider.overrideWithProvider` that
  were involuntarily removed.

## 0.14.0

- **BREAKING CHANGE** The `Listener`/`LocatorMixin` typedefs are removed as the
  former could cause a name conflict with the widget named `Listener` and the
  latter is not supported when using Riverpod.
- **BREAKING CHANGE** The syntax for using `StateNotifierProvider` was updated.
  Before:

  ```dart
  class MyStateNotifier extends StateNotifier<MyModel> {...}

  final provider = StateNotifierProvider<MyStateNotifier>((ref) => MyStateNotifier());

  ...
  Widget build(context, watch) {
    MyStateNotifier notifier = watch(provider);
    MyModel model = watch(provider.state);
  }
  ```

  After:

  ```dart
  class MyStateNotifier extends StateNotifier<MyModel> {...}

  final provider = StateNotifierProvider<MyStateNotifier, MyModel>>((ref) => MyStateNotifier());

  ...
  Widget build(context, watch) {
    MyStateNotifier notifier = watch(provider.notifier);
    MyModel model = watch(provider);
  }
  ```

  See also https://github.com/rrousselGit/riverpod/issues/341 for more
  information.

- **BREAKING CHANGE** It is no longer possible to override
  `StreamProvider.stream/last` and `FutureProvider.future`.
- feat: Calling `ProviderContainer.dispose` multiple time no longer throws. This
  simplifies the tear-off logic of tests.
- feat: Added `ChangeNotifierProvider.notifier` and `StateProvider.notifier`
  They allow obtaining the notifier associated with the provider, without
  causing widgets/providers to rebuild when the state updates.
- fix: overriding a `StateNotifierProvider`/`ChangeNotifierProvider` with
  `overrideWithValue` now correctly listens to the notifier.

## 0.13.1

- Fixed a bug where overriding a `FutureProvider` with an error value could
  cause tests to fail (see https://github.com/rrousselGit/riverpod/issues/355)

## 0.13.0

- stable null-safety release
- `ProviderObserver` can now have a const constructor
- Added the mechanism for state-inspection using the Flutter devtool
- loosened the version constraints of `freezed_annotation`
- deprecated `import 'riverpod/all.dart'`. Now everything is available with
  `riverpod/riverpod.dart`.
- Fixed a but where listening to `StreamProvider.last` could result in a
  `StateError` (#217)

## 0.13.0-nullsafety.3

- deprecated `import 'riverpod/all.dart'`. Now everything is available with
  `riverpod/riverpod.dart`.

## 0.13.0-nullsafety.1

- Fixed a but where listening to `StreamProvider.last` could result in a
  `StateError` (#217)

## 0.13.0-nullsafety.0

Migrated to null-safety

## 0.12.2

- Exported `AutoDisposeProviderRefBase`

## 0.12.1

- Fixed an remaining memory leak related to StreamProvider (see also
  https://github.com/rrousselGit/riverpod/issues/193)

## 0.12.0

- **Breaking** FutureProvider and StreamProvider no longer supports `null` as a
  valid value.
- Fixed a memory leak with StreamProvider (see also
  https://github.com/rrousselGit/riverpod/issues/193)

## 0.11.2

- Fixed a bug where providers (usually ScopedProviders) did not dispose
  correctly (see also https://github.com/rrousselGit/riverpod/issues/154).

## 0.11.0

- `package:riverpod/riverpod.dart` now exports `StateNotifier`
- Marked the providers with `@sealed` so that the IDE warns against
  implementing/subclassing providers.
- Fix mistakes in `AsyncValue.guard`'s documentation (thanks @mono0926)
- Loosened the version constraints of `freezed_annotation` to support `0.12.0`

## 0.10.0

- Fixed a bug where the state of a provider may be disposed when it shouldn't be
  disposed.

- Added a way to import the implementation class of providers with modifiers,
  such as `AutoDisposeProvider`.

  This is useful if you want to use Riverpod with the lint
  `always_specify_types`:

  ```dart
  import 'package:riverpod/all.dart';

  final AutoDisposeStateProvider<int> counter = StateProvider.autoDispose<int>((ProviderRefBase ref) {
    return 0;
  });
  ```

  If you do not use this lint, prefer using the default import instead, to not
  pollute your auto-complete.

## 0.8.0

- Renamed `ProviderContainer.debugProviderStates` to
  `ProviderContainer.debugProviderElements`
- Fixed a bug where updating `ProviderScope.overrides` may cause an exception
  for no reason (see https://github.com/rrousselGit/riverpod/issues/107)

## 0.7.0

- `ref.watch` on non ".autoDispose" providers can no longer read ".autoDispose"
  providers.

  For more info, see
  http://riverpod.dev/docs/concepts/modifiers/auto_dispose#the-argument-type-autodisposeprovider-cant-be-assigned-to-the-parameter-type-alwaysaliveproviderbase

- `ScopedProvider` now accepts `null` as a function:

  ```dart
  final example = ScopedProvider<int>(null);
  ```

  Which is equivalent to:

  ```dart
  final example = ScopedProvider<int>((watch) => throw UnimplementedError(''));
  ```

- Fixed a bug where `context.refresh` may not work properly if the widget tree
  contains multiple `ProviderScope`.

## 0.6.1

- Fixed a bug where when disposing `ProviderContainer`, providers may be
  disposed in an incorrect order.
- Improved the performances of reading providers by 25%

## 0.6.0

- Merged `Computed` and `Provider`. Now, all providers have the ability to
  rebuild their state when one of the object they listen changed.

  To migrate, change:

  ```dart
  final provider = Provider(...);
  final example = Computed((watch) {
    final value = watch(provider);
    return value;
  });
  ```

  into:

  ```dart
  final provider = Provider(...);
  final example = Provider((ref) {
    final value = ref.watch(provider);
    return value;
  });
  ```

- `Computed` (now `Provider`) no longer deeply compare collections to avoid
  rebuilds. Comparing the content of lists is quite expensive and actually
  rarely useful. Now, a simple `==` comparison is used.

- Renamed `ProviderStateOwner` to `ProviderContainer`
- Renamed `ProviderStateOwnerObserver` to `ProviderObserver`

- It is no longer possible to override a provider anywhere in the widget tree.
  Providers can only be overridden in the top-most `ProviderContainer`.

- Providers can now read values which may change over time using `ref.read` and
  `ref.watch`. When using `ref.watch`, if the value obtained changes, this will
  cause the provider to re-create its state.

- It is no longer possible to add `ProviderObserver` anywhere in the widget
  tree. They can be added only on the top-most `ProviderContainer`.

- Added `ProviderContainer.refresh(provider)`. This method allows forcing the
  refresh of a provider, which can be useful for things like "retry on error" or
  "pull to refresh".

* `ref.read(StreamProvider<T>)` no longer returns a `Stream<T>` but an
  `AsyncValue<T>` Before:

  ```dart
  final streamProvider = StreamProvider<T>(...);
  final example = Provider((ref) {
    Stream<T> stream = ref.read(streamProvider);
  });
  ```

  After:

  ```dart
  final streamProvider = StreamProvider<T>(...);
  final example = Provider((ref) {
    Stream<T> stream = ref.watch(streamProvider.steam);
  });
  ```

* `ref.read(FutureProvider<T>)` no longer returns a `Future<T>` but an
  `AsyncValue<T>`

  Before:

  ```dart
  final futureProvider = FutureProvider<T>(...);
  final example = Provider((ref) {
    Future<T> future = ref.read(futureProvider);
  });
  ```

  After:

  ```dart
  final futureProvider = FutureProvider<T>(...);
  final example = Provider((ref) {
    Future<T> future = ref.watch(futureProvider.future);
  });
  ```

* Removed `ref.dependOn`. You can now use `ref.read`/`ref.watch` to achieve the
  same effect.

  Before:

  ```dart
  final streamProvider = StreamProvider<T>(...);
  final example = Provider((ref) {
    Future<T> last = ref.dependOn(streamProvider).last;
  });
  ```

  After:

  ```dart
  final streamProvider = StreamProvider<T>(...);
  final example = Provider((ref) {
    Future<T> last = ref.watch(streamProvider.last);
  });
  ```

* `Provider.readOwner(ProviderStateOwner)` is changed into
  `ProviderContainer.read(Provider)`

* `Provider.watchOwner(ProviderStateOwner, (value) {})` is changed into:

  ```dart
  ProviderContainer container;
  final provider = Provider((ref) => 0);

  final subscription = container.listen(
    provider,
    mayHaveChanged: (sub) {},
    didChange: (sub) {}.
  );

  subscription.close();
  ```

* `MyProvider.family.autoDispose` now correctly free both the arguments and the
  associated providers from memory when the provider is no longer listened to.

- Added `ScopedProvider`, a new kind of provider that can be overridden anywhere
  in the widget tree. Normal providers cannot read a `ScopedProvider`.

## 0.5.1

- Fixed the documentation of `StateNotifierProvider` incorrectly showing the
  documentation of `StreamProvider`.
- Improve the documentation of `StateProvider`.

## 0.5.0

- Changed `ComputedFamily` into `Computed.family`
- Added
  [AsyncValue.guard](https://pub.dev/documentation/riverpod/latest/riverpod/AsyncValue/guard.html
  to simplify transforming a Future into an AsyncValue.
- Improved the documentation of the different providers

## 0.4.0

Changed the syntax of "AutoDispose*" and "*Family" to use a syntax similar to
named constructors instead.

Before:

```dart
final myProvider = AutoDisposeStateNotifierProviderFamily<MyStateNotifier, int>((ref, id) {
  return MyStateNotifier(id: id);
});
```

After:

```dart
final myProvider = StateNotifierProvider.autoDispose.family<MyStateNotifier, int>((ref, id) {
  return MyStateNotifier(id: id);
});
```

The behavior is the same. Only the syntax changed.

## 0.3.0

- Added `AsyncValue.whenData`, syntax sugar for `AsyncValue.when` to handle only
  the `data` case and do nothing for the error/loading cases.

- Fixed a bug that caused [Computed] to crash if it stopped being listened to
  then was listened to again.

## 0.2.1

- `Computed` now correctly unsubscribe to a provider when their function stops
  using a provider.

## 0.2.0

- `ref.read` is renamed as `ref.dependOn`
- Deprecated `ref.dependOn(streamProvider).stream` and
  `ref.dependOn(futureProvider).future` in favor of a universal
  `ref.dependOn(provider).value`.
- added `ref.read(provider)`, syntax sugar for `ref.dependOn(provider).value`.

## 0.1.0

Initial release

<!-- cSpell:ignoreRegExp @\w+ --><|MERGE_RESOLUTION|>--- conflicted
+++ resolved
@@ -1,4 +1,3 @@
-<<<<<<< HEAD
 ## Unreleased build
 
 - **Breaking**: It is now a runtime exception to "scope" a provider
@@ -7,8 +6,6 @@
   Use `Ref` directly instead.
   For `FutureProviderRef.future`, migrate to using an `AsyncNotifier`.
 - **Breaking** All ref methods besides "mounted" now throw if used on unmounted refs.
-// TODO changelog patch: ref.exists now correct asserts that the ref can use the provider.
-
 - **Breaking**: `StateProvider` and `StateNotifierProvider`
   are moved out of `package:flutter_riverpod/flutter_riverpod.dart` to
   `package:flutter_riverpod/legacy.dart`.
@@ -63,10 +60,7 @@
 - **Breaking**: Removed everything marked as "deprecated"
 - Bumped minimum Dart SDK to >= 3.0.0-dev
 
-## Unreleased fix
-=======
 ## 2.5.1 - 2024-03-10
->>>>>>> 6b32bd93
 
 - Improved `Provider(dependencies: [...])` documentation.
 - Fix out of date `pub.dev` description
