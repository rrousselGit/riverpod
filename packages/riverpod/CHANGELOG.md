<<<<<<< HEAD
## Unreleased major

- **Breaking**: `AsyncValue` is now "sealed" and `AsyncData/AsyncLoading/AsyncError`
  are "final". This means that it is no-longer possible to subclass
  `AsyncValue` or the associated classes.
- **Breaking**: Removed everything marked as "deprecated"
- Bumped minimum Dart SDK to >= 3.0.0-dev
=======
## 2.4.1 - 2023-09-27

- Fix invalid Dart docs (thanks to @srawlins)

## 2.4.0 - 2023-09-04

- Added `Notifier.stateOrNull`.
  This will return `null` if used when the notifier has yet to be initialized
  or is in error state.
>>>>>>> 5558665b

## 2.3.10 - 2023-08-28

Riverpod now requires package:meta >=1.9.0

## 2.3.8 - 2023-08-28

- Fix some exceptions causing Flutter asking to demangle stacktraces (#1874)
- Fix out of date `AsyncValue` docs.

## 2.3.7 - 2023-08-16

- Added support for state_notifier 1.0.0
- `Notifier.state` is now accessible inside tests

## 2.3.6 - 2023-04-24

- Improved error message for missing `dependencies` (thanks to @ValentinVignal)
- Fixed various typos in the documentation (thanks to @ValentinVignal)
- Fix not disposing autoDispose family providers

## 2.3.5 - 2023-04-18

- fix `AsyncValue.isReloading` docs

## 2.3.4 - 2023-04-07

- Fixes an issue with nested ProviderScope (thanks to @jeiea)

## 2.3.3 - 2023-04-06

- The debugger no-longer pauses on uncaught exceptions inside providers.
  This was voluntary, but too many people have complained that it often
  is a false positive.
- Removed unused dependency (thanks to @passsy)

## 2.3.2 - 2023-03-13

- Deprecated the generic parameter of `Family`.
  This will enable implementing generic providers in `riverpod_generator` once
  it is removed.
- Updated documentation

## 2.3.1 - 2023-03-09

- Updated `AsyncValue.value/valueOrNull` docs to cover the "previous value" cases (thanks to @AhmedLSayed9)

## 2.3.0

- Added `StreamNotifier` + `StreamNotifierProvider`.
  This is for building a `StreamProvider` while exposing ways to modify the stream.

  It is primarily meant to be used using code-generation via riverpod_generator,
  by writing:

  ```dart
  @riverpod
  class Example extends _$Example {
    @override
    Stream<Model> build() {
      // TODO return some stream
    }
  }
  ```

- Deprecated `StreamProvider.stream`
  Instead of:

  ```dart
  ref.watch(provider.stream).listen(...)
  ```

  do:

  ```dart
  ref.listen(provider, (_, value) {...});
  ```

  Instead of:

  ```dart
  final a = StreamProvider((ref) {
    return ref.watch(b.stream).map((e) => Model(e));
  })
  ```

  Do:

  ```dart
  final a = FutureProvider((ref) async {
    final e = await ref.watch(b.future);
    return Model(e);
  })
  ```

- Some restrictions on the `dependencies` parameter of providers have been lifted.
  It is no-longer necessary to include providers which do not themselves specify `dependencies`.
  All providers should specify `dependencies` if they are scoped at any point.

- Annotated `Notifier.state` setter as protected.

## 2.2.0

- Improve type-inference when using `AsyncValue.whenOrNull` (thanks to @AhmedLSayed9)
- Fixed AsyncValue.asError incorrectly not preserving the generic type
- Internal refactoring for riverpod_generator

## 2.1.3

Fixes an issue with `FutureProvider<void>` (#2028)

## 2.1.2

- Update dependencies.
- fixes an exception on newer Dart versions
- fixes an edge-case where `FutureProvider`/`AsyncNotifier` did not emit the new state when the created `Future` completed (#1997)
- fixes errors inside FutureProvider/AsyncNotifier/StreamProvider not preserving the previous state (if any).

## 2.1.1

Fix typos

## 2.1.0

A small release adding missing utilities and fixing some web related issues.

- Added `provider.overrideWith((ref) => state`)
- Added `FutureProviderRef.future`.
- Deprecated `StateProvider.state`
  Instead, use either `ref.watch(stateProvider)` or `ref.read(stateProvider.notifier).state =`
- Deprecated `provider.overrideWithProvider`. Instead use `provider.overrideWith`
- Added `Ref.notifyListeners()` to forcibly notify dependents.
  This can be useful for mutable state.
- Added `@useResult` to `Ref.refresh`/`WidgetRef.refresh`
- Added `Ref.exists` to check whether a provider is initialized or not.
- `FutureProvider`, `StreamProvider` and `AsyncNotifierProvider` now preserve the
  previous data/error when going back to loading.
  This is done by allowing `AsyncLoading` to optionally contain a value/error.
- Added `AsyncValue.when(skipLoadingOnReload: bool, skipLoadingOnRefresh: bool, skipError: bool)`
  flags to give fine control over whether the UI should show `loading`
  or `data/error` cases.
- Add `AsyncValue.requireValue`, to forcibly obtain the `value` and throw if in
  loading/error state
- Doing `ref.watch(futureProvider.future)` can no-longer return a `SynchronousFuture`.
  That behavior could break various `Future` utilities, such as `Future.wait`
- Add `AsyncValue.copyWithPrevious(..., isRefresh: false)` to differentiate
  rebuilds from `ref.watch` vs rebuilds from `ref.refresh`.
- ProviderContainer no-longer throws when disposed if it has an undisposed child ProviderContainer.

- Fixes a stackoverflow on Web caused by Dart (thanks to @leehack)
- Fixes a bug when the root ProviderContainer is not associated with a ProviderScope.
- Fixes a case where a circular dependency between providers was incorrectly allowed (#1766)

## 2.0.2

- **FIX**: Fixed an assert error if a `family` depends on itself while specifying `dependencies`. (#1721).

## 2.0.2

Fixed an assert error if a `family` depends on itself while specifying `dependencies`.

## 2.0.1

Updated changelog (see 2.0.0)

## 2.0.0

Here is the changelog for all the changes in the 2.0 version.
An article is in progress and will be linked here once available.

**Breaking changes**:

- `FutureProvider.stream` is removed.
- Using `overrideWithProvider`, it is no-longer possible to override a provider
  with a different type of provider (such as overriding `FutureProvider` with a `StreamProvider`).
- `AsyncError.stackTrace` is now a required positional parameter and non-nullable
- All `overrideWithValue` methods are removed, besides `Provider.overrideWithValue`.
  This change is temporary, and these methods will be reintroduced in a later version.
  In the meantime, you can use `overrideWithProvider`.
- Modifiers (`provider.future`, `provider.state`, ...) no-longer are providers, and therefore no-longer
  appear inside `ProviderObserver`.
- The `Reader` typedef is removed. Use `Ref` instead.
- `ProviderListener` is removed. Used `ref.listen` instead.
- Removed the deprecated `ProviderReference`.
- Providers no-longer throw a `ProviderException` if an exception was thrown while building their value.
  Instead, they will rethrow the thrown exception and its stacktrace.
- It is no longer possible to pass `provider.future/.notifier/...` to the parameter `dependencies` of provider.
  Passing the provider directly is enough.
- The `Family` type now has a single generic parameter instead of 3.

Non-breaking changes:

- Upgrade minimum required Dart SDK version to 2.17.0
- Added `provider.selectAsync`, which allows to both await an async value
  while also filtering rebuilds.
- Added `ref.listenSelf`, for subscribing to changes of a provider within
  that provider.
  That can be useful for logging purposes or storing the state of a provider
  in a DB.
- Added `container.invalidate(provider)`/`ref.invalidate(provider)` and `ref.invalidateSelf()`.
  These are similar to `ref.refresh` methods, but do not immediately rebuild the provider.

These methods are safer than `ref.refresh` as they can avoid a provider
rebuilding twice in a quick succession.

- Added `ref.onAddListener`, `ref.onRemoveListener`, `ref.onCancel` and
  `ref.onResume`. All of which allow performing side-effects when providers
  are listened or stop being listened.

- A new `AutoDisposeRef.keepAlive()` function is added. It is meant to replace
  `AutoDisposeRef.maintainState` to make logic for preventing the disposal of a provider more reusable.
- feat; `AutoDisposeRef.maintainState` is deprecated. Use the new `AutoDisposeRef.keepAlive()` instead.
- Add support for `ref.invalidate(family)` to recompute an entire family (#1517)
- Added `AsyncValue.valueOrNull` to obtain the value while ignoring potential errors.
- Added new functionalities to `AsyncValue`: `hasError`, `hasData`, `asError`, `isLoading`
  , `copyWithPrevious` and `unwrapPrevious`.

Fixes:

- fixed a bug where `AsyncValue.whenData` did not preserve `AsyncValue.isLoading/isRefreshing`
- `StateProvider` and `StateNotifierProvider` no longer notify their listeners
  on `ref.refresh` if the new result is identical to the old one.
- fixed potential null exception when using `autoDispose`
- fixed a bug where unmounting a nested ProviderScope could cause an exception (#1400)
- Fixed an issue where providers were incorrectly allowed to depend on themselves,
  breaking `autoDispose` in the process.
- Fixed a memory leak when using `StateProvider.autoDispose`'s `.state`
- Fix `ProviderObserver.didDisposeProvider` not executing on provider refresh.
- Fixed an issue where `AsyncValue.value` did not throw if there is an error.
- Fixed a cast error when overriding a provider with a more specific provider type (#1100)
- Fixed a bug where `onDispose` listeners could be executed twice under certain
  conditions when using `autoDispose`.
- Fixed an issue where refreshing a `provider.future`/`provider.stream` did work properly
- Fixed false positive with `ref.watch` asserts

## 2.0.0-dev.9

Fix Timer leak when using `cacheTime`/`disposeDelay` and disposing a `ProviderContainer`

## 2.0.0-dev.8

fix: a bug where unmounting a nested ProviderScope could cause an exception (#1400)

## 2.0.0-dev.7

Upgrade minimum required Dart SDK version to 2.17.0

## 2.0.0-dev.6

- Added `AsyncValue.valueOrNull` to obtain the value while ignoring potential errors.
- Fixed an issue where `AsyncValue.value` did not throw if there is an error.
- Fix families not applying cacheTime/disposeDelay
- Fixed a bug where an exception may be thrown asynchronously after a
  `KeepAliveLink` is cancelled.

## 2.0.0-dev.5

- Fixed a bug where emitting an `AsyncData` after an `AsyncError` leads to `AsyncValue.hasError` to be true

## 2.0.0-dev.4

- Added `ref.listenSelf`, for subscribing to changes of a provider within
  that provider.
  That can be useful for logging purposes or storing the state of a provider
  in a DB.
- Added `disposeDelay` to all `autoDispose` providers and to `ProviderContainer`/`ProviderScope`.
  This configures the amount of time before a provider is disposed when it is
  not listened.

- Added `container.invalidate(provider)`/`ref.invalidate(provider)` and `ref.invalidateSelf()`.
  These are similar to `ref.refresh` methods, but do not immediately rebuild the provider.

  These methods are safer than `ref.refresh` as they can avoid a provider
  rebuilding twice in a quick succession.

- The duration passed to `cacheTime` now represents the minimum amount of
  time after the latest change of a provider, instead of the first time
  a provider built.

- Fixed an issue where providers were incorrectly allowed to depend on themselves,
  breaking `autoDispose` in the process.

- Fixed a memory leak when using `StateProvider.autoDispose`'s `.state`

- Fix `ProviderObserver.didDisposeProvider` not executing on provider refresh.

## 2.0.0-dev.3

When calling `ref.listen` on a provider, this provider will now properly
rebuild if one of its dependency had changed.

## 2.0.0-dev.2

- Deprecated `ref.maintainState=` in favor of a newly added `ref.keepAlive()`.
  This new `ref.keepAlive()` function is similar to `maintainState` but
  better handles cases where we have multiple logics that want to
  keep the state of a provider alive for some period of time.

- Removed the deprecated `ProviderReference`.

- Added `ProviderContainer.cacheTime` and `MyProvider.autoDispose(..., cacheTime: duration)`.
  `cacheTime` is used to keep an `autoDispose` provider alive for at least
  a minimum amount of time before it gets disposed if not listened.

- Added `ref.onAddListener`, `ref.onRemoveListener`, `ref.onCancel` and
  `ref.onResume`. All of which allow performing side-effects when providers
  are listened or stop being listened.

## 2.0.0-dev.1

- Now requires Dart 2.16

- **Breaking** Providers no-longer throw a `ProviderException` if an exception was thrown while building their value.
  Instead, they will rethrow the thrown exception and its stacktrace.
- Removed `AsyncValue`'s `isError`/`isData`

- Added new functionalities to `AsyncValue`: `hasError`, `hasData`, `copyWithPrevious`
- Added `provider.selectAsync`, which allows to both await an async value
  while also filtering rebuilds.
- When a provider emits an `AsyncError` followed by an `AsyncData`,
  the `AsyncData` emitted will now contain the latest error/stackTrace too.

- Fixed a cast error when overriding a provider with a more specific provider type (#1100)
- Fixed a bug where `onDispose` listeners could be executed twice under certain
  conditions when using `autoDispose`.

## 2.0.0-dev.0

- **Breaking** After a provider has emitted an `AsyncValue.data` or `AsyncValue.error`,
  that provider will no longer emit an `AsyncValue.loading`.
  Instead, it will re-emit the latest value, but with the property
  `AsyncValue.isRefreshing` to true.

  This allows the UI to keep showing the previous data/error when a provider
  is being refreshed.

- Adding `isLoading`, `isError`, `isData` and `asError` to `AsyncValue`.
  Those getters allow interacting with `AsyncValue` without having to rely on
  pattern matching.
- Fixed an issue where refreshing a `provider.future`/`provider.stream` did work properly
- Fixed false positive with `ref.watch` asserts

## 1.0.3

Removed an assert preventing from overriding the same provider/family
multiple times on a `ProviderScope`/`ProviderContainer`.

## 1.0.2

Fixed a null exception on web

## 1.0.1

Improved the performance of the assert which verifies that providers properly
respect their `dependencies` variable.

## 1.0.0

Riverpod is now stable!

### General changes

- **Breaking**: `ProviderContainer.debugProviderValues` and `ProviderContainer.debugProviderElements` are removed.
  You can now instead use `ProviderContainer.getAllProviderElements`.
- Increased minimum SDK version to 2.14.0
- **Breaking** The return value when reading a `StateProvider` changed.
  Before, doing `ref.read(someStateProvider)` would return the `StateController` instance.
  Now, this will only return the state of the `StateController`.
  This new behaviour matches `StateNotifierProvider`.

  For a simple migration, the old behavior is available by writing
  `ref.read(someStateProvider.state)`.

- Added `ref.listen` for triggering actions inside providers/widgets when a provider changes.

  It can be used to listen to another provider without recreating the provider state:

  ```dart
  final counterProvider = StateNotifierProvider<Counter, int>(...);

  final anotherProvider = Provider<T>((ref) {
    ref.listen<int>(counterProvider, (previous, count) {
      print('counter changed from $previous to $count');
    });
  });
  ```

  Alternatively, it can be used by widgets to show modals/dialogs:

  ```dart
  final counterProvider = StateNotifierProvider<Counter, int>(...);

  class Example extends ConsumerWidget {
    @override
    Widget build(BuildContext context, WidgetRef ref) {
      ref.listen<int>(counterProvider, (previous, count) {
        showDialog(...);
      });
    }
  }
  ```

- It is now possible to "await" all providers that emit an `AsyncValue` (previously limited to `FutureProvider`/`StreamProvider`).
  This includes cases where a `StateNotifierProvider` exposes an `AsyncValue`:

  ```dart
  class MyAsyncStateNotifier extends StateNotifier<AsyncValue<MyState>> {
    MyAsyncStateNotifier(): super(AsyncValue.loading()) {
      // TODO fetch some data and update the state when it is obtained
    }
  }

  final myAsyncStateNotifierProvider = StateNotifierProvider<MyAsyncStateNotifier, AsyncValue<MyState>>((ref) {
    return MyAsyncStateNotifier();
  });

  final someFutureProvider = FutureProvider((ref) async {
    MyState myState = await ref.watch(myAsyncStateNotifierProvider.future);
  });
  ```

- Deprecated `StreamProvider.last` in favor of `StreamProvider.future`.

- `StreamProvider.future`, `StreamProvider.stream` and `FutureProvider.future` now
  expose a future/stream that is independent from how many times the associated provider "rebuilt":
  - if a `StreamProvider` rebuild before its stream emitted any value,
    `StreamProvider.future` will resolve with the first value of the new stream instead.
  - if a `FutureProvider` rebuild before its future completes,
    `FutureProvider.future` will resolve with the result of the new future instead.
- You can now override any provider with any other provider, as long as the value
  that they expose matches. For example, it is possible to override a `StreamProvider<Model>`
  with a `Provider<AsyncValue<Model>>`.
- `ref.onDispose` now calls the dispose function as soon as one of the provider's
  dependencies is known to have changed
- Providers can now call `ref.refresh` to refresh a provider, instead of having
  to do `ref.container.refresh`.
- Providers no longer wait until their next read to recompute their state if one
  of their dependencies changed and they have listeners.
- Added `ProviderContainer.pump`, a utility to easily "await" until providers
  notify their listeners or are disposed.
- fixed an issue when using both `family` and `autoDispose` that could lead to an inconsistent state

### Unified the syntax for interacting with providers

- `ProviderReference` is deprecated in favor of `Ref`.
- `ref.watch` now supports `myProvider.select((value) => ...)`.
  This allows filtering rebuilds:

  ```dart
  final userProvider = StateNotifierProvider<UserController, User>(...);

  final anotherProvider = Provider((ref) {
    // With this syntax, the Consumer will not rebuild if `userProvider`
    // emits a new User but its "name" didn't change.
    bool userName = ref.watch(userProvider.select((user) => user.name));
  });
  ```

- **Breaking**: `ProviderObserver.didUpdateProvider` now receives both the previous and new value.
- **Breaking**: `ProviderObserver.mayHaveChanged` is removed.

- **Breaking**: `Family.overrideWithProvider` now must create a provider:

  ```dart
  final family = Provider.family<State, Arg>(...);

  family.overrideWithProvider(
    (Arg arg) => Provider<State>((ref) => ...)
  );
  ```

- All providers now receive a custom subclass of `ProviderRefBase` as a parameter:

  ```dart
  Provider<T>((ProviderRef<T> ref) {...});
  FutureProvider<T>((FutureProviderRef<T> ref) {...});
  StateProvider<T>((StateProviderRef<T> ref) {...});
  ```

  That allows providers to implement features that is not shared with other providers.

  - `Provider`, `FutureProvider` and `StreamProvider`'s `ref` now have a `state` property,
    which represents the currently exposed value. Modifying it will notify the listeners:

    ```dart
    Provider<int>((ref) {
      ref.listen(onIncrementProvider, (_) {
        ref.state++;
      });

      return 0;
    });
    ```

  - `StateProvider`'s `ref` now has a `controller` property, which allows the
    provider to access the `StateController` exposed.

- **Breaking**: `ProviderReference.mounted` is removed. You can implement something similar using `onDispose`:
  ```dart
  Provider<T>((ref) {
    var mounted = true;
    ref.onDispose(() => mounted = false);
  });
  ```

### All providers can now be scoped.

- **Breaking**: `ScopedProvider` is removed.
  To migrate, change `ScopedProvider`s to `Provider`s.

- All providers now come with an extra named parameter called `dependencies`.
  This parameter optionally allows defining the list of providers/families that this
  new provider depends on:

  ```dart
  final a = Provider(...);

  final b = Provider((ref) => ref.watch(a), dependencies: [a]);
  ```

  By doing so, this will tell Riverpod to automatically override `b` if `a` gets overridden.

### Updated `AsyncValue`:

- **Breaking** `AsyncValue.copyWith` is removed
- **Breaking** `AsyncValue.error(..., stacktrace)` is now a named parameter instead of postional parameter.
- Deprecated `AsyncValue.data` in favor of `AsyncValue.value`
- Allowed `AsyncData`, `AsyncError` and `AsyncLoading` to be extended
- Added `AsyncValue.whenOrNull`, similar to `whenOrElse` but instead of an
  "orElse" parameter, returns `null`.
- Added `AsyncValue.value`, which allows reading the value without handling
  loading/error states.
- `AsyncError` can now be instantiated with `const`.

- Added `StateController.update`, to simplify updating the state from the previous state:
  ```dart
  final provider = StateController((ref) => 0);
  ...
  ref.read(provider).update((state) => state + 1);
  ```
- It is no longer allowed to use `ref.watch` or `ref.read` inside a selector:

  ```dart
  provider.select((value) => ref.watch(something)); // KO, cannot use ref.watch inside selectors
  ```

- FutureProvider now creates a `FutureOr<T>` instead of a `Future<T>`.
  That allows bypassing the loading state in the event where a value was synchronously available.

### Bug fixes

- Fixed a bug where widgets were not rebuilding in release mode under certain conditions
- **FIX**: StreamProvider.last no longer throws a StateError when no value were emitted (#296).
- fixed an issue where when chaining providers, widgets may re-render
  a frame late, potentially causing a flicker. (see #648)

## 1.0.0-dev.10

Fixed a bug where reading a provider within a consumer could throw (#796)

## 1.0.0-dev.9

Fix an issue where `*Provider.autoDispose` were not able to specify the
`dependencies` parameter.

## 1.0.0-dev.8

### Future/StreamProvider

- FutureProvider now creates a `FutureOr<T>` instead of a `Future<T>`
  That allows bypassing the loading state in the event where a value was synchronously available.

- During loading and error states, `FutureProvider` and `StreamProvider` now expose the
  latest value through `AsyncValue`.
  That allows UI to show the previous data while some new data is loading,
  inatead of showing a spinner:

  ```dart
  final provider = FutureProvider<User>((ref) async {
    ref.watch(anotherProvider); // may cause `provider` to rebuild

    return fetchSomething();
  })
  ...

  Widget build(context, ref) {
    return ref.watch(provider).when(
      error: (err, stack, _) => Text('error'),
      data: (user) => Text('Hello ${user.name}'),
      loading: (previous) {
        if (previous is AsyncData<User>) {
          return Text('loading ... (previous: ${previous.value.name})'});
        }

        return CircularProgressIndicator();
      }
    );

  }
  ```

### AsyncValue

- **Breaking** `AsyncValue.copyWith` is removed
- **Breaking** `AsyncValue.error(..., stacktrace)` is now a named parameter instead of postional parameter.
- **Breaking** `AsyncValue.when(loading: )` and `AsyncValue.when(error: )` (and `when` variants)
  now receive an extra "previous" parameter.
- Deprecated `AsyncValue.data` in favor of `AsyncValue.value`
- Allowed `AsyncData`, `AsyncError` and `AsyncLoading` to be extended
- Added `AsyncValue.whenOrNull`, similar to `whenOrElse` but instead of an
  "orElse" parameter, returns `null`.
- Added `AsyncValue.value`, which allows reading the value without handling
  loading/error states.
- `AsyncError` can now be instantiated with `const`.
- `AsyncLoading` and `AsyncError` now optionally includes the previous state.

### General

- **Breaking** All `overrideWithProvider` methods are removed.
  To migrate, instead use `overrideWithValue`.
- All providers now come with an extra named parameter called `dependencies`.
  This parameter optionally allows defining the list of providers/families that this
  new provider depends on:

  ```dart
  final a = Provider(...);

  final b = Provider((ref) => ref.watch(a), dependencies: [a]);
  ```

  By doing so, this will tell Riverpod to automatically override `b` if `a` gets overridden.

- Added `StateController.update`, to simplify updating the state from the previous state:
  ```dart
  final provider = StateController((ref) => 0);
  ...
  ref.read(provider).update((state) => state + 1);
  ```
- It is no longer allowed to use `ref.watch` or `ref.read` inside a selector:
  ```dart
  provider.select((value) => ref.watch(something)); // KO, cannot user ref.watch inside selectors
  ```

### Bug-fixes

- fixed a bug where providers were rebuilding even when not being listened to
- fixed `ref.listen` now working when downcasting the value of a provider.
- fixed a bug where disposing a scoped `ProviderContainer` could cause other
  `ProviderContainer`s to stop working.
- fixed an issue where conditionally depending on an "autoDispose" provider
  may not properly dispose of it (see #712)
- fixed an issue where when chaining providers, widgets may re-render
  a frame late, potentially causing a flicker. (see #648)

## 1.0.0-dev.7

- Fixed `ProviderObserver` not working when modifying a `StateProvider`.
- Fixed a bug where scoped provider were potentially not disposed
- Fixed a bug where widgets were not rebuilding in release mode under certain conditions

## 1.0.0-dev.6

- **FIX**: StreamProvider.last no longer throws a StateError when no value were emitted (#296).
- Re-enabled debug assertions that were temporarily disabled by previous dev versions.
- Allows families to be scoped/overridden
- Fixed bugs with `ref.refresh` not working on some providers
- renamed `ProviderBase.recreateShouldNotify` to `updateShouldNotify`

## 1.0.0-dev.5

Fixed an issue where provider listeners could not be called properly.

## 1.0.0-dev.3

Fixed various issues related to scoped providers.

## 1.0.0-dev.2

- All providers can now be scoped.
- **breaking**: `ScopedProvider` is removed. To migrate, change `ScopedProvider`s to `Provider`s.

## 1.0.0-dev.1

- Add missing exports (see #532)

## 1.0.0-dev.0

- `ref.watch` now support `myProvider.select((value) => ...)`.
  This allows filtering rebuilds:

  ```dart
  final userProvider = StateNotifierProvider<UserController, User>(...);

  final anotherProvider = Provider((ref) {
    // With this syntax, the Consumer will not rebuild if `userProvider`
    // emits a new User but its "name" didn't change.
    bool userName = ref.watch(userProvider.select((user) => user.name));
  });
  ```

- **Breaking**: `Family.overrideWithProvider` now must create a provider:

  ```dart
  final family = Provider.family<State, Arg>(...);

  family.overrideWithProvider(
    (Arg arg) => Provider<State>((ref) => ...)
  );
  ```

- **Breaking**: `ProviderObserver.didUpdateProvider` now receives both the previous and new value.
- **Breaking**: `ProviderObserver.mayHaveChanged` is removed.
- Added `ref.listen`, used to listen to another provider without recreating the provider state:

  ```dart
  final counter = StateNotifierProvider<Counter, int>(...);

  final anotherProvider = Provider<T>((ref) {
    ref.listen<int>(counter, (count) {
      print('counter change: $count');
    });
  });
  ```

- `ProviderReference` is deprecated in favor of `ProviderRefBase`.
- All providers now receive a custom subclass of `ProviderRefBase` as a parameter:

  ```dart
  Provider<T>((ProviderRef<T> ref) {...});
  FutureProvider<T>((FutureProviderRef<T> ref) {...});
  StateProvider<T>((StateProviderRef<T> ref) {...});
  ```

  That allows providers to implement features that is not shared with other providers.

  - `Provider`, `FutureProvider` and `StreamProvider`'s `ref` now have a `state` property,
    which represents the currently exposed value. Modifying it will notify the listeners:

    ```dart
    Provider<int>((ref) {
      ref.listen(onIncrementProvider, (_) {
        ref.state++;
      });

      return 0;
    });
    ```

  - `StateProvider`'s `ref` now has a `controller` property, which allows the
    provider to access the `StateController` exposed.

- **Breaking**: `ProviderReference.mounted` is removed. You can implement something similar using `onDispose`:
  ```dart
  Provider<T>((ref) {
    var mounted = true;
    ref.onDispose(() => mounted = false);
  });
  ```
- **Breaking**: `ProviderContainer.debugProviderValues` and `ProviderContainer.debugProviderElements` are removed.
  You can now instead use `ProviderContainer.getAllProviderElements`.
- `StreamProvider.last`, `StreamProvider.stream` and `FutureProvider.future` now
  expose a future/stream that is independent from how many times the associated provider "rebuilt":
  - if a `StreamProvider` rebuild before its stream emitted any value,
    `StreamProvider.last` will resolve with the first value of the new stream instead.
  - if a `FutureProvider` rebuild before its future completes,
    `FutureProvider.future` will resolve with the result of the new future instead.
- You can now override any provider with any other provider, as long as the value
  that they expose matches. For example, it is possible to override a `StreamProvider<Model>`
  with a `Provider<AsyncValue<Model>>`.
- `ref.onDispose` now calls the dispose function as soon as one of the provider's
  dependency is known to have changed
- Providers can now call `ref.refresh` to refresh a provider, instead of having
  to do `ref.container.refresh`.
- Providers no longer wait until their next read to recompute their state if one
  of their dependencies changed and they have listeners.
- Added `ProviderContainer.pump`, a utility to easily "await" until providers
  notify their listeners or are disposed.
- fixed an issue when using both `family` and `autoDispose` that could lead to an inconsistent state

## 0.14.0+3

Removed an assert that could cause issues when an application is partially migrated to null safety.

## 0.14.0+1

- Re-added `StateProvider.overrideWithValue`/`StateProvider.overrideWithProvider` that were unvoluntarily removed.

## 0.14.0

- **BREAKING CHANGE** The `Listener`/`LocatorMixin` typedefs are removed as the former could cause a name
  conflict with the widget named `Listener` and the latter is not supported when using Riverpod.
- **BREAKING CHANGE** The syntax for using `StateNotifierProvider` was updated.
  Before:

  ```dart
  class MyStateNotifier extends StateNotifier<MyModel> {...}

  final provider = StateNotifierProvider<MyStateNotifier>((ref) => MyStateNotifier());

  ...
  Widget build(context, watch) {
    MyStateNotifier notifier = watch(provider);
    MyModel model = watch(provider.state);
  }
  ```

  After:

  ```dart
  class MyStateNotifier extends StateNotifier<MyModel> {...}

  final provider = StateNotifierProvider<MyStateNotifier, MyModel>>((ref) => MyStateNotifier());

  ...
  Widget build(context, watch) {
    MyStateNotifier notifier = watch(provider.notifier);
    MyModel model = watch(provider);
  }
  ```

  See also https://github.com/rrousselGit/riverpod/issues/341 for more information.

- **BREAKING CHANGE** It is no longer possible to override `StreamProvider.stream/last` and `FutureProvider.future`.
- feat: Calling `ProviderContainer.dispose` multiple time no longer throws.
  This simplifies the tear-off logic of tests.
- feat: Added `ChangeNotifierProvider.notifier` and `StateProvider.notifier`
  They allow obtaining the notifier associated with the provider, without causing widgets/providers to rebuild when the state updates.
- fix: overriding a `StateNotifierProvider`/`ChangeNotifierProvider` with `overrideWithValue` now correctly listens to the notifier.

## 0.13.1

- Fixed a bug where overriding a `FutureProvider` with an error value could cause tests to fail (see https://github.com/rrousselGit/riverpod/issues/355)

## 0.13.0

- stable null-safety release
- `ProviderObserver` can now have a const constructor
- Added the mechanism for state-inspection using the Flutter devtool
- loosened the version constraints of `freezed_annotation`
- deprecated `import 'riverpod/all.dart'`. Now everything is available with `riverpod/riverpod.dart`.
- Fixed a but where listening to `StreamProvider.last` could result in a `StateError` (#217)

## 0.13.0-nullsafety.3

- deprecated `import 'riverpod/all.dart'`. Now everything is available with `riverpod/riverpod.dart`.

## 0.13.0-nullsafety.1

- Fixed a but where listening to `StreamProvider.last` could result in a `StateError` (#217)

## 0.13.0-nullsafety.0

Migrated to null-safety

## 0.12.2

- Exported `AutoDisposeProviderRefBase`

## 0.12.1

- Fixed an remaining memory leak related to StreamProvider (see also https://github.com/rrousselGit/riverpod/issues/193)

## 0.12.0

- **Breaking** FutureProvider and StreamProvider no longer supports `null` as a valid value.
- Fixed a memory leak with StreamProvider (see also https://github.com/rrousselGit/riverpod/issues/193)

## 0.11.2

- Fixed a bug where providers (usually ScopedProviders) did not dispose correctly
  (see also https://github.com/rrousselGit/riverpod/issues/154).

## 0.11.0

- `package:riverpod/riverpod.dart` now exports `StateNotifier`
- Marked the providers with `@sealed` so that the IDE warns against
  implementing/subclassing providers.
- Fix mistakes in `AsyncValue.guard`'s documentation (thanks @mono0926)
- Loosened the version constraints of `freezed_annotation` to support `0.12.0`

## 0.10.0

- Fixed a bug where the state of a provider may be disposed when it shouldn't be disposed.

- Added a way to import the implementation class of providers with modifiers,
  such as `AutoDisposeProvider`.

  This is useful if you want to use Riverpod with the lint `always_specify_types`:

  ```dart
  import 'package:riverpod/all.dart';

  final AutoDisposeStateProvider<int> counter = StateProvider.autoDispose<int>((ProviderRefBase ref) {
    return 0;
  });
  ```

  If you do not use this lint, prefer using the default import instead, to not
  pollute your auto-complete.

## 0.8.0

- Renamed `ProviderContainer.debugProviderStates` to `ProviderContainer.debugProviderElements`
- Fixed a bug where updating `ProviderScope.overrides` may cause an exception
  for no reason (see https://github.com/rrousselGit/riverpod/issues/107)

## 0.7.0

- `ref.watch` on non ".autoDispose" providers can no longer read ".autoDispose"
  providers.

  For more info, see http://riverpod.dev/docs/concepts/modifiers/auto_dispose#the-argument-type-autodisposeprovider-cant-be-assigned-to-the-parameter-type-alwaysaliveproviderbase

- `ScopedProvider` now accepts `null` as a function:

  ```dart
  final example = ScopedProvider<int>(null);
  ```

  Which is equivalent to:

  ```dart
  final example = ScopedProvider<int>((watch) => throw UnimplementedError(''));
  ```

- Fixed a bug where `context.refresh` may not work properly if the widget tree
  contains multiple `ProviderScope`.

## 0.6.1

- Fixed a bug where when disposing `ProviderContainer`, providers may be disposed
  in an incorrect order.
- Improved the performances of reading providers by 25%

## 0.6.0

- Merged `Computed` and `Provider`. Now, all providers have the ability to rebuild
  their state when one of the object they listen changed.

  To migrate, change:

  ```dart
  final provider = Provider(...);
  final example = Computed((watch) {
    final value = watch(provider);
    return value;
  });
  ```

  into:

  ```dart
  final provider = Provider(...);
  final example = Provider((ref) {
    final value = ref.watch(provider);
    return value;
  });
  ```

- `Computed` (now `Provider`) no longer deeply compare collections to avoid rebuilds.
  Comparing the content of lists is quite expensive and actually rarely useful.
  Now, a simple `==` comparison is used.

- Renamed `ProviderStateOwner` to `ProviderContainer`
- Renamed `ProviderStateOwnerObserver` to `ProviderObserver`

- It is no longer possible to override a provider anywhere in the widget tree.
  Providers can only be overridden in the top-most `ProviderContainer`.

- Providers can now read values which may change over time using `ref.read` and `ref.watch`.
  When using `ref.watch`, if the value obtained changes, this will cause the provider
  to re-create its state.

- It is no longer possible to add `ProviderObserver` anywhere in the widget tree.
  They can be added only on the top-most `ProviderContainer`.

- Added `ProviderContainer.refresh(provider)`.
  This method allows forcing the refresh of a provider, which can be useful
  for things like "retry on error" or "pull to refresh".

* `ref.read(StreamProvider<T>)` no longer returns a `Stream<T>` but an `AsyncValue<T>`
  Before:

  ```dart
  final streamProvider = StreamProvider<T>(...);
  final example = Provider((ref) {
    Stream<T> stream = ref.read(streamProvider);
  });
  ```

  After:

  ```dart
  final streamProvider = StreamProvider<T>(...);
  final example = Provider((ref) {
    Stream<T> stream = ref.watch(streamProvider.steam);
  });
  ```

* `ref.read(FutureProvider<T>)` no longer returns a `Future<T>` but an `AsyncValue<T>`

  Before:

  ```dart
  final futureProvider = FutureProvider<T>(...);
  final example = Provider((ref) {
    Future<T> future = ref.read(futureProvider);
  });
  ```

  After:

  ```dart
  final futureProvider = FutureProvider<T>(...);
  final example = Provider((ref) {
    Future<T> future = ref.watch(futureProvider.future);
  });
  ```

* Removed `ref.dependOn`.
  You can now use `ref.read`/`ref.watch` to achieve the same effect.

  Before:

  ```dart
  final streamProvider = StreamProvider<T>(...);
  final example = Provider((ref) {
    Future<T> last = ref.dependOn(streamProvider).last;
  });
  ```

  After:

  ```dart
  final streamProvider = StreamProvider<T>(...);
  final example = Provider((ref) {
    Future<T> last = ref.watch(streamProvider.last);
  });
  ```

* `Provider.readOwner(ProviderStateOwner)` is changed into `ProviderContainer.read(Provider)`

* `Provider.watchOwner(ProviderStateOwner, (value) {})` is changed into:

  ```dart
  ProviderContainer container;
  final provider = Provider((ref) => 0);

  final subscription = container.listen(
    provider,
    mayHaveChanged: (sub) {},
    didChange: (sub) {}.
  );

  subscription.close();
  ```

* `MyProvider.family.autoDispose` now correctly free both the arguments and the associated
  providers from memory when the provider is no longer listened to.

- Added `ScopedProvider`, a new kind of provider that can be overridden anywhere
  in the widget tree.
  Normal providers cannot read a `ScopedProvider`.

## 0.5.1

- Fixed the documentation of `StateNotifierProvider` incorrectly showing the
  documentation of `StreamProvider`.
- Improve the documentation of `StateProvider`.

## 0.5.0

- Changed `ComputedFamily` into `Computed.family`
- Added [AsyncValue.guard](https://pub.dev/documentation/riverpod/latest/riverpod/AsyncValue/guard.html to simplify transforming a Future into an AsyncValue.
- Improved the documentation of the different providers

## 0.4.0

Changed the syntax of "AutoDispose*" and "*Family" to use a syntax similar to
named constructors instead.

Before:

```dart
final myProvider = AutoDisposeStateNotifierProviderFamily<MyStateNotifier, int>((ref, id) {
  return MyStateNotifier(id: id);
});
```

After:

```dart
final myProvider = StateNotifierProvider.autoDispose.family<MyStateNotifier, int>((ref, id) {
  return MyStateNotifier(id: id);
});
```

The behavior is the same. Only the syntax changed.

## 0.3.0

- Added `AsyncValue.whenData`, syntax sugar for `AsyncValue.when` to handle
  only the `data` case and do nothing for the error/loading cases.

- Fixed a bug that caused [Computed] to crash if it stopped being listened to
  then was listened to again.

## 0.2.1

- `Computed` now correctly unsubscribe to a provider when their
  function stops using a provider.

## 0.2.0

- `ref.read` is renamed as `ref.dependOn`
- Deprecated `ref.dependOn(streamProvider).stream` and `ref.dependOn(futureProvider).future`
  in favor of a universal `ref.dependOn(provider).value`.
- added `ref.read(provider)`, syntax sugar for `ref.dependOn(provider).value`.

## 0.1.0

Initial release<|MERGE_RESOLUTION|>--- conflicted
+++ resolved
@@ -1,4 +1,3 @@
-<<<<<<< HEAD
 ## Unreleased major
 
 - **Breaking**: `AsyncValue` is now "sealed" and `AsyncData/AsyncLoading/AsyncError`
@@ -6,7 +5,7 @@
   `AsyncValue` or the associated classes.
 - **Breaking**: Removed everything marked as "deprecated"
 - Bumped minimum Dart SDK to >= 3.0.0-dev
-=======
+
 ## 2.4.1 - 2023-09-27
 
 - Fix invalid Dart docs (thanks to @srawlins)
@@ -16,7 +15,6 @@
 - Added `Notifier.stateOrNull`.
   This will return `null` if used when the notifier has yet to be initialized
   or is in error state.
->>>>>>> 5558665b
 
 ## 2.3.10 - 2023-08-28
 
