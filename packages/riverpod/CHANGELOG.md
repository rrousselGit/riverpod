--- conflicted
+++ resolved
@@ -1,15 +1,13 @@
-<<<<<<< HEAD
 ## Unreleased fix
 
 - Fixes an issue with nested ProviderScope (thanks to @jeiea)
-=======
+
 ## 2.3.3 - 2023-04-06
 
 - The debugger no-longer pauses on uncaught exceptions inside providers.
   This was voluntary, but too many people have complained that it often
   is a false positive.
 - Removed unused dependency (thanks to @passsy)
->>>>>>> d7515581
 
 ## 2.3.2 - 2023-03-13
 
