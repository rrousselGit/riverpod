--- conflicted
+++ resolved
@@ -1,13 +1,9 @@
 ## Unreleased build
 
-<<<<<<< HEAD
-- Reworked annotations to work without code-generation
-=======
-- Added `AsyncProviderListenable` interface
->>>>>>> 9b5e8215
 - Added `Async/SyncProviderTransformerMixin`.
   Those enable making custom `ProviderListenable`s using a reasonably simple syntax.
   For instance, you could implement your own `provider.select`
+- Reworked mutations to work without code-generation
 - Added `AsyncResult`. This is an interface shared between `AsyncData` and `AsyncError`, but _not_ `AsyncLoading`.
 - Revert Notifier life-cycle change. They are once again preserved across rebuilds.
 - Provider errors are now reported to the
