--- conflicted
+++ resolved
@@ -1,4 +1,3 @@
-<<<<<<< HEAD
 ## Unreleased build
 
 - **Breaking** `AsyncValue.value` now returns `null` during errors.
@@ -37,13 +36,9 @@
   `AsyncValue` or the associated classes.
 - **Breaking**: Removed everything marked as "deprecated"
 - Bumped minimum Dart SDK to >= 3.0.0-dev
-=======
+
 ## Unreleased fix
->>>>>>> ce970d24
-
-## 2.5.0 - 2024-02-03
-
-- Add `test` argument to `AsyncValue.guard` method. (thanks to @utamori)
+
 - Improved `Provider(dependencies: [...])` documentation.
 - Fix out of date `pub.dev` description
 
