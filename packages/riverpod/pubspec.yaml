name: riverpod
description: >
  A reactive caching and data-binding framework.
  Riverpod makes working with asynchronous code a breeze.
version: 3.0.0
homepage: https://riverpod.dev
repository: https://github.com/rrousselGit/riverpod
issue_tracker: https://github.com/rrousselGit/riverpod/issues
funding:
  - https://github.com/sponsors/rrousselGit/
topics:
  - state-management
  - caching
  - dependency-injection
  - riverpod

environment:
  sdk: ^3.8.0

resolution: workspace

dependencies:
  async: ^2.13.0
  clock: ^1.1.1
  collection: ^1.18.0
  meta: ^1.15.0
  state_notifier: ">=0.7.2 <2.0.0"
  test: ^1.0.0
  uuid: ^4.5.1

dev_dependencies:
<<<<<<< HEAD
  analyzer: ^7.0.0
  build_runner: ^2.7.0
=======
  analyzer: ">=7.0.0 <9.0.0"
>>>>>>> 904537e5
  expect_error: ^1.0.0
  mockito: ^5.0.0
  path: ^1.9.0
  riverpod_devtool_generator: ^0.0.0
  trotter: ^2.0.0-dev.1<|MERGE_RESOLUTION|>--- conflicted
+++ resolved
@@ -29,12 +29,8 @@
   uuid: ^4.5.1
 
 dev_dependencies:
-<<<<<<< HEAD
-  analyzer: ^7.0.0
+  analyzer: ">=7.0.0 <9.0.0"
   build_runner: ^2.7.0
-=======
-  analyzer: ">=7.0.0 <9.0.0"
->>>>>>> 904537e5
   expect_error: ^1.0.0
   mockito: ^5.0.0
   path: ^1.9.0
