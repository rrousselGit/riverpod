--- conflicted
+++ resolved
@@ -1,4 +1,3 @@
-<<<<<<< HEAD
 ## Unreleased build
 
 - **Breaking** Removed support for `@riverpod external int fn();`.
@@ -15,9 +14,8 @@
     }
   )
   ```
-=======
+
 ## 2.4.0 - 2024-03-10
->>>>>>> 6b32bd93
 
 - Adds `provider_name_prefix` and `provider_family_name_prefix` to `build.yaml`. (thanks to @ValentinVignal)
 - Generated providers are now always `const`.
