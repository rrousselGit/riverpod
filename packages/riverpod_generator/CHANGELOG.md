<<<<<<< HEAD
## Unreleased patch

- If a provider has an empty list of dependencies, the generated list is now `const`
  (thanks to @K9i-0)
=======
## 2.1.5 - 2023-04-06

- `riverpod_annotation` upgraded to `2.0.3`

## 2.1.4 - 2023-03-13

- `riverpod_analyzer_utils` upgraded to `0.2.0`
- `riverpod_annotation` upgraded to `2.0.2`
>>>>>>> a8233883

## 2.1.3 - 2023-03-10

- Fixed InconsistentAnalysisException
- Fixed an `Unsupported operation: Unknown type SimpleIdentifierImpl` crash

## 2.1.2 - 2023-03-09

- `riverpod_analyzer_utils` upgraded to `0.1.3`

## 2.1.1 - 2023-03-09

- `riverpod_analyzer_utils` upgraded to `0.1.2`

## 2.1.0 - 2023-03-09

- Added support for configuring the name of providers with parameters ("families") (thanks to @K9i-0)

- Deprecate the (new) shorthand syntax for scoping provider using the `external`
  keyword. That syntax unfortunately does not work on web and therefore will be removed.

## 2.0.0

- Add support for returning a `Stream` inside providers.
  This is equivalent to creating a `StreamProvider` using the "old" syntax.
- Bump minimum riverpod_analyzer_utils version
- Fix exception thrown when the analyzed file has some syntax errors.

## 1.2.0

- It is now possible to specify `@Riverpod(dependencies: [...])` to scope providers
- Marked `@Riverpod` as `@sealed`

## 1.1.1

Upgrade Riverpod to latest

## 1.1.0

- The generated hash function of providers is now correctluy private (thanks to @westito)
- Allow customizing the name of the generated providers (thanks to @trejdych)
- Update dependencies.

## 1.0.6

Upgrade Riverpod to latest

## 1.0.5

- Upgrade Riverpod and annotation package to latest

## 1.0.4

- Update dependencies.

## 1.0.4

- Update dependencies.

## 1.0.2

- Update a dependency to the latest release.

## 1.0.1

Fix version conflict with Riverpod

## 1.0.0

Initial release<|MERGE_RESOLUTION|>--- conflicted
+++ resolved
@@ -1,9 +1,8 @@
-<<<<<<< HEAD
 ## Unreleased patch
 
 - If a provider has an empty list of dependencies, the generated list is now `const`
   (thanks to @K9i-0)
-=======
+
 ## 2.1.5 - 2023-04-06
 
 - `riverpod_annotation` upgraded to `2.0.3`
@@ -12,7 +11,6 @@
 
 - `riverpod_analyzer_utils` upgraded to `0.2.0`
 - `riverpod_annotation` upgraded to `2.0.2`
->>>>>>> a8233883
 
 ## 2.1.3 - 2023-03-10
 
