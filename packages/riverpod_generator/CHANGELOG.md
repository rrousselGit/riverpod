--- conflicted
+++ resolved
@@ -1,4 +1,3 @@
-<<<<<<< HEAD
 ## Unreleased build
 
 - **Breaking** Removed support for `@riverpod external int fn();`.
@@ -17,12 +16,11 @@
   ```
 
 - Added support for `@Riverpod(retry: ...)`
-=======
+
 ## Unreleased patch
 
 - `@Riverpod(dependencies: [...])` now respects `build.yaml` options
 
->>>>>>> 70de8cb2
 ## 2.4.3 - 2024-08-15
 
 - `riverpod_analyzer_utils` upgraded to `0.5.4`
