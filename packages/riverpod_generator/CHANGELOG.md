--- conflicted
+++ resolved
@@ -1,17 +1,4 @@
-<<<<<<< HEAD
 ## 3.0.0-dev.9 - 2023-11-20
-=======
-## 2.3.8 - 2023-11-20
-
-- `riverpod_annotation` upgraded to `2.3.2`
-- `riverpod` upgraded to `2.4.8`
-
-## 2.3.7 - 2023-11-20
-
-- Fix crash when encountering classes with a `ProviderBase` field.
-
-## 2.3.6 - 2023-11-13
->>>>>>> 0234ba51
 
 - Fix crash when encountering classes with a `ProviderBase` field.
 
@@ -84,9 +71,18 @@
 - **Breaking**: Arguments of the form `fn(void myParameter())`
   are no-longer supported. Instead use `fn(void Function() myParameter)`.
 
+## 2.3.8 - 2023-11-20
+
+- `riverpod_annotation` upgraded to `2.3.2`
+- `riverpod` upgraded to `2.4.8`
+
 ## 2.3.7 - 2023-11-20
 
 - Fix crash when encountering classes with a `ProviderBase` field.
+
+## 2.3.6 - 2023-11-13
+
+Fix typos and internal changes
 
 ## 2.3.5 - 2023-10-21
 
