<<<<<<< HEAD
## Unreleased build

- **Breaking** Removed support for `@riverpod external int fn();`.
- **Breaking** Family arguments are no-longer available on the `Ref` object.
  The various override methods now take two parameters:

  ```dart
  @riverpod
  String example(ExampleRef ref, int arg, {required int anotherArg}) {...}
  // ...
  exampleProvider.overrideWith(
    (ref, ({int arg, int anotherArg}) args) {

    }
  )
  ```
=======
## 2.4.2 - 2024-05-14

- Correctly set minimum support analyzer version to 6.5.0

## 2.4.1 - 2024-05-14 (retracted)

- Support analyzer 6.5.0
>>>>>>> 4ac8bee8

## 2.4.0 - 2024-03-10

- Adds `provider_name_prefix` and `provider_family_name_prefix` to `build.yaml`. (thanks to @ValentinVignal)
- Generated providers are now always `const`.
- Added support for abstract `build` method on Notifiers:
  ```dart
  @riverpod
  class Example extends _$Example {
    @override
    int build();
  }
  ```
  This is equivalent to writing:
  ```dart
  @Riverpod(dependencies: [])
  class Example extends _$Example {
    @override
    int build() => throw UnimplementedError();
  }
  ```
- Added support for documentation and annotations on providers/parameters.
  Comments on providers and family parameters will be
  injected in the generated code, for IDE documentation
  in the relevant places.
  Annotations will be pasted over, such as to mark parameters
  as `@deprecated` everywhere.
- Updated to support latest `riverpod_analyzer_utils`

## 3.0.0-dev.11 - 2023-11-27

- `riverpod_annotation` upgraded to `3.0.0-dev.3`
- `riverpod` upgraded to `3.0.0-dev.3`

## 3.0.0-dev.10 - 2023-11-20

- `riverpod_annotation` upgraded to `3.0.0-dev.2`
- `riverpod` upgraded to `3.0.0-dev.2`

## 3.0.0-dev.9 - 2023-11-20

- Fix crash when encountering classes with a `ProviderBase` field.

## 3.0.0-dev.8 - 2023-10-30

- `riverpod_analyzer_utils` upgraded to `1.0.0-dev.0`

## 3.0.0-dev.7 - 2023-10-29

- Providers can now be generic:

  ```dart
  @riverpod
  List<T> example<T extends num>(ExampleRef<T> ref) {
    return <T>[];
  }

  @riverpod
  class ClassExample<T> extends _$ClassExample<T> {
    @override
    List<T> build() => <T>[];
  }
  ```

  Specifying type parameters works the same as specifying arguments, and
  make the generated provider a "function":

  ```dart
  ref.watch(example<int>());
  ```

- Upgraded to use Riverpod 3.0
- Fixed `family.overrideWith` missing

## 3.0.0-dev.5 - 2023-10-21

- `riverpod_analyzer_utils` upgraded to `0.4.2`

## 3.0.0-dev.4 - 2023-10-15

- Annotating a provider with `@deprecated` and a few other annotations
  also annotate the generated code accordingly (thanks to @SunlightBro)
- `provider.argument` is now a record of all arguments in a provider.

## 3.0.0-dev.3 - 2023-10-06

- `riverpod_analyzer_utils` upgraded to `0.4.1`
- `riverpod_annotation` upgraded to `2.2.0`

## 3.0.0-dev.2 - 2023-10-02

- `riverpod_analyzer_utils` upgraded to `0.4.0`

## 3.0.0-dev.1 - 2023-10-02

The code generator now supports import aliases, generated types and typedefs
as input of providers!.

This comes with a few minor restrictions:

- **Breaking**: Returning a Typedef or type Future/FutureOr/Stream is no-longer supported:

  ```dart
  typedef Example = Future<int>;

  @riverpod
  Example foo(FooRef ref) async => 0;
  ```

- **Breaking**: Arguments of the form `fn(void myParameter())`
  are no-longer supported. Instead use `fn(void Function() myParameter)`.

## 2.3.11 - 2024-02-04

- `riverpod_analyzer_utils` upgraded to `0.5.1`

## 2.3.10 - 2024-02-03

- Improved error handling if:
  - a Notifier has no default constructor
  - a Notifier has has a default constructor but with required parameters
  - a Notifier is abstract

## 2.3.9 - 2023-11-27

- `riverpod_annotation` upgraded to `2.3.3`
- `riverpod` upgraded to `2.4.9`

## 2.3.8 - 2023-11-20

- `riverpod_annotation` upgraded to `2.3.2`
- `riverpod` upgraded to `2.4.8`

## 2.3.7 - 2023-11-20

- Fix crash when encountering classes with a `ProviderBase` field.

## 2.3.6 - 2023-11-13

Fix typos and internal changes

## 2.3.5 - 2023-10-21

- `riverpod_analyzer_utils` upgraded to `0.4.1`

## 2.3.4 - 2023-10-19 (retracted)

- `riverpod_analyzer_utils` upgraded to `0.4.1`

## 2.3.3 - 2023-09-27

- `riverpod_analyzer_utils` upgraded to `0.3.4`
- `riverpod_annotation` upgraded to `2.1.6`

## 2.3.2 - 2023-09-04

- Disable `invalid_use_of_visible_for_testing_member` in generated files

## 2.3.1 - 2023-08-28

- `riverpod_annotation` upgraded to `2.1.4`

## 2.3.0 - 2023-08-28

- The "ref" object now contains the provider parameters too.
  This enabled `provider.overrideWith` to use the provider arguments:
  ```dart
  @riverpod
  int example(ExampleRef ref, {int? id}) { /* */ }
  // ...
  exampleProvider.overrideWith(
    (ref) {
      print(ref.id);
    }
  )
  ```
- Fix all `provider.overrideWith` causing a cast error if the notifier
  receives arguments.

## 2.2.6 - 2023-08-16

- Support both analyzer 5.12.0 and analyzer 6.0.0

## 2.2.5 - 2023-08-03

Support analyzer 6.0.0

## 2.2.4 - 2023-07-25

Disable all lints in generated files.

## 2.2.3 - 2023-05-12

- `riverpod_analyzer_utils` upgraded to `0.3.1`

## 2.2.2 - 2023-05-12

- Fix an issue where specifying a dependency on a provider declared in a
  different file could cause a missing import.

## 2.2.1 - 2023-04-24

- `riverpod_annotation` upgraded to `2.1.1`

## 2.2.0 - 2023-04-18

- Added support for `Raw` typedef in the return value of providers.
  This can be used to disable the conversion of Futures/Streams into AsyncValues
  ```dart
  @riverpod
  Raw<Future<int>> myProvider(...) async => ...;
  ...
  // returns a Future<int> instead of AsyncValue<int>
  Future<int> value = ref.watch(myProvider);
  ```

## 2.1.6 - 2023-04-07

- If a provider has an empty list of dependencies, the generated list is now `const`
  (thanks to @K9i-0)

## 2.1.5 - 2023-04-06

- `riverpod_annotation` upgraded to `2.0.3`

## 2.1.4 - 2023-03-13

- `riverpod_analyzer_utils` upgraded to `0.2.0`
- `riverpod_annotation` upgraded to `2.0.2`

## 2.1.3 - 2023-03-10

- Fixed InconsistentAnalysisException
- Fixed an `Unsupported operation: Unknown type SimpleIdentifierImpl` crash

## 2.1.2 - 2023-03-09

- `riverpod_analyzer_utils` upgraded to `0.1.3`

## 2.1.1 - 2023-03-09

- `riverpod_analyzer_utils` upgraded to `0.1.2`

## 2.1.0 - 2023-03-09

- Added support for configuring the name of providers with parameters ("families") (thanks to @K9i-0)

- Deprecate the (new) shorthand syntax for scoping provider using the `external`
  keyword. That syntax unfortunately does not work on web and therefore will be removed.

## 2.0.0

- Add support for returning a `Stream` inside providers.
  This is equivalent to creating a `StreamProvider` using the "old" syntax.
- Bump minimum riverpod_analyzer_utils version
- Fix exception thrown when the analyzed file has some syntax errors.

## 1.2.0

- It is now possible to specify `@Riverpod(dependencies: [...])` to scope providers
- Marked `@Riverpod` as `@sealed`

## 1.1.1

Upgrade Riverpod to latest

## 1.1.0

- The generated hash function of providers is now correctly private (thanks to @westito)
- Allow customizing the name of the generated providers (thanks to @trejdych)
- Update dependencies.

## 1.0.6

Upgrade Riverpod to latest

## 1.0.5

- Upgrade Riverpod and annotation package to latest

## 1.0.4

- Update dependencies.

## 1.0.4

- Update dependencies.

## 1.0.2

- Update a dependency to the latest release.

## 1.0.1

Fix version conflict with Riverpod

## 1.0.0

Initial release

<!-- cSpell:ignoreRegExp @\w+ --><|MERGE_RESOLUTION|>--- conflicted
+++ resolved
@@ -1,4 +1,3 @@
-<<<<<<< HEAD
 ## Unreleased build
 
 - **Breaking** Removed support for `@riverpod external int fn();`.
@@ -15,7 +14,7 @@
     }
   )
   ```
-=======
+
 ## 2.4.2 - 2024-05-14
 
 - Correctly set minimum support analyzer version to 6.5.0
@@ -23,7 +22,6 @@
 ## 2.4.1 - 2024-05-14 (retracted)
 
 - Support analyzer 6.5.0
->>>>>>> 4ac8bee8
 
 ## 2.4.0 - 2024-03-10
 
