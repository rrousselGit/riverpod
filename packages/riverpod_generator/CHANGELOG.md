--- conflicted
+++ resolved
@@ -1,4 +1,3 @@
-<<<<<<< HEAD
 ## Unreleased build
 
 - **Breaking** Removed support for `@riverpod external int fn();`.
@@ -17,11 +16,9 @@
   ```
 
 - Added support for `@Riverpod(retry: ...)`
-=======
 ## 2.4.3 - 2024-08-15
 
 - `riverpod_analyzer_utils` upgraded to `0.5.4`
->>>>>>> 4814c2ec
 
 ## 2.4.2 - 2024-05-14
 
