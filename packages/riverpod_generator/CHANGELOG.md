--- conflicted
+++ resolved
@@ -1,4 +1,3 @@
-<<<<<<< HEAD
 ## Unreleased build
 
 - **Breaking** Removed support for `@riverpod external int fn();`.
@@ -18,11 +17,9 @@
 
 - Added support for mutations. See also `@mutation` for further information.
 - Added support for `@Riverpod(retry: ...)`
-=======
 ## 2.6.5 - 2025-02-28
 
 - `riverpod_analyzer_utils` upgraded to `0.5.10`
->>>>>>> ee97a447
 
 ## 2.6.4 - 2025-01-08
 
