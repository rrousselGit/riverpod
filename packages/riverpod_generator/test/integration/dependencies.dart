--- conflicted
+++ resolved
@@ -63,7 +63,6 @@
 int _privateDep(Ref ref) => 0;
 
 @riverpod
-<<<<<<< HEAD
 int publicDep(Ref ref) => 0;
 
 @Riverpod(dependencies: [dep, dep, Dep2, Dep2])
@@ -73,7 +72,4 @@
 int duplicateDependencies2(Ref ref) => 0;
 
 @Riverpod(dependencies: [duplicateDependencies, duplicateDependencies2])
-int transitiveDuplicateDependencies(Ref ref) => 0;
-=======
-int publicDep(Ref ref) => 0;
->>>>>>> 288c9b53
+int transitiveDuplicateDependencies(Ref ref) => 0;