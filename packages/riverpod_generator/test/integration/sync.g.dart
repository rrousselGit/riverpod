--- conflicted
+++ resolved
@@ -6,7 +6,7 @@
 // RiverpodGenerator
 // **************************************************************************
 
-String _$genericHash() => r'2fab4b31aac394b86ac5403fdd99329184d8c5b8';
+String _$genericHash() => r'0fda19dd377694315cdffd7414d53f98569c655c';
 
 /// Copied from Dart SDK
 class _SystemHash {
@@ -29,8 +29,6 @@
   }
 }
 
-typedef GenericRef<T extends num> = AutoDisposeProviderRef<List<T>>;
-
 /// See also [generic].
 @ProviderFor(generic)
 const genericProvider = GenericFamily();
@@ -71,9 +69,9 @@
 class GenericProvider<T extends num> extends AutoDisposeProvider<List<T>> {
   /// See also [generic].
   GenericProvider()
-      : super.internal(
+      : this._internal(
           (ref) => generic<T>(
-            ref,
+            ref as GenericRef<T>,
           ),
           from: genericProvider,
           name: r'genericProvider',
@@ -85,6 +83,37 @@
           allTransitiveDependencies: GenericFamily._allTransitiveDependencies,
         );
 
+  GenericProvider._internal(
+    super._createNotifier, {
+    required super.name,
+    required super.dependencies,
+    required super.allTransitiveDependencies,
+    required super.debugGetCreateSourceHash,
+    required super.from,
+  }) : super.internal();
+
+  @override
+  Override overrideWith(
+    List<T> Function(GenericRef provider) create,
+  ) {
+    return ProviderOverride(
+      origin: this,
+      override: GenericProvider._internal(
+        (ref) => create(ref as GenericRef),
+        from: from,
+        name: null,
+        dependencies: null,
+        allTransitiveDependencies: null,
+        debugGetCreateSourceHash: null,
+      ),
+    );
+  }
+
+  @override
+  AutoDisposeProviderElement<List<T>> createElement() {
+    return _GenericProviderElement(this);
+  }
+
   @override
   bool operator ==(Object other) {
     return other is GenericProvider && other.runtimeType == runtimeType;
@@ -99,9 +128,14 @@
   }
 }
 
+mixin GenericRef on AutoDisposeProviderRef<List<T>> {}
+
+class _GenericProviderElement extends AutoDisposeProviderElement<List<T>>
+    with GenericRef {
+  _GenericProviderElement(super.provider);
+}
+
 String _$complexGenericHash() => r'a5254e5552cd61bb8d65c018539ff2d8edfd5822';
-typedef ComplexGenericRef<T extends num, Foo extends String?>
-    = AutoDisposeProviderRef<List<T>>;
 
 /// See also [complexGeneric].
 @ProviderFor(complexGeneric)
@@ -153,11 +187,11 @@
     extends AutoDisposeProvider<List<T>> {
   /// See also [complexGeneric].
   ComplexGenericProvider({
-    required this.param,
-    this.otherParam,
-  }) : super.internal(
+    required T param,
+    Foo? otherParam,
+  }) : this._internal(
           (ref) => complexGeneric<T, Foo>(
-            ref,
+            ref as ComplexGenericRef<T, Foo>,
             param: param,
             otherParam: otherParam,
           ),
@@ -170,10 +204,47 @@
           dependencies: ComplexGenericFamily._dependencies,
           allTransitiveDependencies:
               ComplexGenericFamily._allTransitiveDependencies,
+          param: param,
+          otherParam: otherParam,
         );
+
+  ComplexGenericProvider._internal(
+    super._createNotifier, {
+    required super.name,
+    required super.dependencies,
+    required super.allTransitiveDependencies,
+    required super.debugGetCreateSourceHash,
+    required super.from,
+    required this.param,
+    required this.otherParam,
+  }) : super.internal();
 
   final T param;
   final Foo? otherParam;
+
+  @override
+  Override overrideWith(
+    List<T> Function(ComplexGenericRef provider) create,
+  ) {
+    return ProviderOverride(
+      origin: this,
+      override: ComplexGenericProvider._internal(
+        (ref) => create(ref as ComplexGenericRef),
+        from: from,
+        name: null,
+        dependencies: null,
+        allTransitiveDependencies: null,
+        debugGetCreateSourceHash: null,
+        param: param,
+        otherParam: otherParam,
+      ),
+    );
+  }
+
+  @override
+  AutoDisposeProviderElement<List<T>> createElement() {
+    return _ComplexGenericProviderElement(this);
+  }
 
   @override
   bool operator ==(Object other) {
@@ -193,6 +264,24 @@
 
     return _SystemHash.finish(hash);
   }
+}
+
+mixin ComplexGenericRef on AutoDisposeProviderRef<List<T>> {
+  /// The parameter `param` of this provider.
+  T get param;
+
+  /// The parameter `otherParam` of this provider.
+  Foo? get otherParam;
+}
+
+class _ComplexGenericProviderElement extends AutoDisposeProviderElement<List<T>>
+    with ComplexGenericRef {
+  _ComplexGenericProviderElement(super.provider);
+
+  @override
+  T get param => (origin as ComplexGenericProvider).param;
+  @override
+  Foo? get otherParam => (origin as ComplexGenericProvider).otherParam;
 }
 
 String _$rawFutureHash() => r'5203a56065b768023770326281618e3229ccb530';
@@ -224,31 +313,6 @@
 
 typedef RawStreamRef = AutoDisposeProviderRef<Stream<String>>;
 String _$rawFamilyFutureHash() => r'485f59512081852e51279658facc015309743864';
-<<<<<<< HEAD
-typedef RawFamilyFutureRef = AutoDisposeProviderRef<Future<String>>;
-=======
-
-/// Copied from Dart SDK
-class _SystemHash {
-  _SystemHash._();
-
-  static int combine(int hash, int value) {
-    // ignore: parameter_assignments
-    hash = 0x1fffffff & (hash + value);
-    // ignore: parameter_assignments
-    hash = 0x1fffffff & (hash + ((0x0007ffff & hash) << 10));
-    return hash ^ (hash >> 6);
-  }
-
-  static int finish(int hash) {
-    // ignore: parameter_assignments
-    hash = 0x1fffffff & (hash + ((0x03ffffff & hash) << 3));
-    // ignore: parameter_assignments
-    hash = hash ^ (hash >> 11);
-    return 0x1fffffff & (hash + ((0x00003fff & hash) << 15));
-  }
-}
->>>>>>> 6fcd4886
 
 /// See also [rawFamilyFuture].
 @ProviderFor(rawFamilyFuture)
@@ -815,7 +879,7 @@
     extends AutoDisposeNotifierProviderImpl<GenericClass<T>, List<T>> {
   /// See also [GenericClass].
   GenericClassProvider()
-      : super.internal(
+      : this._internal(
           GenericClass<T>.new,
           from: genericClassProvider,
           name: r'genericClassProvider',
@@ -828,6 +892,42 @@
               GenericClassFamily._allTransitiveDependencies,
         );
 
+  GenericClassProvider._internal(
+    super._createNotifier, {
+    required super.name,
+    required super.dependencies,
+    required super.allTransitiveDependencies,
+    required super.debugGetCreateSourceHash,
+    required super.from,
+  }) : super.internal();
+
+  @override
+  List<T> runNotifierBuild(
+    covariant GenericClass<T> notifier,
+  ) {
+    return notifier.build();
+  }
+
+  @override
+  Override overrideWith(GenericClass Function() create) {
+    return ProviderOverride(
+      origin: this,
+      override: GenericClassProvider._internal(
+        () => create(),
+        from: from,
+        name: null,
+        dependencies: null,
+        allTransitiveDependencies: null,
+        debugGetCreateSourceHash: null,
+      ),
+    );
+  }
+
+  @override
+  AutoDisposeNotifierProviderElement<GenericClass<T>, List<T>> createElement() {
+    return _GenericClassProviderElement(this);
+  }
+
   @override
   bool operator ==(Object other) {
     return other is GenericClassProvider && other.runtimeType == runtimeType;
@@ -840,13 +940,14 @@
 
     return _SystemHash.finish(hash);
   }
-
-  @override
-  List<T> runNotifierBuild(
-    covariant GenericClass<T> notifier,
-  ) {
-    return notifier.build();
-  }
+}
+
+mixin GenericClassRef on AutoDisposeNotifierProviderRef<List<T>> {}
+
+class _GenericClassProviderElement
+    extends AutoDisposeNotifierProviderElement<GenericClass<T>, List<T>>
+    with GenericClassRef {
+  _GenericClassProviderElement(super.provider);
 }
 
 String _$rawFutureClassHash() => r'bf66f1cdbd99118b8845d206e6a2611b3101f45c';
