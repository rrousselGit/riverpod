// GENERATED CODE - DO NOT MODIFY BY HAND

part of 'stream.dart';

// **************************************************************************
// RiverpodGenerator
// **************************************************************************

// GENERATED CODE - DO NOT MODIFY BY HAND
// ignore_for_file: type=lint, type=warning

@ProviderFor(generic)
final genericProvider = GenericFamily._();

final class GenericProvider<ItemT extends num>
    extends
        $FunctionalProvider<
          AsyncValue<List<ItemT>>,
          List<ItemT>,
          Stream<List<ItemT>>
        >
    with $FutureModifier<List<ItemT>>, $StreamProvider<List<ItemT>> {
  GenericProvider._({required GenericFamily super.from})
    : super(
        argument: null,
        retry: null,
        name: r'genericProvider',
        isAutoDispose: true,
        dependencies: null,
        $allTransitiveDependencies: null,
      );

  @override
  String debugGetCreateSourceHash() => _$genericHash();

  @override
  String toString() {
    return r'genericProvider'
        '<${ItemT}>'
        '()';
  }

  @$internal
  @override
  $StreamProviderElement<List<ItemT>> $createElement(
    $ProviderPointer pointer,
  ) => $StreamProviderElement(pointer);

  @override
  Stream<List<ItemT>> create(Ref ref) {
    return generic<ItemT>(ref);
  }

  $R _captureGenerics<$R>($R Function<ItemT extends num>() cb) {
    return cb<ItemT>();
  }

  @override
  bool operator ==(Object other) {
    return other is GenericProvider &&
        other.runtimeType == runtimeType &&
        other.argument == argument;
  }

  @override
  int get hashCode {
    return Object.hash(runtimeType, argument);
  }
}

String _$genericHash() => r'ba315b9569d7dade484b5736af8e613b91f83a03';

final class GenericFamily extends $Family {
  GenericFamily._()
    : super(
        retry: null,
        name: r'genericProvider',
        dependencies: null,
        $allTransitiveDependencies: null,
        isAutoDispose: true,
      );

  GenericProvider<ItemT> call<ItemT extends num>() =>
      GenericProvider<ItemT>._(from: this);

  @override
  String toString() => r'genericProvider';

  /// {@macro riverpod.override_with}
  Override overrideWith(
    Stream<List<ItemT>> Function<ItemT extends num>(Ref ref) create,
  ) => $FamilyOverride(
    from: this,
    createElement: (pointer) {
      final provider = pointer.origin as GenericProvider;
      return provider._captureGenerics(<ItemT extends num>() {
        provider as GenericProvider<ItemT>;
        return provider.$view(create: create<ItemT>).$createElement(pointer);
      });
    },
  );
}

@ProviderFor(GenericClass)
final genericClassProvider = GenericClassFamily._();

final class GenericClassProvider<StateT extends num>
    extends $StreamNotifierProvider<GenericClass<StateT>, List<StateT>> {
  GenericClassProvider._({
    required GenericClassFamily super.from,
    required StateT super.argument,
  }) : super(
         retry: null,
         name: r'genericClassProvider',
         isAutoDispose: true,
         dependencies: null,
         $allTransitiveDependencies: null,
       );

  @override
  String debugGetCreateSourceHash() => _$genericClassHash();

  @override
  String toString() {
    return r'genericClassProvider'
        '<${StateT}>'
        '($argument)';
  }

  @$internal
  @override
  GenericClass<StateT> create() => GenericClass<StateT>();

  $R _captureGenerics<$R>($R Function<StateT extends num>() cb) {
    return cb<StateT>();
  }

  @override
  bool operator ==(Object other) {
    return other is GenericClassProvider &&
        other.runtimeType == runtimeType &&
        other.argument == argument;
  }

  @override
  int get hashCode {
    return Object.hash(runtimeType, argument);
  }
}

String _$genericClassHash() => r'f047da2d1a7876d952df66e26b8cd153be65424e';

final class GenericClassFamily extends $Family {
  GenericClassFamily._()
    : super(
        retry: null,
        name: r'genericClassProvider',
        dependencies: null,
        $allTransitiveDependencies: null,
        isAutoDispose: true,
      );

  GenericClassProvider<StateT> call<StateT extends num>(StateT param) =>
      GenericClassProvider<StateT>._(argument: param, from: this);

  @override
  String toString() => r'genericClassProvider';

  /// {@macro riverpod.override_with}
  Override overrideWith(
    GenericClass<StateT> Function<StateT extends num>() create,
  ) => $FamilyOverride(
    from: this,
    createElement: (pointer) {
      final provider = pointer.origin as GenericClassProvider;
      return provider._captureGenerics(<StateT extends num>() {
        provider as GenericClassProvider<StateT>;
        return provider.$view(create: create<StateT>).$createElement(pointer);
      });
    },
  );

  /// {@macro riverpod.override_with_build}
  Override overrideWithBuild(
    Stream<List<StateT>> Function<StateT extends num>(
      Ref ref,
      GenericClass<StateT> notifier,
    )
    build,
  ) => $FamilyOverride(
    from: this,
    createElement: (pointer) {
      final provider = pointer.origin as GenericClassProvider;
      return provider._captureGenerics(<StateT extends num>() {
        provider as GenericClassProvider<StateT>;
        return provider
            .$view(runNotifierBuildOverride: build<StateT>)
            .$createElement(pointer);
      });
    },
  );
}

abstract class _$GenericClass<StateT extends num>
    extends $StreamNotifier<List<StateT>> {
  late final _$args = ref.$arg as StateT;
  StateT get param => _$args;

  Stream<List<StateT>> build(StateT param);
  @$mustCallSuper
  @override
  void runBuild() {
<<<<<<< HEAD
=======
    final created = build(_$args);
>>>>>>> 5000670d
    final ref = this.ref as $Ref<AsyncValue<List<StateT>>, List<StateT>>;
    final element =
        ref.element
            as $ClassProviderElement<
              AnyNotifier<AsyncValue<List<StateT>>, List<StateT>>,
              AsyncValue<List<StateT>>,
              Object?,
              Object?
            >;
    element.handleCreate(ref, build);
  }
}

@ProviderFor(public)
final publicProvider = PublicProvider._();

final class PublicProvider
    extends $FunctionalProvider<AsyncValue<String>, String, Stream<String>>
    with $FutureModifier<String>, $StreamProvider<String> {
  PublicProvider._()
    : super(
        from: null,
        argument: null,
        retry: null,
        name: r'publicProvider',
        isAutoDispose: true,
        dependencies: null,
        $allTransitiveDependencies: null,
      );

  @override
  String debugGetCreateSourceHash() => _$publicHash();

  @$internal
  @override
  $StreamProviderElement<String> $createElement($ProviderPointer pointer) =>
      $StreamProviderElement(pointer);

  @override
  Stream<String> create(Ref ref) {
    return public(ref);
  }
}

String _$publicHash() => r'ed93527425175c4a2475e83a3f44223a2aa604d7';

@ProviderFor(_private)
final _privateProvider = _PrivateProvider._();

final class _PrivateProvider
    extends $FunctionalProvider<AsyncValue<String>, String, Stream<String>>
    with $FutureModifier<String>, $StreamProvider<String> {
  _PrivateProvider._()
    : super(
        from: null,
        argument: null,
        retry: null,
        name: r'_privateProvider',
        isAutoDispose: true,
        dependencies: null,
        $allTransitiveDependencies: null,
      );

  @override
  String debugGetCreateSourceHash() => _$_privateHash();

  @$internal
  @override
  $StreamProviderElement<String> $createElement($ProviderPointer pointer) =>
      $StreamProviderElement(pointer);

  @override
  Stream<String> create(Ref ref) {
    return _private(ref);
  }
}

String _$_privateHash() => r'7915ccdd16751e7dc6274bb024d1b273d78dc78b';

@ProviderFor(family)
final familyProvider = FamilyFamily._();

final class FamilyProvider
    extends $FunctionalProvider<AsyncValue<String>, String, Stream<String>>
    with $FutureModifier<String>, $StreamProvider<String> {
  FamilyProvider._({
    required FamilyFamily super.from,
    required (
      int, {
      String? second,
      double third,
      bool fourth,
      List<String>? fifth,
    })
    super.argument,
  }) : super(
         retry: null,
         name: r'familyProvider',
         isAutoDispose: true,
         dependencies: null,
         $allTransitiveDependencies: null,
       );

  @override
  String debugGetCreateSourceHash() => _$familyHash();

  @override
  String toString() {
    return r'familyProvider'
        ''
        '$argument';
  }

  @$internal
  @override
  $StreamProviderElement<String> $createElement($ProviderPointer pointer) =>
      $StreamProviderElement(pointer);

  @override
  Stream<String> create(Ref ref) {
    final argument =
        this.argument
            as (
              int, {
              String? second,
              double third,
              bool fourth,
              List<String>? fifth,
            });
    return family(
      ref,
      argument.$1,
      second: argument.second,
      third: argument.third,
      fourth: argument.fourth,
      fifth: argument.fifth,
    );
  }

  @override
  bool operator ==(Object other) {
    return other is FamilyProvider && other.argument == argument;
  }

  @override
  int get hashCode {
    return argument.hashCode;
  }
}

String _$familyHash() => r'ba1df8eab0af0f3f71ae29d23ccb7a491d8e2825';

final class FamilyFamily extends $Family
    with
        $FunctionalFamilyOverride<
          Stream<String>,
          (
            int, {
            String? second,
            double third,
            bool fourth,
            List<String>? fifth,
          })
        > {
  FamilyFamily._()
    : super(
        retry: null,
        name: r'familyProvider',
        dependencies: null,
        $allTransitiveDependencies: null,
        isAutoDispose: true,
      );

  FamilyProvider call(
    int first, {
    String? second,
    required double third,
    bool fourth = true,
    List<String>? fifth,
  }) => FamilyProvider._(
    argument: (
      first,
      second: second,
      third: third,
      fourth: fourth,
      fifth: fifth,
    ),
    from: this,
  );

  @override
  String toString() => r'familyProvider';
}

@ProviderFor(PublicClass)
final publicClassProvider = PublicClassProvider._();

final class PublicClassProvider
    extends $StreamNotifierProvider<PublicClass, String> {
  PublicClassProvider._()
    : super(
        from: null,
        argument: null,
        retry: null,
        name: r'publicClassProvider',
        isAutoDispose: true,
        dependencies: null,
        $allTransitiveDependencies: null,
      );

  @override
  String debugGetCreateSourceHash() => _$publicClassHash();

  @$internal
  @override
  PublicClass create() => PublicClass();
}

String _$publicClassHash() => r'b1526943c8ff0aaa20642bf78e744e5833cf9d02';

abstract class _$PublicClass extends $StreamNotifier<String> {
  Stream<String> build();
  @$mustCallSuper
  @override
  void runBuild() {
    final ref = this.ref as $Ref<AsyncValue<String>, String>;
    final element =
        ref.element
            as $ClassProviderElement<
              AnyNotifier<AsyncValue<String>, String>,
              AsyncValue<String>,
              Object?,
              Object?
            >;
    element.handleCreate(ref, build);
  }
}

@ProviderFor(_PrivateClass)
final _privateClassProvider = _PrivateClassProvider._();

final class _PrivateClassProvider
    extends $StreamNotifierProvider<_PrivateClass, String> {
  _PrivateClassProvider._()
    : super(
        from: null,
        argument: null,
        retry: null,
        name: r'_privateClassProvider',
        isAutoDispose: true,
        dependencies: null,
        $allTransitiveDependencies: null,
      );

  @override
  String debugGetCreateSourceHash() => _$_privateClassHash();

  @$internal
  @override
  _PrivateClass create() => _PrivateClass();
}

String _$_privateClassHash() => r'8c0d52b7ab79c0546d0c84c011bb3512609e029e';

abstract class _$PrivateClass extends $StreamNotifier<String> {
  Stream<String> build();
  @$mustCallSuper
  @override
  void runBuild() {
    final ref = this.ref as $Ref<AsyncValue<String>, String>;
    final element =
        ref.element
            as $ClassProviderElement<
              AnyNotifier<AsyncValue<String>, String>,
              AsyncValue<String>,
              Object?,
              Object?
            >;
    element.handleCreate(ref, build);
  }
}

@ProviderFor(FamilyClass)
final familyClassProvider = FamilyClassFamily._();

final class FamilyClassProvider
    extends $StreamNotifierProvider<FamilyClass, String> {
  FamilyClassProvider._({
    required FamilyClassFamily super.from,
    required (
      int, {
      String? second,
      double third,
      bool fourth,
      List<String>? fifth,
    })
    super.argument,
  }) : super(
         retry: null,
         name: r'familyClassProvider',
         isAutoDispose: true,
         dependencies: null,
         $allTransitiveDependencies: null,
       );

  @override
  String debugGetCreateSourceHash() => _$familyClassHash();

  @override
  String toString() {
    return r'familyClassProvider'
        ''
        '$argument';
  }

  @$internal
  @override
  FamilyClass create() => FamilyClass();

  @override
  bool operator ==(Object other) {
    return other is FamilyClassProvider && other.argument == argument;
  }

  @override
  int get hashCode {
    return argument.hashCode;
  }
}

String _$familyClassHash() => r'6ec16ca23da8df4c010ecb5eed72e3e655504460';

final class FamilyClassFamily extends $Family
    with
        $ClassFamilyOverride<
          FamilyClass,
          AsyncValue<String>,
          String,
          Stream<String>,
          (
            int, {
            String? second,
            double third,
            bool fourth,
            List<String>? fifth,
          })
        > {
  FamilyClassFamily._()
    : super(
        retry: null,
        name: r'familyClassProvider',
        dependencies: null,
        $allTransitiveDependencies: null,
        isAutoDispose: true,
      );

  FamilyClassProvider call(
    int first, {
    String? second,
    required double third,
    bool fourth = true,
    List<String>? fifth,
  }) => FamilyClassProvider._(
    argument: (
      first,
      second: second,
      third: third,
      fourth: fourth,
      fifth: fifth,
    ),
    from: this,
  );

  @override
  String toString() => r'familyClassProvider';
}

abstract class _$FamilyClass extends $StreamNotifier<String> {
  late final _$args =
      ref.$arg
          as (
            int, {
            String? second,
            double third,
            bool fourth,
            List<String>? fifth,
          });
  int get first => _$args.$1;
  String? get second => _$args.second;
  double get third => _$args.third;
  bool get fourth => _$args.fourth;
  List<String>? get fifth => _$args.fifth;

  Stream<String> build(
    int first, {
    String? second,
    required double third,
    bool fourth = true,
    List<String>? fifth,
  });
  @$mustCallSuper
  @override
  void runBuild() {
    final ref = this.ref as $Ref<AsyncValue<String>, String>;
    final element =
        ref.element
            as $ClassProviderElement<
              AnyNotifier<AsyncValue<String>, String>,
              AsyncValue<String>,
              Object?,
              Object?
            >;
    element.handleCreate(
      ref,
      () => build(
        _$args.$1,
        second: _$args.second,
        third: _$args.third,
        fourth: _$args.fourth,
        fifth: _$args.fifth,
      ),
    );
  }
}<|MERGE_RESOLUTION|>--- conflicted
+++ resolved
@@ -210,10 +210,6 @@
   @$mustCallSuper
   @override
   void runBuild() {
-<<<<<<< HEAD
-=======
-    final created = build(_$args);
->>>>>>> 5000670d
     final ref = this.ref as $Ref<AsyncValue<List<StateT>>, List<StateT>>;
     final element =
         ref.element
@@ -223,7 +219,7 @@
               Object?,
               Object?
             >;
-    element.handleCreate(ref, build);
+    element.handleCreate(ref, () => build(_$args));
   }
 }
 
