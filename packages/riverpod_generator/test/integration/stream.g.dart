--- conflicted
+++ resolved
@@ -29,8 +29,6 @@
   }
 }
 
-typedef GenericRef<T extends num> = AutoDisposeStreamProviderRef<List<T>>;
-
 /// See also [generic].
 @ProviderFor(generic)
 const genericProvider = GenericFamily();
@@ -72,9 +70,9 @@
     extends AutoDisposeStreamProvider<List<T>> {
   /// See also [generic].
   GenericProvider()
-      : super.internal(
+      : this._internal(
           (ref) => generic<T>(
-            ref,
+            ref as GenericRef<T>,
           ),
           from: genericProvider,
           name: r'genericProvider',
@@ -86,6 +84,37 @@
           allTransitiveDependencies: GenericFamily._allTransitiveDependencies,
         );
 
+  GenericProvider._internal(
+    super._createNotifier, {
+    required super.name,
+    required super.dependencies,
+    required super.allTransitiveDependencies,
+    required super.debugGetCreateSourceHash,
+    required super.from,
+  }) : super.internal();
+
+  @override
+  Override overrideWith(
+    Stream<List<T>> Function(GenericRef provider) create,
+  ) {
+    return ProviderOverride(
+      origin: this,
+      override: GenericProvider._internal(
+        (ref) => create(ref as GenericRef),
+        from: from,
+        name: null,
+        dependencies: null,
+        allTransitiveDependencies: null,
+        debugGetCreateSourceHash: null,
+      ),
+    );
+  }
+
+  @override
+  AutoDisposeStreamProviderElement<List<T>> createElement() {
+    return _GenericProviderElement(this);
+  }
+
   @override
   bool operator ==(Object other) {
     return other is GenericProvider && other.runtimeType == runtimeType;
@@ -98,6 +127,13 @@
 
     return _SystemHash.finish(hash);
   }
+}
+
+mixin GenericRef on AutoDisposeStreamProviderRef<List<T>> {}
+
+class _GenericProviderElement extends AutoDisposeStreamProviderElement<List<T>>
+    with GenericRef {
+  _GenericProviderElement(super.provider);
 }
 
 String _$publicHash() => r'c5cc0eac434371901cf6ab159a81bba49c58da12';
@@ -129,31 +165,6 @@
 
 typedef _PrivateRef = AutoDisposeStreamProviderRef<String>;
 String _$familyHash() => r'6896fac2f6e3ccd7c38ecaa0d538cbd3577936b2';
-<<<<<<< HEAD
-typedef FamilyRef = AutoDisposeStreamProviderRef<String>;
-=======
-
-/// Copied from Dart SDK
-class _SystemHash {
-  _SystemHash._();
-
-  static int combine(int hash, int value) {
-    // ignore: parameter_assignments
-    hash = 0x1fffffff & (hash + value);
-    // ignore: parameter_assignments
-    hash = 0x1fffffff & (hash + ((0x0007ffff & hash) << 10));
-    return hash ^ (hash >> 6);
-  }
-
-  static int finish(int hash) {
-    // ignore: parameter_assignments
-    hash = 0x1fffffff & (hash + ((0x03ffffff & hash) << 3));
-    // ignore: parameter_assignments
-    hash = hash ^ (hash >> 11);
-    return 0x1fffffff & (hash + ((0x00003fff & hash) << 15));
-  }
-}
->>>>>>> 6fcd4886
 
 /// See also [family].
 @ProviderFor(family)
@@ -312,7 +323,39 @@
   }
 }
 
-<<<<<<< HEAD
+mixin FamilyRef on AutoDisposeStreamProviderRef<String> {
+  /// The parameter `first` of this provider.
+  int get first;
+
+  /// The parameter `second` of this provider.
+  String? get second;
+
+  /// The parameter `third` of this provider.
+  double get third;
+
+  /// The parameter `fourth` of this provider.
+  bool get fourth;
+
+  /// The parameter `fifth` of this provider.
+  List<String>? get fifth;
+}
+
+class _FamilyProviderElement extends AutoDisposeStreamProviderElement<String>
+    with FamilyRef {
+  _FamilyProviderElement(super.provider);
+
+  @override
+  int get first => (origin as FamilyProvider).first;
+  @override
+  String? get second => (origin as FamilyProvider).second;
+  @override
+  double get third => (origin as FamilyProvider).third;
+  @override
+  bool get fourth => (origin as FamilyProvider).fourth;
+  @override
+  List<String>? get fifth => (origin as FamilyProvider).fifth;
+}
+
 String _$genericClassHash() => r'401ae1cfd97a4291dfd135a69ff8e1c436866e5a';
 
 abstract class _$GenericClass<T extends num>
@@ -361,7 +404,7 @@
     extends AutoDisposeStreamNotifierProviderImpl<GenericClass<T>, List<T>> {
   /// See also [GenericClass].
   GenericClassProvider()
-      : super.internal(
+      : this._internal(
           GenericClass<T>.new,
           from: genericClassProvider,
           name: r'genericClassProvider',
@@ -374,18 +417,14 @@
               GenericClassFamily._allTransitiveDependencies,
         );
 
-  @override
-  bool operator ==(Object other) {
-    return other is GenericClassProvider && other.runtimeType == runtimeType;
-  }
-
-  @override
-  int get hashCode {
-    var hash = _SystemHash.combine(0, runtimeType.hashCode);
-    hash = _SystemHash.combine(hash, T.hashCode);
-
-    return _SystemHash.finish(hash);
-  }
+  GenericClassProvider._internal(
+    super._createNotifier, {
+    required super.name,
+    required super.dependencies,
+    required super.allTransitiveDependencies,
+    required super.debugGetCreateSourceHash,
+    required super.from,
+  }) : super.internal();
 
   @override
   Stream<List<T>> runNotifierBuild(
@@ -393,45 +432,51 @@
   ) {
     return notifier.build();
   }
-}
-
-String _$publicClassHash() => r'a0b49ed7018eb64309ef147c2d058a45d6092b01';
-=======
-mixin FamilyRef on AutoDisposeStreamProviderRef<String> {
-  /// The parameter `first` of this provider.
-  int get first;
-
-  /// The parameter `second` of this provider.
-  String? get second;
-
-  /// The parameter `third` of this provider.
-  double get third;
-
-  /// The parameter `fourth` of this provider.
-  bool get fourth;
-
-  /// The parameter `fifth` of this provider.
-  List<String>? get fifth;
-}
-
-class _FamilyProviderElement extends AutoDisposeStreamProviderElement<String>
-    with FamilyRef {
-  _FamilyProviderElement(super.provider);
-
-  @override
-  int get first => (origin as FamilyProvider).first;
-  @override
-  String? get second => (origin as FamilyProvider).second;
-  @override
-  double get third => (origin as FamilyProvider).third;
-  @override
-  bool get fourth => (origin as FamilyProvider).fourth;
-  @override
-  List<String>? get fifth => (origin as FamilyProvider).fifth;
+
+  @override
+  Override overrideWith(GenericClass Function() create) {
+    return ProviderOverride(
+      origin: this,
+      override: GenericClassProvider._internal(
+        () => create(),
+        from: from,
+        name: null,
+        dependencies: null,
+        allTransitiveDependencies: null,
+        debugGetCreateSourceHash: null,
+      ),
+    );
+  }
+
+  @override
+  AutoDisposeStreamNotifierProviderElement<GenericClass<T>, List<T>>
+      createElement() {
+    return _GenericClassProviderElement(this);
+  }
+
+  @override
+  bool operator ==(Object other) {
+    return other is GenericClassProvider && other.runtimeType == runtimeType;
+  }
+
+  @override
+  int get hashCode {
+    var hash = _SystemHash.combine(0, runtimeType.hashCode);
+    hash = _SystemHash.combine(hash, T.hashCode);
+
+    return _SystemHash.finish(hash);
+  }
+}
+
+mixin GenericClassRef on AutoDisposeStreamNotifierProviderRef<List<T>> {}
+
+class _GenericClassProviderElement
+    extends AutoDisposeStreamNotifierProviderElement<GenericClass<T>, List<T>>
+    with GenericClassRef {
+  _GenericClassProviderElement(super.provider);
 }
 
 String _$publicClassHash() => r'b1526943c8ff0aaa20642bf78e744e5833cf9d02';
->>>>>>> 6fcd4886
 
 /// See also [PublicClass].
 @ProviderFor(PublicClass)
