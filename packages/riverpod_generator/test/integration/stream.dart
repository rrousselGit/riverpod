import 'package:riverpod/riverpod.dart';
import 'package:riverpod_annotation/riverpod_annotation.dart';

part 'stream.g.dart';

@riverpod
<<<<<<< HEAD
Stream<List<T>> generic<T extends num>(Ref ref) async* {
  yield <T>[];
}

@riverpod
class GenericClass<T extends num> extends _$GenericClass<T> {
  @override
  Stream<List<T>> build() async* {
    yield <T>[];
  }
}

@riverpod
=======
>>>>>>> 288c9b53
Stream<String> public(Ref ref) {
  return Stream.value('Hello world');
}

const privateProvider = _privateProvider;

@riverpod
Stream<String> _private(Ref ref) {
  return Stream.value('Hello world');
}

@riverpod
Stream<String> family(
  Ref ref,
  int first, {
  String? second,
  required double third,
  bool fourth = true,
  List<String>? fifth,
}) {
  return Stream.value(
    '(first: $first, second: $second, third: $third, fourth: $fourth, fifth: $fifth)',
  );
}

@riverpod
class PublicClass extends _$PublicClass {
  PublicClass([this.param]);

  final Object? param;

  @override
  Stream<String> build() {
    return Stream.value('Hello world');
  }
}

const privateClassProvider = _privateClassProvider;

@riverpod
class _PrivateClass extends _$PrivateClass {
  @override
  Stream<String> build() {
    return Stream.value('Hello world');
  }
}

@riverpod
class FamilyClass extends _$FamilyClass {
  FamilyClass([this.param]);

  final Object? param;

  @override
  Stream<String> build(
    int first, {
    String? second,
    required double third,
    bool fourth = true,
    List<String>? fifth,
  }) {
    return Stream.value(
      '(first: $first, second: $second, third: $third, fourth: $fourth, fifth: $fifth)',
    );
  }
}<|MERGE_RESOLUTION|>--- conflicted
+++ resolved
@@ -4,7 +4,6 @@
 part 'stream.g.dart';
 
 @riverpod
-<<<<<<< HEAD
 Stream<List<T>> generic<T extends num>(Ref ref) async* {
   yield <T>[];
 }
@@ -18,8 +17,6 @@
 }
 
 @riverpod
-=======
->>>>>>> 288c9b53
 Stream<String> public(Ref ref) {
   return Stream.value('Hello world');
 }
