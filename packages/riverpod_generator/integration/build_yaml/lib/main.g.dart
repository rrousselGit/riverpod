--- conflicted
+++ resolved
@@ -9,48 +9,7 @@
 typedef CountRef = Ref<int>;
 
 @ProviderFor(count)
-<<<<<<< HEAD
-final myCountPod = AutoDisposeProvider<int>.internal(
-  count,
-  name: r'myCountPod',
-  debugGetCreateSourceHash:
-      const bool.fromEnvironment('dart.vm.product') ? null : _$countHash,
-  dependencies: null,
-  allTransitiveDependencies: null,
-);
-
-typedef CountRef = AutoDisposeProviderRef<int>;
-String _$countFutureHash() => r'ec7cc31ce1c1a10607f1dcb35dd217acd2877729';
-
-/// See also [countFuture].
-@ProviderFor(countFuture)
-final myCountFuturePod = AutoDisposeFutureProvider<int>.internal(
-  countFuture,
-  name: r'myCountFuturePod',
-  debugGetCreateSourceHash:
-      const bool.fromEnvironment('dart.vm.product') ? null : _$countFutureHash,
-  dependencies: null,
-  allTransitiveDependencies: null,
-);
-
-typedef CountFutureRef = AutoDisposeFutureProviderRef<int>;
-String _$countStreamHash() => r'1dbe49244ea19e8dbc3af0534429bb323720c07a';
-
-/// See also [countStream].
-@ProviderFor(countStream)
-final myCountStreamPod = AutoDisposeStreamProvider<int>.internal(
-  countStream,
-  name: r'myCountStreamPod',
-  debugGetCreateSourceHash:
-      const bool.fromEnvironment('dart.vm.product') ? null : _$countStreamHash,
-  dependencies: null,
-  allTransitiveDependencies: null,
-);
-
-typedef CountStreamRef = AutoDisposeStreamProviderRef<int>;
-String _$count2Hash() => r'6256825480d83bb13acde282cf3c9d9524cc3a6c';
-=======
-const countPod = CountProvider._();
+const myCountPod = CountProvider._();
 
 final class CountProvider extends $FunctionalProvider<int, int, CountRef>
     with $Provider<int, CountRef> {
@@ -62,7 +21,7 @@
         super(
           from: null,
           argument: null,
-          name: r'countPod',
+          name: r'myCountPod',
           isAutoDispose: true,
           dependencies: null,
           allTransitiveDependencies: null,
@@ -82,7 +41,6 @@
       providerOverride: $ValueProvider<int>(value),
     );
   }
->>>>>>> 9ddec6ec
 
   @$internal
   @override
@@ -105,18 +63,12 @@
   }
 }
 
-<<<<<<< HEAD
-/// See also [count2].
-@ProviderFor(count2)
-const myFamilyCount2ProviderFamily = Count2Family();
-=======
 String _$countHash() => r'4c7e72b275767a60ece5e8662ab1e28f73cf7e44';
->>>>>>> 9ddec6ec
 
 typedef CountFutureRef = Ref<AsyncValue<int>>;
 
 @ProviderFor(countFuture)
-const countFuturePod = CountFutureProvider._();
+const myCountFuturePod = CountFutureProvider._();
 
 final class CountFutureProvider
     extends $FunctionalProvider<AsyncValue<int>, FutureOr<int>, CountFutureRef>
@@ -129,7 +81,7 @@
         super(
           from: null,
           argument: null,
-          name: r'countFuturePod',
+          name: r'myCountFuturePod',
           isAutoDispose: true,
           dependencies: null,
           allTransitiveDependencies: null,
@@ -168,7 +120,7 @@
 typedef CountStreamRef = Ref<AsyncValue<int>>;
 
 @ProviderFor(countStream)
-const countStreamPod = CountStreamProvider._();
+const myCountStreamPod = CountStreamProvider._();
 
 final class CountStreamProvider
     extends $FunctionalProvider<AsyncValue<int>, Stream<int>, CountStreamRef>
@@ -181,7 +133,7 @@
         super(
           from: null,
           argument: null,
-          name: r'countStreamPod',
+          name: r'myCountStreamPod',
           isAutoDispose: true,
           dependencies: null,
           allTransitiveDependencies: null,
@@ -209,30 +161,6 @@
   }
 
   @override
-<<<<<<< HEAD
-  String? get name => r'myFamilyCount2ProviderFamily';
-}
-
-/// See also [count2].
-class Count2Provider extends AutoDisposeProvider<int> {
-  /// See also [count2].
-  Count2Provider(
-    int a,
-  ) : this._internal(
-          (ref) => count2(
-            ref as Count2Ref,
-            a,
-          ),
-          from: myFamilyCount2ProviderFamily,
-          name: r'myFamilyCount2ProviderFamily',
-          debugGetCreateSourceHash:
-              const bool.fromEnvironment('dart.vm.product')
-                  ? null
-                  : _$count2Hash,
-          dependencies: Count2Family._dependencies,
-          allTransitiveDependencies: Count2Family._allTransitiveDependencies,
-          a: a,
-=======
   Stream<int> create(CountStreamRef ref) {
     final _$cb = _createCb ?? countStream;
     return _$cb(ref);
@@ -244,7 +172,7 @@
 typedef Count2Ref = Ref<int>;
 
 @ProviderFor(count2)
-const count2ProviderFamily = Count2Family._();
+const myFamilyCount2ProviderFamily = Count2Family._();
 
 final class Count2Provider extends $FunctionalProvider<int, int, Count2Ref>
     with $Provider<int, Count2Ref> {
@@ -257,11 +185,10 @@
       )? create})
       : _createCb = create,
         super(
-          name: r'count2ProviderFamily',
-          isAutoDispose: true,
-          dependencies: null,
-          allTransitiveDependencies: null,
->>>>>>> 9ddec6ec
+          name: r'myFamilyCount2ProviderFamily',
+          isAutoDispose: true,
+          dependencies: null,
+          allTransitiveDependencies: null,
         );
 
   final int Function(
@@ -274,7 +201,7 @@
 
   @override
   String toString() {
-    return r'count2ProviderFamily'
+    return r'myFamilyCount2ProviderFamily'
         ''
         '($argument)';
   }
@@ -334,7 +261,7 @@
 final class Count2Family extends Family {
   const Count2Family._()
       : super(
-          name: r'count2ProviderFamily',
+          name: r'myFamilyCount2ProviderFamily',
           dependencies: null,
           allTransitiveDependencies: null,
           isAutoDispose: true,
@@ -349,13 +276,8 @@
   String debugGetCreateSourceHash() => _$count2Hash();
 
   @override
-  String toString() => r'count2ProviderFamily';
-
-<<<<<<< HEAD
-/// See also [countFuture2].
-@ProviderFor(countFuture2)
-const myFamilyCountFuture2ProviderFamily = CountFuture2Family();
-=======
+  String toString() => r'myFamilyCount2ProviderFamily';
+
   /// {@macro riverpod.override_with}
   Override overrideWith(
     int Function(
@@ -367,7 +289,6 @@
       from: this,
       createElement: (container, provider) {
         provider as Count2Provider;
->>>>>>> 9ddec6ec
 
         final argument = provider.argument as int;
 
@@ -382,7 +303,7 @@
 typedef CountFuture2Ref = Ref<AsyncValue<int>>;
 
 @ProviderFor(countFuture2)
-const countFuture2ProviderFamily = CountFuture2Family._();
+const myFamilyCountFuture2ProviderFamily = CountFuture2Family._();
 
 final class CountFuture2Provider
     extends $FunctionalProvider<AsyncValue<int>, FutureOr<int>, CountFuture2Ref>
@@ -396,7 +317,7 @@
       )? create})
       : _createCb = create,
         super(
-          name: r'countFuture2ProviderFamily',
+          name: r'myFamilyCountFuture2ProviderFamily',
           isAutoDispose: true,
           dependencies: null,
           allTransitiveDependencies: null,
@@ -412,7 +333,7 @@
 
   @override
   String toString() {
-    return r'countFuture2ProviderFamily'
+    return r'myFamilyCountFuture2ProviderFamily'
         ''
         '($argument)';
   }
@@ -454,31 +375,6 @@
   }
 
   @override
-<<<<<<< HEAD
-  String? get name => r'myFamilyCountFuture2ProviderFamily';
-}
-
-/// See also [countFuture2].
-class CountFuture2Provider extends AutoDisposeFutureProvider<int> {
-  /// See also [countFuture2].
-  CountFuture2Provider(
-    int a,
-  ) : this._internal(
-          (ref) => countFuture2(
-            ref as CountFuture2Ref,
-            a,
-          ),
-          from: myFamilyCountFuture2ProviderFamily,
-          name: r'myFamilyCountFuture2ProviderFamily',
-          debugGetCreateSourceHash:
-              const bool.fromEnvironment('dart.vm.product')
-                  ? null
-                  : _$countFuture2Hash,
-          dependencies: CountFuture2Family._dependencies,
-          allTransitiveDependencies:
-              CountFuture2Family._allTransitiveDependencies,
-          a: a,
-=======
   int get hashCode {
     return argument.hashCode;
   }
@@ -489,11 +385,10 @@
 final class CountFuture2Family extends Family {
   const CountFuture2Family._()
       : super(
-          name: r'countFuture2ProviderFamily',
-          dependencies: null,
-          allTransitiveDependencies: null,
-          isAutoDispose: true,
->>>>>>> 9ddec6ec
+          name: r'myFamilyCountFuture2ProviderFamily',
+          dependencies: null,
+          allTransitiveDependencies: null,
+          isAutoDispose: true,
         );
 
   CountFuture2Provider call(
@@ -505,7 +400,7 @@
   String debugGetCreateSourceHash() => _$countFuture2Hash();
 
   @override
-  String toString() => r'countFuture2ProviderFamily';
+  String toString() => r'myFamilyCountFuture2ProviderFamily';
 
   /// {@macro riverpod.override_with}
   Override overrideWith(
@@ -532,7 +427,7 @@
 typedef CountStream2Ref = Ref<AsyncValue<int>>;
 
 @ProviderFor(countStream2)
-const countStream2ProviderFamily = CountStream2Family._();
+const myFamilyCountStream2ProviderFamily = CountStream2Family._();
 
 final class CountStream2Provider
     extends $FunctionalProvider<AsyncValue<int>, Stream<int>, CountStream2Ref>
@@ -546,7 +441,7 @@
       )? create})
       : _createCb = create,
         super(
-          name: r'countStream2ProviderFamily',
+          name: r'myFamilyCountStream2ProviderFamily',
           isAutoDispose: true,
           dependencies: null,
           allTransitiveDependencies: null,
@@ -562,7 +457,7 @@
 
   @override
   String toString() {
-    return r'countStream2ProviderFamily'
+    return r'myFamilyCountStream2ProviderFamily'
         ''
         '($argument)';
   }
@@ -611,25 +506,14 @@
 
 String _$countStream2Hash() => r'051264dd685ebc0a57e454bb676957c93cb4ae20';
 
-<<<<<<< HEAD
-/// See also [countStream2].
-@ProviderFor(countStream2)
-const myFamilyCountStream2ProviderFamily = CountStream2Family();
-
-/// See also [countStream2].
-class CountStream2Family extends Family<AsyncValue<int>> {
-  /// See also [countStream2].
-  const CountStream2Family();
-=======
 final class CountStream2Family extends Family {
   const CountStream2Family._()
       : super(
-          name: r'countStream2ProviderFamily',
-          dependencies: null,
-          allTransitiveDependencies: null,
-          isAutoDispose: true,
-        );
->>>>>>> 9ddec6ec
+          name: r'myFamilyCountStream2ProviderFamily',
+          dependencies: null,
+          allTransitiveDependencies: null,
+          isAutoDispose: true,
+        );
 
   CountStream2Provider call(
     int a,
@@ -640,7 +524,7 @@
   String debugGetCreateSourceHash() => _$countStream2Hash();
 
   @override
-  String toString() => r'countStream2ProviderFamily';
+  String toString() => r'myFamilyCountStream2ProviderFamily';
 
   /// {@macro riverpod.override_with}
   Override overrideWith(
@@ -665,7 +549,7 @@
 }
 
 @ProviderFor(CountNotifier)
-const countNotifierPod = CountNotifierProvider._();
+const myCountNotifierPod = CountNotifierProvider._();
 
 final class CountNotifierProvider
     extends $NotifierProvider<CountNotifier, int> {
@@ -675,7 +559,7 @@
         super(
           from: null,
           argument: null,
-          name: r'countNotifierPod',
+          name: r'myCountNotifierPod',
           isAutoDispose: true,
           dependencies: null,
           allTransitiveDependencies: null,
@@ -730,36 +614,11 @@
   int build();
   @$internal
   @override
-<<<<<<< HEAD
-  String? get name => r'myFamilyCountStream2ProviderFamily';
-}
-
-/// See also [countStream2].
-class CountStream2Provider extends AutoDisposeStreamProvider<int> {
-  /// See also [countStream2].
-  CountStream2Provider(
-    int a,
-  ) : this._internal(
-          (ref) => countStream2(
-            ref as CountStream2Ref,
-            a,
-          ),
-          from: myFamilyCountStream2ProviderFamily,
-          name: r'myFamilyCountStream2ProviderFamily',
-          debugGetCreateSourceHash:
-              const bool.fromEnvironment('dart.vm.product')
-                  ? null
-                  : _$countStream2Hash,
-          dependencies: CountStream2Family._dependencies,
-          allTransitiveDependencies:
-              CountStream2Family._allTransitiveDependencies,
-          a: a,
-=======
   int runBuild() => build();
 }
 
 @ProviderFor(CountAsyncNotifier)
-const countAsyncNotifierPod = CountAsyncNotifierProvider._();
+const myCountAsyncNotifierPod = CountAsyncNotifierProvider._();
 
 final class CountAsyncNotifierProvider
     extends $AsyncNotifierProvider<CountAsyncNotifier, int> {
@@ -769,11 +628,10 @@
         super(
           from: null,
           argument: null,
-          name: r'countAsyncNotifierPod',
-          isAutoDispose: true,
-          dependencies: null,
-          allTransitiveDependencies: null,
->>>>>>> 9ddec6ec
+          name: r'myCountAsyncNotifierPod',
+          isAutoDispose: true,
+          dependencies: null,
+          allTransitiveDependencies: null,
         );
 
   final CountAsyncNotifier Function()? _createCb;
@@ -811,71 +669,18 @@
       $AsyncNotifierProviderElement(this, container);
 }
 
-<<<<<<< HEAD
-String _$countNotifierHash() => r'a8dd7a66ee0002b8af657245c4affaa206fd99ec';
-
-/// See also [CountNotifier].
-@ProviderFor(CountNotifier)
-final myCountNotifierPod =
-    AutoDisposeNotifierProvider<CountNotifier, int>.internal(
-  CountNotifier.new,
-  name: r'myCountNotifierPod',
-  debugGetCreateSourceHash: const bool.fromEnvironment('dart.vm.product')
-      ? null
-      : _$countNotifierHash,
-  dependencies: null,
-  allTransitiveDependencies: null,
-);
-
-typedef _$CountNotifier = AutoDisposeNotifier<int>;
 String _$countAsyncNotifierHash() =>
     r'2a7049d864bf396e44a5937b4001efb4774a5f29';
 
-/// See also [CountAsyncNotifier].
-@ProviderFor(CountAsyncNotifier)
-final myCountAsyncNotifierPod =
-    AutoDisposeAsyncNotifierProvider<CountAsyncNotifier, int>.internal(
-  CountAsyncNotifier.new,
-  name: r'myCountAsyncNotifierPod',
-  debugGetCreateSourceHash: const bool.fromEnvironment('dart.vm.product')
-      ? null
-      : _$countAsyncNotifierHash,
-  dependencies: null,
-  allTransitiveDependencies: null,
-);
-
-typedef _$CountAsyncNotifier = AutoDisposeAsyncNotifier<int>;
-String _$countStreamNotifierHash() =>
-    r'61d2cd311c4808f8d7e8b2d67f5c7b85337666c6';
-=======
-String _$countAsyncNotifierHash() =>
-    r'2a7049d864bf396e44a5937b4001efb4774a5f29';
-
 abstract class _$CountAsyncNotifier extends $AsyncNotifier<int> {
   FutureOr<int> build();
   @$internal
   @override
   FutureOr<int> runBuild() => build();
 }
->>>>>>> 9ddec6ec
 
 @ProviderFor(CountStreamNotifier)
-<<<<<<< HEAD
-final myCountStreamNotifierPod =
-    AutoDisposeStreamNotifierProvider<CountStreamNotifier, int>.internal(
-  CountStreamNotifier.new,
-  name: r'myCountStreamNotifierPod',
-  debugGetCreateSourceHash: const bool.fromEnvironment('dart.vm.product')
-      ? null
-      : _$countStreamNotifierHash,
-  dependencies: null,
-  allTransitiveDependencies: null,
-);
-
-typedef _$CountStreamNotifier = AutoDisposeStreamNotifier<int>;
-String _$countNotifier2Hash() => r'ef12bb4f94add336804ae43bcdbcd8e9b0bec420';
-=======
-const countStreamNotifierPod = CountStreamNotifierProvider._();
+const myCountStreamNotifierPod = CountStreamNotifierProvider._();
 
 final class CountStreamNotifierProvider
     extends $StreamNotifierProvider<CountStreamNotifier, int> {
@@ -885,28 +690,16 @@
         super(
           from: null,
           argument: null,
-          name: r'countStreamNotifierPod',
-          isAutoDispose: true,
-          dependencies: null,
-          allTransitiveDependencies: null,
-        );
->>>>>>> 9ddec6ec
+          name: r'myCountStreamNotifierPod',
+          isAutoDispose: true,
+          dependencies: null,
+          allTransitiveDependencies: null,
+        );
 
   final CountStreamNotifier Function()? _createCb;
 
-<<<<<<< HEAD
-  int build(
-    int a,
-  );
-}
-
-/// See also [CountNotifier2].
-@ProviderFor(CountNotifier2)
-const myFamilyCountNotifier2ProviderFamily = CountNotifier2Family();
-=======
   @override
   String debugGetCreateSourceHash() => _$countStreamNotifierHash();
->>>>>>> 9ddec6ec
 
   @$internal
   @override
@@ -945,34 +738,11 @@
   Stream<int> build();
   @$internal
   @override
-<<<<<<< HEAD
-  String? get name => r'myFamilyCountNotifier2ProviderFamily';
-}
-
-/// See also [CountNotifier2].
-class CountNotifier2Provider
-    extends AutoDisposeNotifierProviderImpl<CountNotifier2, int> {
-  /// See also [CountNotifier2].
-  CountNotifier2Provider(
-    int a,
-  ) : this._internal(
-          () => CountNotifier2()..a = a,
-          from: myFamilyCountNotifier2ProviderFamily,
-          name: r'myFamilyCountNotifier2ProviderFamily',
-          debugGetCreateSourceHash:
-              const bool.fromEnvironment('dart.vm.product')
-                  ? null
-                  : _$countNotifier2Hash,
-          dependencies: CountNotifier2Family._dependencies,
-          allTransitiveDependencies:
-              CountNotifier2Family._allTransitiveDependencies,
-          a: a,
-=======
   Stream<int> runBuild() => build();
 }
 
 @ProviderFor(CountNotifier2)
-const countNotifier2ProviderFamily = CountNotifier2Family._();
+const myFamilyCountNotifier2ProviderFamily = CountNotifier2Family._();
 
 final class CountNotifier2Provider
     extends $NotifierProvider<CountNotifier2, int> {
@@ -983,11 +753,10 @@
       CountNotifier2 Function()? create})
       : _createCb = create,
         super(
-          name: r'countNotifier2ProviderFamily',
-          isAutoDispose: true,
-          dependencies: null,
-          allTransitiveDependencies: null,
->>>>>>> 9ddec6ec
+          name: r'myFamilyCountNotifier2ProviderFamily',
+          isAutoDispose: true,
+          dependencies: null,
+          allTransitiveDependencies: null,
         );
 
   final CountNotifier2 Function()? _createCb;
@@ -997,7 +766,7 @@
 
   @override
   String toString() {
-    return r'countNotifier2ProviderFamily'
+    return r'myFamilyCountNotifier2ProviderFamily'
         ''
         '($argument)';
   }
@@ -1061,7 +830,7 @@
 final class CountNotifier2Family extends Family {
   const CountNotifier2Family._()
       : super(
-          name: r'countNotifier2ProviderFamily',
+          name: r'myFamilyCountNotifier2ProviderFamily',
           dependencies: null,
           allTransitiveDependencies: null,
           isAutoDispose: true,
@@ -1072,17 +841,11 @@
   ) =>
       CountNotifier2Provider._(argument: a, from: this);
 
-<<<<<<< HEAD
-/// See also [CountAsyncNotifier2].
-@ProviderFor(CountAsyncNotifier2)
-const myFamilyCountAsyncNotifier2ProviderFamily = CountAsyncNotifier2Family();
-=======
   @override
   String debugGetCreateSourceHash() => _$countNotifier2Hash();
->>>>>>> 9ddec6ec
-
-  @override
-  String toString() => r'countNotifier2ProviderFamily';
+
+  @override
+  String toString() => r'myFamilyCountNotifier2ProviderFamily';
 
   /// {@macro riverpod.override_with}
   Override overrideWith(
@@ -1132,36 +895,13 @@
   );
   @$internal
   @override
-<<<<<<< HEAD
-  String? get name => r'myFamilyCountAsyncNotifier2ProviderFamily';
-}
-
-/// See also [CountAsyncNotifier2].
-class CountAsyncNotifier2Provider
-    extends AutoDisposeAsyncNotifierProviderImpl<CountAsyncNotifier2, int> {
-  /// See also [CountAsyncNotifier2].
-  CountAsyncNotifier2Provider(
-    int a,
-  ) : this._internal(
-          () => CountAsyncNotifier2()..a = a,
-          from: myFamilyCountAsyncNotifier2ProviderFamily,
-          name: r'myFamilyCountAsyncNotifier2ProviderFamily',
-          debugGetCreateSourceHash:
-              const bool.fromEnvironment('dart.vm.product')
-                  ? null
-                  : _$countAsyncNotifier2Hash,
-          dependencies: CountAsyncNotifier2Family._dependencies,
-          allTransitiveDependencies:
-              CountAsyncNotifier2Family._allTransitiveDependencies,
-          a: a,
-=======
   int runBuild() => build(
         _$args,
       );
 }
 
 @ProviderFor(CountAsyncNotifier2)
-const countAsyncNotifier2ProviderFamily = CountAsyncNotifier2Family._();
+const myFamilyCountAsyncNotifier2ProviderFamily = CountAsyncNotifier2Family._();
 
 final class CountAsyncNotifier2Provider
     extends $AsyncNotifierProvider<CountAsyncNotifier2, int> {
@@ -1172,11 +912,10 @@
       CountAsyncNotifier2 Function()? create})
       : _createCb = create,
         super(
-          name: r'countAsyncNotifier2ProviderFamily',
-          isAutoDispose: true,
-          dependencies: null,
-          allTransitiveDependencies: null,
->>>>>>> 9ddec6ec
+          name: r'myFamilyCountAsyncNotifier2ProviderFamily',
+          isAutoDispose: true,
+          dependencies: null,
+          allTransitiveDependencies: null,
         );
 
   final CountAsyncNotifier2 Function()? _createCb;
@@ -1186,7 +925,7 @@
 
   @override
   String toString() {
-    return r'countAsyncNotifier2ProviderFamily'
+    return r'myFamilyCountAsyncNotifier2ProviderFamily'
         ''
         '($argument)';
   }
@@ -1243,7 +982,7 @@
 final class CountAsyncNotifier2Family extends Family {
   const CountAsyncNotifier2Family._()
       : super(
-          name: r'countAsyncNotifier2ProviderFamily',
+          name: r'myFamilyCountAsyncNotifier2ProviderFamily',
           dependencies: null,
           allTransitiveDependencies: null,
           isAutoDispose: true,
@@ -1254,17 +993,11 @@
   ) =>
       CountAsyncNotifier2Provider._(argument: a, from: this);
 
-<<<<<<< HEAD
-/// See also [CountStreamNotifier2].
-@ProviderFor(CountStreamNotifier2)
-const myFamilyCountStreamNotifier2ProviderFamily = CountStreamNotifier2Family();
-=======
   @override
   String debugGetCreateSourceHash() => _$countAsyncNotifier2Hash();
->>>>>>> 9ddec6ec
-
-  @override
-  String toString() => r'countAsyncNotifier2ProviderFamily';
+
+  @override
+  String toString() => r'myFamilyCountAsyncNotifier2ProviderFamily';
 
   /// {@macro riverpod.override_with}
   Override overrideWith(
@@ -1317,36 +1050,14 @@
   );
   @$internal
   @override
-<<<<<<< HEAD
-  String? get name => r'myFamilyCountStreamNotifier2ProviderFamily';
-}
-
-/// See also [CountStreamNotifier2].
-class CountStreamNotifier2Provider
-    extends AutoDisposeStreamNotifierProviderImpl<CountStreamNotifier2, int> {
-  /// See also [CountStreamNotifier2].
-  CountStreamNotifier2Provider(
-    int a,
-  ) : this._internal(
-          () => CountStreamNotifier2()..a = a,
-          from: myFamilyCountStreamNotifier2ProviderFamily,
-          name: r'myFamilyCountStreamNotifier2ProviderFamily',
-          debugGetCreateSourceHash:
-              const bool.fromEnvironment('dart.vm.product')
-                  ? null
-                  : _$countStreamNotifier2Hash,
-          dependencies: CountStreamNotifier2Family._dependencies,
-          allTransitiveDependencies:
-              CountStreamNotifier2Family._allTransitiveDependencies,
-          a: a,
-=======
   FutureOr<int> runBuild() => build(
         _$args,
       );
 }
 
 @ProviderFor(CountStreamNotifier2)
-const countStreamNotifier2ProviderFamily = CountStreamNotifier2Family._();
+const myFamilyCountStreamNotifier2ProviderFamily =
+    CountStreamNotifier2Family._();
 
 final class CountStreamNotifier2Provider
     extends $StreamNotifierProvider<CountStreamNotifier2, int> {
@@ -1357,11 +1068,10 @@
       CountStreamNotifier2 Function()? create})
       : _createCb = create,
         super(
-          name: r'countStreamNotifier2ProviderFamily',
-          isAutoDispose: true,
-          dependencies: null,
-          allTransitiveDependencies: null,
->>>>>>> 9ddec6ec
+          name: r'myFamilyCountStreamNotifier2ProviderFamily',
+          isAutoDispose: true,
+          dependencies: null,
+          allTransitiveDependencies: null,
         );
 
   final CountStreamNotifier2 Function()? _createCb;
@@ -1371,7 +1081,7 @@
 
   @override
   String toString() {
-    return r'countStreamNotifier2ProviderFamily'
+    return r'myFamilyCountStreamNotifier2ProviderFamily'
         ''
         '($argument)';
   }
@@ -1428,7 +1138,7 @@
 final class CountStreamNotifier2Family extends Family {
   const CountStreamNotifier2Family._()
       : super(
-          name: r'countStreamNotifier2ProviderFamily',
+          name: r'myFamilyCountStreamNotifier2ProviderFamily',
           dependencies: null,
           allTransitiveDependencies: null,
           isAutoDispose: true,
@@ -1443,7 +1153,7 @@
   String debugGetCreateSourceHash() => _$countStreamNotifier2Hash();
 
   @override
-  String toString() => r'countStreamNotifier2ProviderFamily';
+  String toString() => r'myFamilyCountStreamNotifier2ProviderFamily';
 
   /// {@macro riverpod.override_with}
   Override overrideWith(
