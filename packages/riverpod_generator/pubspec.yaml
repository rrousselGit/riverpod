name: riverpod_generator
description: A code generator for Riverpod. This both simplifies the syntax empowers it, such as allowing stateful hot-reload.
version: 2.1.3
repository: https://github.com/rrousselGit/riverpod
issue_tracker: https://github.com/rrousselGit/riverpod/issues
funding:
  - https://github.com/sponsors/rrousselGit/

environment:
  sdk: ">=2.17.0 <3.0.0"

dependencies:
  analyzer: ">4.2.0 <6.0.0"
  build: ^2.0.0
  build_config: ^1.0.0
  collection: ^1.15.0
  crypto: ^3.0.2
  meta: ^1.7.0
<<<<<<< HEAD
  riverpod_annotation: ^1.1.1
=======
  path: ^1.8.0
  riverpod_analyzer_utils: ^0.1.4
  riverpod_annotation: ^2.0.1
>>>>>>> 6031730a
  source_gen: ^1.2.0

dev_dependencies:
  build_runner: ^2.1.7
  build_verify: ^3.0.0
<<<<<<< HEAD
  riverpod: ^2.1.3
=======
  riverpod: ^2.3.0
>>>>>>> 6031730a
  test: ^1.21.0<|MERGE_RESOLUTION|>--- conflicted
+++ resolved
@@ -16,21 +16,13 @@
   collection: ^1.15.0
   crypto: ^3.0.2
   meta: ^1.7.0
-<<<<<<< HEAD
-  riverpod_annotation: ^1.1.1
-=======
   path: ^1.8.0
   riverpod_analyzer_utils: ^0.1.4
   riverpod_annotation: ^2.0.1
->>>>>>> 6031730a
   source_gen: ^1.2.0
 
 dev_dependencies:
   build_runner: ^2.1.7
   build_verify: ^3.0.0
-<<<<<<< HEAD
-  riverpod: ^2.1.3
-=======
   riverpod: ^2.3.0
->>>>>>> 6031730a
   test: ^1.21.0