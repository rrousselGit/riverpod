name: riverpod_generator
description: A code generator for Riverpod. This both simplifies the syntax empowers it, such as allowing stateful hot-reload.
version: 1.0.4

environment:
  sdk: ">=2.17.0 <3.0.0"

dependencies:
  analyzer: ">4.2.0 <6.0.0"
  build: ^2.0.0
  build_config: ^1.0.0
  collection: ^1.15.0
  crypto: ^3.0.2
  meta: ^1.7.0
<<<<<<< HEAD
  riverpod_analyzer_utils: any
  riverpod_annotation: ^1.0.0
=======
  riverpod_annotation: ^1.0.4
>>>>>>> 6afc93ed
  source_gen: ^1.2.0

dev_dependencies:
  build_runner: ^2.1.7
<<<<<<< HEAD
  build_test: any
  riverpod: ^2.0.0
=======
  riverpod: ^2.0.2
>>>>>>> 6afc93ed
  test: ^1.21.0<|MERGE_RESOLUTION|>--- conflicted
+++ resolved
@@ -12,20 +12,12 @@
   collection: ^1.15.0
   crypto: ^3.0.2
   meta: ^1.7.0
-<<<<<<< HEAD
   riverpod_analyzer_utils: any
-  riverpod_annotation: ^1.0.0
-=======
   riverpod_annotation: ^1.0.4
->>>>>>> 6afc93ed
   source_gen: ^1.2.0
 
 dev_dependencies:
   build_runner: ^2.1.7
-<<<<<<< HEAD
   build_test: any
-  riverpod: ^2.0.0
-=======
   riverpod: ^2.0.2
->>>>>>> 6afc93ed
   test: ^1.21.0