name: riverpod_generator
description: A code generator for Riverpod. This both simplifies the syntax empowers it, such as allowing stateful hot-reload.
<<<<<<< HEAD
version: 3.0.0-dev.11
=======
version: 2.4.2
>>>>>>> 4ac8bee8
repository: https://github.com/rrousselGit/riverpod
issue_tracker: https://github.com/rrousselGit/riverpod/issues
funding:
  - https://github.com/sponsors/rrousselGit/

environment:
  sdk: ">=3.0.0 <4.0.0"

dependencies:
<<<<<<< HEAD
  analyzer: ">=6.0.0 <7.0.0"
=======
  analyzer: ^6.5.0
>>>>>>> 4ac8bee8
  build: ^2.0.0
  build_config: ^1.0.0
  collection: ^1.15.0
  crypto: ^3.0.2
  meta: ^1.7.0
  path: ^1.8.0
<<<<<<< HEAD
  riverpod_analyzer_utils: 1.0.0-dev.1
  riverpod_annotation: 3.0.0-dev.3
  source_gen: ^1.4.0
=======
  riverpod_analyzer_utils: ^0.5.3
  riverpod_annotation: ^2.3.5
  source_gen: ^1.2.0
>>>>>>> 4ac8bee8

dev_dependencies:
  build_runner: ^2.1.7
  build_verify: ^3.0.0
  freezed: ^2.4.3
  freezed_annotation: ^2.4.1
  riverpod: 3.0.0-dev.3
  test: ^1.21.0<|MERGE_RESOLUTION|>--- conflicted
+++ resolved
@@ -1,10 +1,6 @@
 name: riverpod_generator
 description: A code generator for Riverpod. This both simplifies the syntax empowers it, such as allowing stateful hot-reload.
-<<<<<<< HEAD
 version: 3.0.0-dev.11
-=======
-version: 2.4.2
->>>>>>> 4ac8bee8
 repository: https://github.com/rrousselGit/riverpod
 issue_tracker: https://github.com/rrousselGit/riverpod/issues
 funding:
@@ -14,26 +10,16 @@
   sdk: ">=3.0.0 <4.0.0"
 
 dependencies:
-<<<<<<< HEAD
-  analyzer: ">=6.0.0 <7.0.0"
-=======
   analyzer: ^6.5.0
->>>>>>> 4ac8bee8
   build: ^2.0.0
   build_config: ^1.0.0
   collection: ^1.15.0
   crypto: ^3.0.2
   meta: ^1.7.0
   path: ^1.8.0
-<<<<<<< HEAD
   riverpod_analyzer_utils: 1.0.0-dev.1
   riverpod_annotation: 3.0.0-dev.3
   source_gen: ^1.4.0
-=======
-  riverpod_analyzer_utils: ^0.5.3
-  riverpod_annotation: ^2.3.5
-  source_gen: ^1.2.0
->>>>>>> 4ac8bee8
 
 dev_dependencies:
   build_runner: ^2.1.7
