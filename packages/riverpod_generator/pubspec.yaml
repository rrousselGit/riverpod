name: riverpod_generator
description: A code generator for Riverpod. This both simplifies the syntax empowers it, such as allowing stateful hot-reload.
version: 3.0.0-dev.6
repository: https://github.com/rrousselGit/riverpod
issue_tracker: https://github.com/rrousselGit/riverpod/issues
funding:
  - https://github.com/sponsors/rrousselGit/

environment:
  sdk: ">=3.0.0 <4.0.0"

dependencies:
  analyzer: ">=6.0.0 <7.0.0"
  build: ^2.0.0
  build_config: ^1.0.0
  collection: ^1.15.0
  crypto: ^3.0.2
  meta: ^1.7.0
  path: ^1.8.0
  riverpod_analyzer_utils: ^0.4.3
  riverpod_annotation: ^2.3.0
  source_gen: ^1.2.0

dev_dependencies:
  build_runner: ^2.1.7
  build_verify: ^3.0.0
<<<<<<< HEAD
  freezed: ^2.4.3
  freezed_annotation: ^2.4.1
  riverpod: ^2.4.4
=======
  riverpod: ^2.4.5
>>>>>>> b74b0613
  test: ^1.21.0<|MERGE_RESOLUTION|>--- conflicted
+++ resolved
@@ -24,11 +24,7 @@
 dev_dependencies:
   build_runner: ^2.1.7
   build_verify: ^3.0.0
-<<<<<<< HEAD
   freezed: ^2.4.3
   freezed_annotation: ^2.4.1
-  riverpod: ^2.4.4
-=======
   riverpod: ^2.4.5
->>>>>>> b74b0613
   test: ^1.21.0