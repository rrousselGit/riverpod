name: riverpod_generator
description: A code generator for Riverpod. This both simplifies the syntax empowers it, such as allowing stateful hot-reload.
version: 1.0.6

environment:
  sdk: ">=2.17.0 <3.0.0"

dependencies:
  analyzer: ">4.2.0 <6.0.0"
  build: ^2.0.0
  build_config: ^1.0.0
  collection: ^1.15.0
  crypto: ^3.0.2
  meta: ^1.7.0
<<<<<<< HEAD
  riverpod_analyzer_utils: any
  riverpod_annotation: ^1.0.4
=======
  riverpod_annotation: ^1.0.6
>>>>>>> 3a34551d
  source_gen: ^1.2.0

dev_dependencies:
  build_runner: ^2.1.7
<<<<<<< HEAD
  build_test: any
  riverpod: ^2.0.2
=======
  build_verify: ^3.0.0
  riverpod: ^2.1.1
>>>>>>> 3a34551d
  test: ^1.21.0<|MERGE_RESOLUTION|>--- conflicted
+++ resolved
@@ -12,21 +12,12 @@
   collection: ^1.15.0
   crypto: ^3.0.2
   meta: ^1.7.0
-<<<<<<< HEAD
   riverpod_analyzer_utils: any
-  riverpod_annotation: ^1.0.4
-=======
   riverpod_annotation: ^1.0.6
->>>>>>> 3a34551d
   source_gen: ^1.2.0
 
 dev_dependencies:
   build_runner: ^2.1.7
-<<<<<<< HEAD
-  build_test: any
-  riverpod: ^2.0.2
-=======
   build_verify: ^3.0.0
   riverpod: ^2.1.1
->>>>>>> 3a34551d
   test: ^1.21.0