name: riverpod_generator
description: A code generator for Riverpod. This both simplifies the syntax empowers it, such as allowing stateful hot-reload.
<<<<<<< HEAD
version: 3.0.0-dev.11
=======
version: 2.6.4
>>>>>>> e364cea2
repository: https://github.com/rrousselGit/riverpod
issue_tracker: https://github.com/rrousselGit/riverpod/issues
funding:
  - https://github.com/sponsors/rrousselGit/

environment:
  sdk: ">=3.0.0 <4.0.0"

dependencies:
  analyzer: ^7.0.0
  build: ^2.0.0
  build_config: ^1.0.0
  collection: ^1.15.0
  crypto: ^3.0.2
  meta: ^1.7.0
  mockito: ^5.4.4
  path: ^1.8.0
<<<<<<< HEAD
  riverpod_analyzer_utils: 1.0.0-dev.1
  riverpod_annotation: 3.0.0-dev.3
  source_gen: ^1.4.0
=======
  riverpod_analyzer_utils: 0.5.9
  riverpod_annotation: 2.6.1
  source_gen: ^2.0.0
>>>>>>> e364cea2

dev_dependencies:
  build_runner: ^2.1.7
  build_verify: ^3.0.0
  freezed: ^2.4.3
  freezed_annotation: ^2.4.1
  riverpod: 3.0.0-dev.3
  test: ^1.21.0<|MERGE_RESOLUTION|>--- conflicted
+++ resolved
@@ -1,10 +1,6 @@
 name: riverpod_generator
 description: A code generator for Riverpod. This both simplifies the syntax empowers it, such as allowing stateful hot-reload.
-<<<<<<< HEAD
 version: 3.0.0-dev.11
-=======
-version: 2.6.4
->>>>>>> e364cea2
 repository: https://github.com/rrousselGit/riverpod
 issue_tracker: https://github.com/rrousselGit/riverpod/issues
 funding:
@@ -22,15 +18,9 @@
   meta: ^1.7.0
   mockito: ^5.4.4
   path: ^1.8.0
-<<<<<<< HEAD
   riverpod_analyzer_utils: 1.0.0-dev.1
   riverpod_annotation: 3.0.0-dev.3
-  source_gen: ^1.4.0
-=======
-  riverpod_analyzer_utils: 0.5.9
-  riverpod_annotation: 2.6.1
   source_gen: ^2.0.0
->>>>>>> e364cea2
 
 dev_dependencies:
   build_runner: ^2.1.7
