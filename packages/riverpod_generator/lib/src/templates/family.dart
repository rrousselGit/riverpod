--- conflicted
+++ resolved
@@ -117,14 +117,7 @@
       refType: refType,
       providerGenerics: '<${provider.valueType}>',
       providerCreate:
-<<<<<<< HEAD
-          '(ref) => ${provider.name}$typeParametersUsage(ref, $parametersPassThrough)',
-      providerType: providerType,
-      parametersPassThrough: parametersPassThrough,
-      other: '''
-typedef $refName$typeParametersDefinition = ${providerType}Ref<${provider.valueType}>;
-=======
-          '(ref) => ${provider.name}(ref as ${provider._refImplName}, $parametersPassThrough)',
+          '(ref) => ${provider.name}$typeParametersUsage(ref as ${provider._refImplName}$typeParametersUsage, $parametersPassThrough)',
       providerType: providerType,
       parametersPassThrough: parametersPassThrough,
       providerOther: '''
@@ -146,7 +139,6 @@
       ),
     );
   }
->>>>>>> 6fcd4886
 ''',
     );
   }
@@ -204,14 +196,10 @@
       parameters: parameters,
       typeParameters: typeParameters,
       hashFn: hashFn,
-<<<<<<< HEAD
+      elementType: elementType,
+      refType: refType,
       providerGenerics:
           '<${provider.name}$typeParametersUsage, ${provider.valueType}>',
-=======
-      elementType: elementType,
-      refType: refType,
-      providerGenerics: '<${provider.name}, ${provider.valueType}>',
->>>>>>> 6fcd4886
       providerType: providerType,
       providerCreate: parameters.isEmpty
           // If the provider has no arguments (and therefore only generics),
@@ -373,12 +361,9 @@
   bool operator ==(Object other) {
     return ${[
       'other is $providerTypeNameImpl',
-<<<<<<< HEAD
       // If there are type parameters, check the runtimeType to check them too.
       if (typeParameters?.typeParameters.isNotEmpty ?? false)
         'other.runtimeType == runtimeType',
-=======
->>>>>>> 6fcd4886
       ...parameters.map((e) => 'other.${e.name} == ${e.name}'),
     ].join(' && ')};
   }
