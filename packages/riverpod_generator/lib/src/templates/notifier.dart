--- conflicted
+++ resolved
@@ -63,26 +63,10 @@
 
     _writeBuild(buffer);
 
-<<<<<<< HEAD
-    final buildVarUsage = switch (provider.providerElement.valueTypeNode) {
-      _ when provider.parameters.isEmpty => 'build',
-      _ => '() => build($paramsPassThrough)',
+    final buildVarUsage = switch (provider.parameters) {
+      [] => 'build',
+      [_, ...] => '() => build($paramsPassThrough)',
     };
-=======
-    final String buildVar;
-    final String buildVarUsage;
-    switch ((
-      provider.providerElement.createdType,
-      provider.providerElement.valueTypeNode,
-    )) {
-      case (SupportedCreatedType.value, VoidType()):
-        buildVar = '';
-        buildVarUsage = 'null';
-      case _:
-        buildVar = 'final created = ';
-        buildVarUsage = 'created';
-    }
->>>>>>> 5000670d
 
     buffer.writeln('''
   @\$mustCallSuper
