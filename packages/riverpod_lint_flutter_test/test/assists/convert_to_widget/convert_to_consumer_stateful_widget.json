--- conflicted
+++ resolved
@@ -1,6 +1,3 @@
-<<<<<<< HEAD
-[{"priority":31,"change":{"message":"Convert to ConsumerStatefulWidget","edits":[{"fileStamp":0,"edits":[{"offset":221,"length":0,"replacement":"@override\n  ConsumerState<Stateless> createState() => _StatelessState();\n}\n\nclass _StatelessState extends ConsumerState<Stateless> {\n"},{"offset":168,"length":15,"replacement":"ConsumerStatefulWidget"}]}],"linkedEditGroups":[]}},{"priority":31,"change":{"message":"Convert to ConsumerStatefulWidget","edits":[{"fileStamp":0,"edits":[{"offset":404,"length":0,"replacement":"@override\n  ConsumerState<StatelessWithComma> createState() => _StatelessWithCommaState();\n}\n\nclass _StatelessWithCommaState extends ConsumerState<StatelessWithComma> {\n"},{"offset":342,"length":15,"replacement":"ConsumerStatefulWidget"}]}],"linkedEditGroups":[]}},{"priority":31,"change":{"message":"Convert to ConsumerStatefulWidget","edits":[{"fileStamp":0,"edits":[{"offset":563,"length":0,"replacement":"@override\n  ConsumerState<Hook> createState() => _HookState();\n}\n\nclass _HookState extends ConsumerState<Hook> {\n"},{"offset":520,"length":10,"replacement":"ConsumerStatefulWidget"}]}],"linkedEditGroups":[]}},{"priority":31,"change":{"message":"Convert to ConsumerStatefulWidget","edits":[{"fileStamp":0,"edits":[{"offset":787,"length":23,"replacement":""},{"offset":737,"length":0,"replacement":"@override\n  ConsumerState<HookConsumer> createState() => _HookConsumerState();\n}\n\nclass _HookConsumerState extends ConsumerState<HookConsumer> {\n"},{"offset":678,"length":18,"replacement":"ConsumerStatefulWidget"}]}],"linkedEditGroups":[]}},{"priority":27,"change":{"message":"Convert to ConsumerStatefulWidget","edits":[{"fileStamp":0,"edits":[{"offset":1022,"length":15,"replacement":"ConsumerState<Stateful>"},{"offset":939,"length":15,"replacement":"ConsumerState<Stateful>"},{"offset":876,"length":14,"replacement":"ConsumerStatefulWidget"}]}],"linkedEditGroups":[]}},{"priority":27,"change":{"message":"Convert to ConsumerStatefulWidget","edits":[{"fileStamp":0,"edits":[{"offset":1389,"length":26,"replacement":"ConsumerState<ExplicitCreateState>"},{"offset":1203,"length":14,"replacement":"ConsumerStatefulWidget"}]}],"linkedEditGroups":[]}},{"priority":31,"change":{"message":"Convert to ConsumerStatefulWidget","edits":[{"fileStamp":0,"edits":[{"offset":1708,"length":19,"replacement":"ConsumerState<HookStateful>"},{"offset":1615,"length":19,"replacement":"ConsumerState<HookStateful>"},{"offset":1544,"length":18,"replacement":"ConsumerStatefulWidget"}]}],"linkedEditGroups":[]}},{"priority":31,"change":{"message":"Convert to ConsumerStatefulWidget","edits":[{"fileStamp":0,"edits":[{"offset":2424,"length":35,"replacement":"ConsumerState<HookConsumerStateful>"},{"offset":2291,"length":35,"replacement":"ConsumerState<HookConsumerStateful>"},{"offset":2204,"length":26,"replacement":"ConsumerStatefulWidget"}]}],"linkedEditGroups":[]}},{"priority":31,"change":{"message":"Convert to ConsumerStatefulWidget","edits":[{"fileStamp":0,"edits":[{"offset":2676,"length":23,"replacement":""},{"offset":2626,"length":0,"replacement":"@override\n  ConsumerState<Consumer> createState() => _ConsumerState();\n}\n\nclass _ConsumerState extends ConsumerState<Consumer> {\n"},{"offset":2575,"length":14,"replacement":"ConsumerStatefulWidget"}]}],"linkedEditGroups":[]}},{"priority":31,"change":{"message":"Convert to ConsumerStatefulWidget","edits":[{"fileStamp":0,"edits":[{"offset":3064,"length":0,"replacement":"}"},{"offset":3053,"length":0,"replacement":"{StatelessWithField."},{"offset":3034,"length":0,"replacement":"}"},{"offset":3029,"length":0,"replacement":"{widget."},{"offset":2928,"length":0,"replacement":"@override\n  ConsumerState<StatelessWithField> createState() => _StatelessWithFieldState();\n}\n\nclass _StatelessWithFieldState extends ConsumerState<StatelessWithField> {\n"},{"offset":2775,"length":15,"replacement":"ConsumerStatefulWidget"}]}],"linkedEditGroups":[]}},{"priority":31,"change":{"message":"Convert to ConsumerStatefulWidget","edits":[{"fileStamp":0,"edits":[{"offset":3450,"length":0,"replacement":"}"},{"offset":3439,"length":0,"replacement":"{HookConsumerWithField."},{"offset":3420,"length":0,"replacement":"}"},{"offset":3415,"length":0,"replacement":"{widget."},{"offset":3336,"length":23,"replacement":""},{"offset":3286,"length":0,"replacement":"@override\n  ConsumerState<HookConsumerWithField> createState() => _HookConsumerWithFieldState();\n}\n\nclass _HookConsumerWithFieldState extends ConsumerState<HookConsumerWithField> {\n"},{"offset":3127,"length":18,"replacement":"ConsumerStatefulWidget"}]}],"linkedEditGroups":[]}}]
-=======
 [
   {
     "priority": 31,
@@ -242,6 +239,98 @@
       ],
       "linkedEditGroups": []
     }
+  },
+  {
+    "priority": 31,
+    "change": {
+      "message": "Convert to ConsumerStatefulWidget",
+      "edits": [
+        {
+          "fileStamp": 0,
+          "edits": [
+            {
+              "offset": 3064,
+              "length": 0,
+              "replacement": "}"
+            },
+            {
+              "offset": 3053,
+              "length": 0,
+              "replacement": "{StatelessWithField."
+            },
+            {
+              "offset": 3034,
+              "length": 0,
+              "replacement": "}"
+            },
+            {
+              "offset": 3029,
+              "length": 0,
+              "replacement": "{widget."
+            },
+            {
+              "offset": 2928,
+              "length": 0,
+              "replacement": "@override\n  ConsumerState<StatelessWithField> createState() => _StatelessWithFieldState();\n}\n\nclass _StatelessWithFieldState extends ConsumerState<StatelessWithField> {\n"
+            },
+            {
+              "offset": 2775,
+              "length": 15,
+              "replacement": "ConsumerStatefulWidget"
+            }
+          ]
+        }
+      ],
+      "linkedEditGroups": []
+    }
+  },
+  {
+    "priority": 31,
+    "change": {
+      "message": "Convert to ConsumerStatefulWidget",
+      "edits": [
+        {
+          "fileStamp": 0,
+          "edits": [
+            {
+              "offset": 3450,
+              "length": 0,
+              "replacement": "}"
+            },
+            {
+              "offset": 3439,
+              "length": 0,
+              "replacement": "{HookConsumerWithField."
+            },
+            {
+              "offset": 3420,
+              "length": 0,
+              "replacement": "}"
+            },
+            {
+              "offset": 3415,
+              "length": 0,
+              "replacement": "{widget."
+            },
+            {
+              "offset": 3336,
+              "length": 23,
+              "replacement": ""
+            },
+            {
+              "offset": 3286,
+              "length": 0,
+              "replacement": "@override\n  ConsumerState<HookConsumerWithField> createState() => _HookConsumerWithFieldState();\n}\n\nclass _HookConsumerWithFieldState extends ConsumerState<HookConsumerWithField> {\n"
+            },
+            {
+              "offset": 3127,
+              "length": 18,
+              "replacement": "ConsumerStatefulWidget"
+            }
+          ]
+        }
+      ],
+      "linkedEditGroups": []
+    }
   }
-]
->>>>>>> 56fe8e60
+]