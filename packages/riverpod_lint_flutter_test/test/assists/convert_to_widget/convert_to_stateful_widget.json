<<<<<<< HEAD
[{"priority":30,"change":{"message":"Convert to StatefulWidget","edits":[{"fileStamp":0,"edits":[{"offset":563,"length":0,"replacement":"@override\n  State<Hook> createState() => _HookState();\n}\n\nclass _HookState extends State<Hook> {\n"},{"offset":520,"length":10,"replacement":"StatefulWidget"}]}],"linkedEditGroups":[]}},{"priority":30,"change":{"message":"Convert to StatefulWidget","edits":[{"fileStamp":0,"edits":[{"offset":787,"length":23,"replacement":""},{"offset":737,"length":0,"replacement":"@override\n  State<HookConsumer> createState() => _HookConsumerState();\n}\n\nclass _HookConsumerState extends State<HookConsumer> {\n"},{"offset":678,"length":18,"replacement":"StatefulWidget"}]}],"linkedEditGroups":[]}},{"priority":30,"change":{"message":"Convert to StatefulWidget","edits":[{"fileStamp":0,"edits":[{"offset":1708,"length":19,"replacement":"State<HookStateful>"},{"offset":1615,"length":19,"replacement":"State<HookStateful>"},{"offset":1544,"length":18,"replacement":"StatefulWidget"}]}],"linkedEditGroups":[]}},{"priority":30,"change":{"message":"Convert to StatefulWidget","edits":[{"fileStamp":0,"edits":[{"offset":2045,"length":31,"replacement":"State<ConsumerStateful>"},{"offset":1930,"length":31,"replacement":"State<ConsumerStateful>"},{"offset":1851,"length":22,"replacement":"StatefulWidget"}]}],"linkedEditGroups":[]}},{"priority":30,"change":{"message":"Convert to StatefulWidget","edits":[{"fileStamp":0,"edits":[{"offset":2424,"length":35,"replacement":"State<HookConsumerStateful>"},{"offset":2291,"length":35,"replacement":"State<HookConsumerStateful>"},{"offset":2204,"length":26,"replacement":"StatefulWidget"}]}],"linkedEditGroups":[]}},{"priority":30,"change":{"message":"Convert to StatefulWidget","edits":[{"fileStamp":0,"edits":[{"offset":2676,"length":23,"replacement":""},{"offset":2626,"length":0,"replacement":"@override\n  State<Consumer> createState() => _ConsumerState();\n}\n\nclass _ConsumerState extends State<Consumer> {\n"},{"offset":2575,"length":14,"replacement":"StatefulWidget"}]}],"linkedEditGroups":[]}},{"priority":30,"change":{"message":"Convert to StatefulWidget","edits":[{"fileStamp":0,"edits":[{"offset":3450,"length":0,"replacement":"}"},{"offset":3439,"length":0,"replacement":"{HookConsumerWithField."},{"offset":3420,"length":0,"replacement":"}"},{"offset":3415,"length":0,"replacement":"{widget."},{"offset":3336,"length":23,"replacement":""},{"offset":3286,"length":0,"replacement":"@override\n  State<HookConsumerWithField> createState() => _HookConsumerWithFieldState();\n}\n\nclass _HookConsumerWithFieldState extends State<HookConsumerWithField> {\n"},{"offset":3127,"length":18,"replacement":"StatefulWidget"}]}],"linkedEditGroups":[]}},{"priority":30,"change":{"message":"Convert to StatefulWidget","edits":[{"fileStamp":0,"edits":[{"offset":3931,"length":40,"replacement":"State<ConsumerStatefulWithField>"},{"offset":3779,"length":40,"replacement":"State<ConsumerStatefulWithField>"},{"offset":3555,"length":22,"replacement":"StatefulWidget"}]}],"linkedEditGroups":[]}}]
=======
[
  {
    "priority": 30,
    "change": {
      "message": "Convert to StatefulWidget",
      "edits": [
        {
          "fileStamp": 0,
          "edits": [
            {
              "offset": 563,
              "length": 0,
              "replacement": "@override\n  State<Hook> createState() => _HookState();\n}\n\nclass _HookState extends State<Hook> {\n"
            },
            {
              "offset": 520,
              "length": 10,
              "replacement": "StatefulWidget"
            }
          ]
        }
      ],
      "linkedEditGroups": []
    }
  },
  {
    "priority": 30,
    "change": {
      "message": "Convert to StatefulWidget",
      "edits": [
        {
          "fileStamp": 0,
          "edits": [
            {
              "offset": 787,
              "length": 23,
              "replacement": ""
            },
            {
              "offset": 737,
              "length": 0,
              "replacement": "@override\n  State<HookConsumer> createState() => _HookConsumerState();\n}\n\nclass _HookConsumerState extends State<HookConsumer> {\n"
            },
            {
              "offset": 678,
              "length": 18,
              "replacement": "StatefulWidget"
            }
          ]
        }
      ],
      "linkedEditGroups": []
    }
  },
  {
    "priority": 30,
    "change": {
      "message": "Convert to StatefulWidget",
      "edits": [
        {
          "fileStamp": 0,
          "edits": [
            {
              "offset": 1708,
              "length": 19,
              "replacement": "State<HookStateful>"
            },
            {
              "offset": 1615,
              "length": 19,
              "replacement": "State<HookStateful>"
            },
            {
              "offset": 1544,
              "length": 18,
              "replacement": "StatefulWidget"
            }
          ]
        }
      ],
      "linkedEditGroups": []
    }
  },
  {
    "priority": 30,
    "change": {
      "message": "Convert to StatefulWidget",
      "edits": [
        {
          "fileStamp": 0,
          "edits": [
            {
              "offset": 2045,
              "length": 31,
              "replacement": "State<ConsumerStateful>"
            },
            {
              "offset": 1930,
              "length": 31,
              "replacement": "State<ConsumerStateful>"
            },
            {
              "offset": 1851,
              "length": 22,
              "replacement": "StatefulWidget"
            }
          ]
        }
      ],
      "linkedEditGroups": []
    }
  },
  {
    "priority": 30,
    "change": {
      "message": "Convert to StatefulWidget",
      "edits": [
        {
          "fileStamp": 0,
          "edits": [
            {
              "offset": 2424,
              "length": 35,
              "replacement": "State<HookConsumerStateful>"
            },
            {
              "offset": 2291,
              "length": 35,
              "replacement": "State<HookConsumerStateful>"
            },
            {
              "offset": 2204,
              "length": 26,
              "replacement": "StatefulWidget"
            }
          ]
        }
      ],
      "linkedEditGroups": []
    }
  },
  {
    "priority": 30,
    "change": {
      "message": "Convert to StatefulWidget",
      "edits": [
        {
          "fileStamp": 0,
          "edits": [
            {
              "offset": 2676,
              "length": 23,
              "replacement": ""
            },
            {
              "offset": 2626,
              "length": 0,
              "replacement": "@override\n  State<Consumer> createState() => _ConsumerState();\n}\n\nclass _ConsumerState extends State<Consumer> {\n"
            },
            {
              "offset": 2575,
              "length": 14,
              "replacement": "StatefulWidget"
            }
          ]
        }
      ],
      "linkedEditGroups": []
    }
  }
]
>>>>>>> 56fe8e60
<|MERGE_RESOLUTION|>--- conflicted
+++ resolved
@@ -1,6 +1,3 @@
-<<<<<<< HEAD
-[{"priority":30,"change":{"message":"Convert to StatefulWidget","edits":[{"fileStamp":0,"edits":[{"offset":563,"length":0,"replacement":"@override\n  State<Hook> createState() => _HookState();\n}\n\nclass _HookState extends State<Hook> {\n"},{"offset":520,"length":10,"replacement":"StatefulWidget"}]}],"linkedEditGroups":[]}},{"priority":30,"change":{"message":"Convert to StatefulWidget","edits":[{"fileStamp":0,"edits":[{"offset":787,"length":23,"replacement":""},{"offset":737,"length":0,"replacement":"@override\n  State<HookConsumer> createState() => _HookConsumerState();\n}\n\nclass _HookConsumerState extends State<HookConsumer> {\n"},{"offset":678,"length":18,"replacement":"StatefulWidget"}]}],"linkedEditGroups":[]}},{"priority":30,"change":{"message":"Convert to StatefulWidget","edits":[{"fileStamp":0,"edits":[{"offset":1708,"length":19,"replacement":"State<HookStateful>"},{"offset":1615,"length":19,"replacement":"State<HookStateful>"},{"offset":1544,"length":18,"replacement":"StatefulWidget"}]}],"linkedEditGroups":[]}},{"priority":30,"change":{"message":"Convert to StatefulWidget","edits":[{"fileStamp":0,"edits":[{"offset":2045,"length":31,"replacement":"State<ConsumerStateful>"},{"offset":1930,"length":31,"replacement":"State<ConsumerStateful>"},{"offset":1851,"length":22,"replacement":"StatefulWidget"}]}],"linkedEditGroups":[]}},{"priority":30,"change":{"message":"Convert to StatefulWidget","edits":[{"fileStamp":0,"edits":[{"offset":2424,"length":35,"replacement":"State<HookConsumerStateful>"},{"offset":2291,"length":35,"replacement":"State<HookConsumerStateful>"},{"offset":2204,"length":26,"replacement":"StatefulWidget"}]}],"linkedEditGroups":[]}},{"priority":30,"change":{"message":"Convert to StatefulWidget","edits":[{"fileStamp":0,"edits":[{"offset":2676,"length":23,"replacement":""},{"offset":2626,"length":0,"replacement":"@override\n  State<Consumer> createState() => _ConsumerState();\n}\n\nclass _ConsumerState extends State<Consumer> {\n"},{"offset":2575,"length":14,"replacement":"StatefulWidget"}]}],"linkedEditGroups":[]}},{"priority":30,"change":{"message":"Convert to StatefulWidget","edits":[{"fileStamp":0,"edits":[{"offset":3450,"length":0,"replacement":"}"},{"offset":3439,"length":0,"replacement":"{HookConsumerWithField."},{"offset":3420,"length":0,"replacement":"}"},{"offset":3415,"length":0,"replacement":"{widget."},{"offset":3336,"length":23,"replacement":""},{"offset":3286,"length":0,"replacement":"@override\n  State<HookConsumerWithField> createState() => _HookConsumerWithFieldState();\n}\n\nclass _HookConsumerWithFieldState extends State<HookConsumerWithField> {\n"},{"offset":3127,"length":18,"replacement":"StatefulWidget"}]}],"linkedEditGroups":[]}},{"priority":30,"change":{"message":"Convert to StatefulWidget","edits":[{"fileStamp":0,"edits":[{"offset":3931,"length":40,"replacement":"State<ConsumerStatefulWithField>"},{"offset":3779,"length":40,"replacement":"State<ConsumerStatefulWithField>"},{"offset":3555,"length":22,"replacement":"StatefulWidget"}]}],"linkedEditGroups":[]}}]
-=======
 [
   {
     "priority": 30,
@@ -170,6 +167,83 @@
       ],
       "linkedEditGroups": []
     }
+  },
+  {
+    "priority": 30,
+    "change": {
+      "message": "Convert to StatefulWidget",
+      "edits": [
+        {
+          "fileStamp": 0,
+          "edits": [
+            {
+              "offset": 3450,
+              "length": 0,
+              "replacement": "}"
+            },
+            {
+              "offset": 3439,
+              "length": 0,
+              "replacement": "{HookConsumerWithField."
+            },
+            {
+              "offset": 3420,
+              "length": 0,
+              "replacement": "}"
+            },
+            {
+              "offset": 3415,
+              "length": 0,
+              "replacement": "{widget."
+            },
+            {
+              "offset": 3336,
+              "length": 23,
+              "replacement": ""
+            },
+            {
+              "offset": 3286,
+              "length": 0,
+              "replacement": "@override\n  State<HookConsumerWithField> createState() => _HookConsumerWithFieldState();\n}\n\nclass _HookConsumerWithFieldState extends State<HookConsumerWithField> {\n"
+            },
+            {
+              "offset": 3127,
+              "length": 18,
+              "replacement": "StatefulWidget"
+            }
+          ]
+        }
+      ],
+      "linkedEditGroups": []
+    }
+  },
+  {
+    "priority": 30,
+    "change": {
+      "message": "Convert to StatefulWidget",
+      "edits": [
+        {
+          "fileStamp": 0,
+          "edits": [
+            {
+              "offset": 3931,
+              "length": 40,
+              "replacement": "State<ConsumerStatefulWithField>"
+            },
+            {
+              "offset": 3779,
+              "length": 40,
+              "replacement": "State<ConsumerStatefulWithField>"
+            },
+            {
+              "offset": 3555,
+              "length": 22,
+              "replacement": "StatefulWidget"
+            }
+          ]
+        }
+      ],
+      "linkedEditGroups": []
+    }
   }
-]
->>>>>>> 56fe8e60
+]