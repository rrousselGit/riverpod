<<<<<<< HEAD
[{"priority":37,"change":{"message":"Convert to HookConsumerWidget","edits":[{"fileStamp":0,"edits":[{"offset":266,"length":0,"replacement":", WidgetRef ref"},{"offset":168,"length":15,"replacement":"HookConsumerWidget"}]}],"linkedEditGroups":[]}},{"priority":37,"change":{"message":"Convert to HookConsumerWidget","edits":[{"fileStamp":0,"edits":[{"offset":454,"length":0,"replacement":", WidgetRef ref"},{"offset":342,"length":15,"replacement":"HookConsumerWidget"}]}],"linkedEditGroups":[]}},{"priority":37,"change":{"message":"Convert to HookConsumerWidget","edits":[{"fileStamp":0,"edits":[{"offset":608,"length":0,"replacement":", WidgetRef ref"},{"offset":520,"length":10,"replacement":"HookConsumerWidget"}]}],"linkedEditGroups":[]}},{"priority":33,"change":{"message":"Convert to HookConsumerWidget","edits":[{"fileStamp":0,"edits":[{"offset":1167,"length":0,"replacement":""},{"offset":1085,"length":20,"replacement":"BuildContext context, WidgetRef ref"},{"offset":990,"length":49,"replacement":""},{"offset":926,"length":64,"replacement":""},{"offset":876,"length":14,"replacement":"HookConsumerWidget"}]}],"linkedEditGroups":[]}},{"priority":33,"change":{"message":"Convert to HookConsumerWidget","edits":[{"fileStamp":0,"edits":[{"offset":1515,"length":0,"replacement":""},{"offset":1445,"length":29,"replacement":"BuildContext context, WidgetRef ref"},{"offset":1347,"length":70,"replacement":""},{"offset":1264,"length":83,"replacement":""},{"offset":1203,"length":14,"replacement":"HookConsumerWidget"}]}],"linkedEditGroups":[]}},{"priority":37,"change":{"message":"Convert to HookConsumerWidget","edits":[{"fileStamp":0,"edits":[{"offset":1818,"length":0,"replacement":""},{"offset":1757,"length":20,"replacement":"BuildContext context, WidgetRef ref"},{"offset":1673,"length":56,"replacement":""},{"offset":1602,"length":71,"replacement":""},{"offset":1544,"length":18,"replacement":"HookConsumerWidget"}]}],"linkedEditGroups":[]}},{"priority":37,"change":{"message":"Convert to HookConsumerWidget","edits":[{"fileStamp":0,"edits":[{"offset":2167,"length":0,"replacement":""},{"offset":2106,"length":20,"replacement":"BuildContext context, WidgetRef ref"},{"offset":2005,"length":73,"replacement":""},{"offset":1917,"length":88,"replacement":""},{"offset":1851,"length":22,"replacement":"HookConsumerWidget"}]}],"linkedEditGroups":[]}},{"priority":37,"change":{"message":"Convert to HookConsumerWidget","edits":[{"fileStamp":0,"edits":[{"offset":2550,"length":0,"replacement":""},{"offset":2489,"length":20,"replacement":"BuildContext context, WidgetRef ref"},{"offset":2380,"length":81,"replacement":""},{"offset":2278,"length":102,"replacement":""},{"offset":2204,"length":26,"replacement":"HookConsumerWidget"}]}],"linkedEditGroups":[]}},{"priority":37,"change":{"message":"Convert to HookConsumerWidget","edits":[{"fileStamp":0,"edits":[{"offset":2575,"length":14,"replacement":"HookConsumerWidget"}]}],"linkedEditGroups":[]}},{"priority":37,"change":{"message":"Convert to HookConsumerWidget","edits":[{"fileStamp":0,"edits":[{"offset":2973,"length":0,"replacement":", WidgetRef ref"},{"offset":2775,"length":15,"replacement":"HookConsumerWidget"}]}],"linkedEditGroups":[]}},{"priority":37,"change":{"message":"Convert to HookConsumerWidget","edits":[{"fileStamp":0,"edits":[{"offset":4298,"length":0,"replacement":""},{"offset":4272,"length":1,"replacement":""},{"offset":4235,"length":26,"replacement":""},{"offset":4234,"length":1,"replacement":""},{"offset":4200,"length":7,"replacement":""},{"offset":4179,"length":1,"replacement":""},{"offset":4167,"length":7,"replacement":""},{"offset":4166,"length":1,"replacement":""},{"offset":4083,"length":7,"replacement":""},{"offset":4049,"length":20,"replacement":"BuildContext context, WidgetRef ref"},{"offset":4004,"length":7,"replacement":""},{"offset":3878,"length":95,"replacement":""},{"offset":3766,"length":112,"replacement":""},{"offset":3555,"length":22,"replacement":"HookConsumerWidget"}]}],"linkedEditGroups":[]}}]
=======
[
  {
    "priority": 37,
    "change": {
      "message": "Convert to HookConsumerWidget",
      "edits": [
        {
          "fileStamp": 0,
          "edits": [
            {
              "offset": 266,
              "length": 0,
              "replacement": ", WidgetRef ref"
            },
            {
              "offset": 168,
              "length": 15,
              "replacement": "HookConsumerWidget"
            }
          ]
        }
      ],
      "linkedEditGroups": []
    }
  },
  {
    "priority": 37,
    "change": {
      "message": "Convert to HookConsumerWidget",
      "edits": [
        {
          "fileStamp": 0,
          "edits": [
            {
              "offset": 454,
              "length": 0,
              "replacement": ", WidgetRef ref"
            },
            {
              "offset": 342,
              "length": 15,
              "replacement": "HookConsumerWidget"
            }
          ]
        }
      ],
      "linkedEditGroups": []
    }
  },
  {
    "priority": 37,
    "change": {
      "message": "Convert to HookConsumerWidget",
      "edits": [
        {
          "fileStamp": 0,
          "edits": [
            {
              "offset": 608,
              "length": 0,
              "replacement": ", WidgetRef ref"
            },
            {
              "offset": 520,
              "length": 10,
              "replacement": "HookConsumerWidget"
            }
          ]
        }
      ],
      "linkedEditGroups": []
    }
  },
  {
    "priority": 33,
    "change": {
      "message": "Convert to HookConsumerWidget",
      "edits": [
        {
          "fileStamp": 0,
          "edits": [
            {
              "offset": 993,
              "length": 174,
              "replacement": ""
            },
            {
              "offset": 990,
              "length": 0,
              "replacement": "/// Hello world\n  @override\n  Widget build(BuildContext context, WidgetRef ref) {\n    // Some comments\n    return const Placeholder();\n  }\n"
            },
            {
              "offset": 927,
              "length": 62,
              "replacement": ""
            },
            {
              "offset": 876,
              "length": 14,
              "replacement": "HookConsumerWidget"
            }
          ]
        }
      ],
      "linkedEditGroups": []
    }
  },
  {
    "priority": 33,
    "change": {
      "message": "Convert to HookConsumerWidget",
      "edits": [
        {
          "fileStamp": 0,
          "edits": [
            {
              "offset": 1350,
              "length": 165,
              "replacement": ""
            },
            {
              "offset": 1347,
              "length": 0,
              "replacement": "@override\n  Widget build(\n    BuildContext context, WidgetRef ref,\n  ) {\n    return const Placeholder();\n  }\n"
            },
            {
              "offset": 1265,
              "length": 81,
              "replacement": ""
            },
            {
              "offset": 1203,
              "length": 14,
              "replacement": "HookConsumerWidget"
            }
          ]
        }
      ],
      "linkedEditGroups": []
    }
  },
  {
    "priority": 37,
    "change": {
      "message": "Convert to HookConsumerWidget",
      "edits": [
        {
          "fileStamp": 0,
          "edits": [
            {
              "offset": 1676,
              "length": 142,
              "replacement": ""
            },
            {
              "offset": 1673,
              "length": 0,
              "replacement": "@override\n  Widget build(BuildContext context, WidgetRef ref) {\n    return const Placeholder();\n  }\n"
            },
            {
              "offset": 1603,
              "length": 69,
              "replacement": ""
            },
            {
              "offset": 1544,
              "length": 18,
              "replacement": "HookConsumerWidget"
            }
          ]
        }
      ],
      "linkedEditGroups": []
    }
  },
  {
    "priority": 37,
    "change": {
      "message": "Convert to HookConsumerWidget",
      "edits": [
        {
          "fileStamp": 0,
          "edits": [
            {
              "offset": 2008,
              "length": 159,
              "replacement": ""
            },
            {
              "offset": 2005,
              "length": 0,
              "replacement": "@override\n  Widget build(BuildContext context, WidgetRef ref) {\n    return const Placeholder();\n  }\n"
            },
            {
              "offset": 1918,
              "length": 86,
              "replacement": ""
            },
            {
              "offset": 1851,
              "length": 22,
              "replacement": "HookConsumerWidget"
            }
          ]
        }
      ],
      "linkedEditGroups": []
    }
  },
  {
    "priority": 37,
    "change": {
      "message": "Convert to HookConsumerWidget",
      "edits": [
        {
          "fileStamp": 0,
          "edits": [
            {
              "offset": 2383,
              "length": 167,
              "replacement": ""
            },
            {
              "offset": 2380,
              "length": 0,
              "replacement": "@override\n  Widget build(BuildContext context, WidgetRef ref) {\n    return const Placeholder();\n  }\n"
            },
            {
              "offset": 2279,
              "length": 100,
              "replacement": ""
            },
            {
              "offset": 2204,
              "length": 26,
              "replacement": "HookConsumerWidget"
            }
          ]
        }
      ],
      "linkedEditGroups": []
    }
  },
  {
    "priority": 37,
    "change": {
      "message": "Convert to HookConsumerWidget",
      "edits": [
        {
          "fileStamp": 0,
          "edits": [
            {
              "offset": 2575,
              "length": 14,
              "replacement": "HookConsumerWidget"
            }
          ]
        }
      ],
      "linkedEditGroups": []
    }
  }
]
>>>>>>> 56fe8e60
<|MERGE_RESOLUTION|>--- conflicted
+++ resolved
@@ -1,6 +1,3 @@
-<<<<<<< HEAD
-[{"priority":37,"change":{"message":"Convert to HookConsumerWidget","edits":[{"fileStamp":0,"edits":[{"offset":266,"length":0,"replacement":", WidgetRef ref"},{"offset":168,"length":15,"replacement":"HookConsumerWidget"}]}],"linkedEditGroups":[]}},{"priority":37,"change":{"message":"Convert to HookConsumerWidget","edits":[{"fileStamp":0,"edits":[{"offset":454,"length":0,"replacement":", WidgetRef ref"},{"offset":342,"length":15,"replacement":"HookConsumerWidget"}]}],"linkedEditGroups":[]}},{"priority":37,"change":{"message":"Convert to HookConsumerWidget","edits":[{"fileStamp":0,"edits":[{"offset":608,"length":0,"replacement":", WidgetRef ref"},{"offset":520,"length":10,"replacement":"HookConsumerWidget"}]}],"linkedEditGroups":[]}},{"priority":33,"change":{"message":"Convert to HookConsumerWidget","edits":[{"fileStamp":0,"edits":[{"offset":1167,"length":0,"replacement":""},{"offset":1085,"length":20,"replacement":"BuildContext context, WidgetRef ref"},{"offset":990,"length":49,"replacement":""},{"offset":926,"length":64,"replacement":""},{"offset":876,"length":14,"replacement":"HookConsumerWidget"}]}],"linkedEditGroups":[]}},{"priority":33,"change":{"message":"Convert to HookConsumerWidget","edits":[{"fileStamp":0,"edits":[{"offset":1515,"length":0,"replacement":""},{"offset":1445,"length":29,"replacement":"BuildContext context, WidgetRef ref"},{"offset":1347,"length":70,"replacement":""},{"offset":1264,"length":83,"replacement":""},{"offset":1203,"length":14,"replacement":"HookConsumerWidget"}]}],"linkedEditGroups":[]}},{"priority":37,"change":{"message":"Convert to HookConsumerWidget","edits":[{"fileStamp":0,"edits":[{"offset":1818,"length":0,"replacement":""},{"offset":1757,"length":20,"replacement":"BuildContext context, WidgetRef ref"},{"offset":1673,"length":56,"replacement":""},{"offset":1602,"length":71,"replacement":""},{"offset":1544,"length":18,"replacement":"HookConsumerWidget"}]}],"linkedEditGroups":[]}},{"priority":37,"change":{"message":"Convert to HookConsumerWidget","edits":[{"fileStamp":0,"edits":[{"offset":2167,"length":0,"replacement":""},{"offset":2106,"length":20,"replacement":"BuildContext context, WidgetRef ref"},{"offset":2005,"length":73,"replacement":""},{"offset":1917,"length":88,"replacement":""},{"offset":1851,"length":22,"replacement":"HookConsumerWidget"}]}],"linkedEditGroups":[]}},{"priority":37,"change":{"message":"Convert to HookConsumerWidget","edits":[{"fileStamp":0,"edits":[{"offset":2550,"length":0,"replacement":""},{"offset":2489,"length":20,"replacement":"BuildContext context, WidgetRef ref"},{"offset":2380,"length":81,"replacement":""},{"offset":2278,"length":102,"replacement":""},{"offset":2204,"length":26,"replacement":"HookConsumerWidget"}]}],"linkedEditGroups":[]}},{"priority":37,"change":{"message":"Convert to HookConsumerWidget","edits":[{"fileStamp":0,"edits":[{"offset":2575,"length":14,"replacement":"HookConsumerWidget"}]}],"linkedEditGroups":[]}},{"priority":37,"change":{"message":"Convert to HookConsumerWidget","edits":[{"fileStamp":0,"edits":[{"offset":2973,"length":0,"replacement":", WidgetRef ref"},{"offset":2775,"length":15,"replacement":"HookConsumerWidget"}]}],"linkedEditGroups":[]}},{"priority":37,"change":{"message":"Convert to HookConsumerWidget","edits":[{"fileStamp":0,"edits":[{"offset":4298,"length":0,"replacement":""},{"offset":4272,"length":1,"replacement":""},{"offset":4235,"length":26,"replacement":""},{"offset":4234,"length":1,"replacement":""},{"offset":4200,"length":7,"replacement":""},{"offset":4179,"length":1,"replacement":""},{"offset":4167,"length":7,"replacement":""},{"offset":4166,"length":1,"replacement":""},{"offset":4083,"length":7,"replacement":""},{"offset":4049,"length":20,"replacement":"BuildContext context, WidgetRef ref"},{"offset":4004,"length":7,"replacement":""},{"offset":3878,"length":95,"replacement":""},{"offset":3766,"length":112,"replacement":""},{"offset":3555,"length":22,"replacement":"HookConsumerWidget"}]}],"linkedEditGroups":[]}}]
-=======
 [
   {
     "priority": 37,
@@ -83,18 +80,23 @@
           "fileStamp": 0,
           "edits": [
             {
-              "offset": 993,
-              "length": 174,
-              "replacement": ""
+              "offset": 1167,
+              "length": 0,
+              "replacement": ""
+            },
+            {
+              "offset": 1085,
+              "length": 20,
+              "replacement": "BuildContext context, WidgetRef ref"
             },
             {
               "offset": 990,
-              "length": 0,
-              "replacement": "/// Hello world\n  @override\n  Widget build(BuildContext context, WidgetRef ref) {\n    // Some comments\n    return const Placeholder();\n  }\n"
-            },
-            {
-              "offset": 927,
-              "length": 62,
+              "length": 49,
+              "replacement": ""
+            },
+            {
+              "offset": 926,
+              "length": 64,
               "replacement": ""
             },
             {
@@ -117,18 +119,23 @@
           "fileStamp": 0,
           "edits": [
             {
-              "offset": 1350,
-              "length": 165,
-              "replacement": ""
+              "offset": 1515,
+              "length": 0,
+              "replacement": ""
+            },
+            {
+              "offset": 1445,
+              "length": 29,
+              "replacement": "BuildContext context, WidgetRef ref"
             },
             {
               "offset": 1347,
-              "length": 0,
-              "replacement": "@override\n  Widget build(\n    BuildContext context, WidgetRef ref,\n  ) {\n    return const Placeholder();\n  }\n"
-            },
-            {
-              "offset": 1265,
-              "length": 81,
+              "length": 70,
+              "replacement": ""
+            },
+            {
+              "offset": 1264,
+              "length": 83,
               "replacement": ""
             },
             {
@@ -151,18 +158,23 @@
           "fileStamp": 0,
           "edits": [
             {
-              "offset": 1676,
-              "length": 142,
-              "replacement": ""
+              "offset": 1818,
+              "length": 0,
+              "replacement": ""
+            },
+            {
+              "offset": 1757,
+              "length": 20,
+              "replacement": "BuildContext context, WidgetRef ref"
             },
             {
               "offset": 1673,
-              "length": 0,
-              "replacement": "@override\n  Widget build(BuildContext context, WidgetRef ref) {\n    return const Placeholder();\n  }\n"
-            },
-            {
-              "offset": 1603,
-              "length": 69,
+              "length": 56,
+              "replacement": ""
+            },
+            {
+              "offset": 1602,
+              "length": 71,
               "replacement": ""
             },
             {
@@ -185,18 +197,23 @@
           "fileStamp": 0,
           "edits": [
             {
-              "offset": 2008,
-              "length": 159,
-              "replacement": ""
+              "offset": 2167,
+              "length": 0,
+              "replacement": ""
+            },
+            {
+              "offset": 2106,
+              "length": 20,
+              "replacement": "BuildContext context, WidgetRef ref"
             },
             {
               "offset": 2005,
-              "length": 0,
-              "replacement": "@override\n  Widget build(BuildContext context, WidgetRef ref) {\n    return const Placeholder();\n  }\n"
-            },
-            {
-              "offset": 1918,
-              "length": 86,
+              "length": 73,
+              "replacement": ""
+            },
+            {
+              "offset": 1917,
+              "length": 88,
               "replacement": ""
             },
             {
@@ -219,18 +236,23 @@
           "fileStamp": 0,
           "edits": [
             {
-              "offset": 2383,
-              "length": 167,
-              "replacement": ""
+              "offset": 2550,
+              "length": 0,
+              "replacement": ""
+            },
+            {
+              "offset": 2489,
+              "length": 20,
+              "replacement": "BuildContext context, WidgetRef ref"
             },
             {
               "offset": 2380,
-              "length": 0,
-              "replacement": "@override\n  Widget build(BuildContext context, WidgetRef ref) {\n    return const Placeholder();\n  }\n"
-            },
-            {
-              "offset": 2279,
-              "length": 100,
+              "length": 81,
+              "replacement": ""
+            },
+            {
+              "offset": 2278,
+              "length": 102,
               "replacement": ""
             },
             {
@@ -262,6 +284,113 @@
       ],
       "linkedEditGroups": []
     }
+  },
+  {
+    "priority": 37,
+    "change": {
+      "message": "Convert to HookConsumerWidget",
+      "edits": [
+        {
+          "fileStamp": 0,
+          "edits": [
+            {
+              "offset": 2973,
+              "length": 0,
+              "replacement": ", WidgetRef ref"
+            },
+            {
+              "offset": 2775,
+              "length": 15,
+              "replacement": "HookConsumerWidget"
+            }
+          ]
+        }
+      ],
+      "linkedEditGroups": []
+    }
+  },
+  {
+    "priority": 37,
+    "change": {
+      "message": "Convert to HookConsumerWidget",
+      "edits": [
+        {
+          "fileStamp": 0,
+          "edits": [
+            {
+              "offset": 4298,
+              "length": 0,
+              "replacement": ""
+            },
+            {
+              "offset": 4272,
+              "length": 1,
+              "replacement": ""
+            },
+            {
+              "offset": 4235,
+              "length": 26,
+              "replacement": ""
+            },
+            {
+              "offset": 4234,
+              "length": 1,
+              "replacement": ""
+            },
+            {
+              "offset": 4200,
+              "length": 7,
+              "replacement": ""
+            },
+            {
+              "offset": 4179,
+              "length": 1,
+              "replacement": ""
+            },
+            {
+              "offset": 4167,
+              "length": 7,
+              "replacement": ""
+            },
+            {
+              "offset": 4166,
+              "length": 1,
+              "replacement": ""
+            },
+            {
+              "offset": 4083,
+              "length": 7,
+              "replacement": ""
+            },
+            {
+              "offset": 4049,
+              "length": 20,
+              "replacement": "BuildContext context, WidgetRef ref"
+            },
+            {
+              "offset": 4004,
+              "length": 7,
+              "replacement": ""
+            },
+            {
+              "offset": 3878,
+              "length": 95,
+              "replacement": ""
+            },
+            {
+              "offset": 3766,
+              "length": 112,
+              "replacement": ""
+            },
+            {
+              "offset": 3555,
+              "length": 22,
+              "replacement": "HookConsumerWidget"
+            }
+          ]
+        }
+      ],
+      "linkedEditGroups": []
+    }
   }
-]
->>>>>>> 56fe8e60
+]