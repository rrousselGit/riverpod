--- conflicted
+++ resolved
@@ -7,13 +7,8 @@
   flutter: ">=3.0.0"
 
 dependencies:
-<<<<<<< HEAD
   riverpod_annotation: ^1.0.4
-  hooks_riverpod: ^2.0.2
-=======
-  riverpod_annotation: ^1.0.3
   hooks_riverpod: ^2.1.1
->>>>>>> 56466bbb
   flutter:
     sdk: flutter
 
@@ -26,12 +21,7 @@
     sdk: flutter
   riverpod_lint:
     path: ../riverpod_lint
-<<<<<<< HEAD
-  build_runner: any
   riverpod_generator: ^1.0.4
-=======
-  riverpod_generator: ^1.0.3
->>>>>>> 56466bbb
 
 dependency_overrides:
   riverpod_generator:
