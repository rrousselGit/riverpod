--- conflicted
+++ resolved
@@ -15,13 +15,8 @@
 
 dev_dependencies:
   build_runner: ^2.4.6
-<<<<<<< HEAD
-  custom_lint: ^0.6.4
-  custom_lint_core: ^0.6.3
-=======
   custom_lint: ^0.6.5
   custom_lint_core: ^0.6.5
->>>>>>> 4814c2ec
   freezed: ^2.3.2
   json_serializable: ^6.6.1
   riverpod_lint:
