name: riverpod_lint_flutter_test
version: 0.0.0
publish_to: none

environment:
  sdk: ">=2.17.0 <3.0.0"
  flutter: ">=3.0.0"

dependencies:
  riverpod_annotation: ^1.0.4
<<<<<<< HEAD
  hooks_riverpod: ^2.1.1
=======
  hooks_riverpod: ^2.1.3
>>>>>>> 01f66c93
  flutter:
    sdk: flutter

dev_dependencies:
  build_runner: any
  build_verify: ^3.0.0
  custom_lint: ^0.1.0
  custom_lint_builder: ^0.1.0
  flutter_test:
    sdk: flutter
  riverpod_lint:
    path: ../riverpod_lint
  riverpod_generator: ^1.0.4

dependency_overrides:
  riverpod_generator:
    path: ../riverpod_generator
  riverpod:
    path: ../riverpod
  flutter_riverpod:
    path: ../flutter_riverpod
  hooks_riverpod:
    path: ../hooks_riverpod
  riverpod_annotation:
    path: ../riverpod_annotation
  <|MERGE_RESOLUTION|>--- conflicted
+++ resolved
@@ -8,11 +8,7 @@
 
 dependencies:
   riverpod_annotation: ^1.0.4
-<<<<<<< HEAD
-  hooks_riverpod: ^2.1.1
-=======
   hooks_riverpod: ^2.1.3
->>>>>>> 01f66c93
   flutter:
     sdk: flutter
 
