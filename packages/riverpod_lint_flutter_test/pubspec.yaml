--- conflicted
+++ resolved
@@ -13,40 +13,22 @@
   hooks_riverpod:
   json_annotation: ^4.9.0
   pubspec_parse: ^1.3.0
-<<<<<<< HEAD
-  flutter_hooks: ^0.21.3+1
-=======
   riverpod_annotation:
->>>>>>> 488a408f
 
 dev_dependencies:
   analyzer: ">=7.0.0 <9.0.0"
   analyzer_plugin: ^0.13.0
   build_runner: ^2.4.6
-<<<<<<< HEAD
   freezed: ^3.2.0
   json_serializable: ^6.6.1
   riverpod_generator:
   test: ^1.24.9
-=======
-  custom_lint: ^0.8.0
-  custom_lint_core: ^0.8.0
->>>>>>> 488a408f
   flutter_test:
     sdk: flutter
-  freezed: ^3.2.0
   glob: ^2.1.2
-  json_serializable: ^6.6.1
   path: ^1.9.0
-  riverpod_generator:
-  riverpod_lint:
   source_span: ^1.10.0
-<<<<<<< HEAD
-  analyzer_plugin: ^0.13.0
   riverpod_lint:
     path: ../riverpod_lint
   analysis_server_plugin: ^0.3.3
-  dart_style: ^3.1.3
-=======
-  test: ^1.24.9
->>>>>>> 488a408f
+  dart_style: ^3.1.3