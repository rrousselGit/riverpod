name: riverpod_lint_flutter_test
publish_to: none

environment:
  sdk: ">=3.0.0 <4.0.0"
  flutter: ">=3.0.0"

dependencies:
  riverpod_annotation:
  hooks_riverpod:
  flutter:
    sdk: flutter
  freezed_annotation: ^2.2.0
  json_annotation: ^4.8.0

dev_dependencies:
  build_runner: ^2.4.6
  custom_lint: ^0.6.0
<<<<<<< HEAD
=======
  custom_lint_core: ^0.6.0
>>>>>>> b2ad2d15
  freezed: ^2.3.2
  json_serializable: ^6.6.1
  riverpod_lint:
    path: ../riverpod_lint
  riverpod_generator: ^2.0.0
  test: ^1.24.9
  flutter_test:
    sdk: flutter

dependency_overrides:
  riverpod_generator:
    path: ../riverpod_generator
  riverpod:
    path: ../riverpod
  flutter_riverpod:
    path: ../flutter_riverpod
  hooks_riverpod:
    path: ../hooks_riverpod
  riverpod_annotation:
    path: ../riverpod_annotation<|MERGE_RESOLUTION|>--- conflicted
+++ resolved
@@ -16,10 +16,7 @@
 dev_dependencies:
   build_runner: ^2.4.6
   custom_lint: ^0.6.0
-<<<<<<< HEAD
-=======
   custom_lint_core: ^0.6.0
->>>>>>> b2ad2d15
   freezed: ^2.3.2
   json_serializable: ^6.6.1
   riverpod_lint:
