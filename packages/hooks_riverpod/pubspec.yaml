name: hooks_riverpod
description: >
  A simple way to access state from anywhere in your application
  while robust and testable.
version: 2.1.3
homepage: https://riverpod.dev
repository: https://github.com/rrousselGit/riverpod

environment:
  sdk: ">=2.17.0 <3.0.0"
  flutter: ">=3.0.0"

dependencies:
  collection: ^1.15.0
  flutter:
    sdk: flutter
  flutter_hooks: ^0.18.0
  flutter_riverpod: 2.1.3
  riverpod: 2.1.3
  state_notifier: ^0.7.2

dev_dependencies:
  flutter_test:
    sdk: flutter
  mockito: ^5.0.0
<<<<<<< HEAD
  pub_semver: ^2.1.1
=======
  pub_semver: ^2.1.3
>>>>>>> 01f66c93
  pubspec_parse: ^1.2.1<|MERGE_RESOLUTION|>--- conflicted
+++ resolved
@@ -23,9 +23,5 @@
   flutter_test:
     sdk: flutter
   mockito: ^5.0.0
-<<<<<<< HEAD
-  pub_semver: ^2.1.1
-=======
   pub_semver: ^2.1.3
->>>>>>> 01f66c93
   pubspec_parse: ^1.2.1