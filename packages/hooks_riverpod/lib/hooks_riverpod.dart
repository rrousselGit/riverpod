--- conflicted
+++ resolved
@@ -1,15 +1,4 @@
-<<<<<<< HEAD
-export 'package:flutter_riverpod/flutter_riverpod.dart'
-    hide ProviderElementBase;
-
-// ignore: invalid_export_of_internal_element, invalid_use_of_internal_member, exports that should be private, but can't be removed yet due to breaking changes.
-export 'package:flutter_riverpod/flutter_riverpod.dart'
-    show
-        // ignore: invalid_use_of_internal_member
-        ProviderElementBase;
-=======
 // ignore: invalid_export_of_internal_element, Already tackled by riverpod/riverpod.dart. If we export internals, that's on purpose.
 export 'package:flutter_riverpod/flutter_riverpod.dart';
->>>>>>> 2dc100ce
 
 export 'src/consumer.dart';