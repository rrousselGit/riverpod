--- conflicted
+++ resolved
@@ -1,4 +1,3 @@
-<<<<<<< HEAD
 ## Unreleased build
 
 - **Breaking**: `ChangeNotifierProvider`, `StateProvider` and `StateNotifierProvider`
@@ -36,10 +35,7 @@
 - **Breaking**: Removed everything marked as "deprecated"
 - Bumped minimum Dart SDK to >= 3.0.0-dev
 
-## Unreleased patch
-=======
 ## 2.5.2 - 2024-08-15
->>>>>>> 4814c2ec
 
 - Added mutation pending state to example (thanks to @luketg8)
 
