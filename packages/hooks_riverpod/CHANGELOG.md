<<<<<<< HEAD
## Unreleased build

- **Breaking**: `ChangeNotifierProvider`, `StateProvider` and `StateNotifierProvider`
  are moved out of `package:hooks_riverpod/hooks_riverpod.dart` to
  `package:hooks_riverpod/legacy.dart`.

## 3.0.0-dev.3 - 2023-11-27

- Fix "pending timer" issue inside tests when using `ref.keepAlive()`.
- Fix `Ref.invalidate`/`Ref.refresh` not throwing on circular dependency.
- Fix an infinite loop caused by `ref.keepAlive` if the `KeepAliveLink` is immediately closed.
- Fix `container.exists(provider)` on nested containers not checking their
  parent containers.

## 3.0.0-dev.2 - 2023-11-20

Fix exceptions when using multiple root `ProviderContainers`/`ProviderScopes`.

## 3.0.0-dev.1 - 2023-11-20

- All notifier properties now throw an error if used after the notifier
  has been disposed.
- The error thrown when a notifier property is used inside the constructor
  of a notifier has been improved.
- Fix `ProviderObserver.didUpdateProvider` being called with an incorrect
  "provider" parameter when the provider is overridden.

## 3.0.0-dev.0 - 2023-10-29

- **Breaking**: `AsyncValue` is now "sealed" and `AsyncData/AsyncLoading/AsyncError`
  are "final". This means that it is no-longer possible to subclass
  `AsyncValue` or the associated classes.
- **Breaking**: Removed everything marked as "deprecated"
- Bumped minimum Dart SDK to >= 3.0.0-dev
=======
## Unreleased patch

- Added mutation pending state to example (thanks to @luketg8)
>>>>>>> 45fe5bbd

## 2.5.1 - 2024-03-10

- Deprecate `ProviderScope.parent` due to fundamentally not working.
  See https://github.com/rrousselGit/riverpod/issues/3261
- Improved `Provider(dependencies: [...])` documentation.
- Fix out of date `pub.dev` description
- `ref.invalidate` now correctly clear all resources associated
  with the provider if the provider is no-longer used.
- Fix `selectAsync` sometimes never resolving.
- Fix `ProviderSubscription.read` returned by `ref.listen(provider.future)` not throwing if used after the subscription has been closed.
- Fix `ref.onAddListener` and other life-cycles not being triggered when
  listening to `provider.future`/`provider.notifier`.
- Fix a bug that caused `Assertion failed: _lastFuture == null`

## 2.4.10 - 2024-02-03

- Fix out of date `pub.dev` description
- Add `test` argument to `AsyncValue.guard` method. (thanks to @utamori)

## 2.4.9 - 2023-11-27

- Fix "pending timer" issue inside tests when using `ref.keepAlive()`.
- Fix `Ref.invalidate`/`Ref.refresh` not throwing on circular dependency.
- Fix an infinite loop caused by `ref.keepAlive` if the `KeepAliveLink` is immediately closed.
- Fix `container.exists(provider)` on nested containers not checking their
  parent containers.

## 2.4.8 - 2023-11-20

Fix exceptions when using multiple root `ProviderContainers`/`ProviderScopes`.

## 2.4.7 - 2023-11-20

- Fix `ProviderObserver.didUpdateProvider` being called with an incorrect
  "provider" parameter when the provider is overridden.

## 2.4.6 - 2023-11-13

- Exceptions in asynchronous providers are now correctly received
  by `ProviderObserver.providerDidFail`.
- Fix exception when a `ProviderScope` is rebuilt with a different `key`.

## 2.4.5 - 2023-10-28

- Support assigning `AsyncValue<T>` to `AsyncNotifier<void>.state`

## 2.4.4 - 2023-10-15

- `flutter_riverpod` upgraded to `2.4.4`
- `riverpod` upgraded to `2.4.4`

## 2.4.3 - 2023-10-06

- Fixed incorrect `@visibleForTesting` warning.

## 2.4.2 - 2023-10-02

- `flutter_riverpod` upgraded to `2.4.2`

## 2.4.1 - 2023-09-27

- `flutter_riverpod` upgraded to `2.4.1`
- `riverpod` upgraded to `2.4.1`

## 2.4.0 - 2023-09-04

- `flutter_riverpod` upgraded to `2.4.0`
- `riverpod` upgraded to `2.4.0`

## 2.3.10 - 2023-08-28

- `flutter_riverpod` upgraded to `2.3.10`
- `riverpod` upgraded to `2.3.10`

## 2.3.9 - 2023-08-28

- Fix some exceptions causing Flutter asking to demangle stacktraces (#1874)
- Fix out of date `AsyncValue` docs.

## 2.3.8 - 2023-08-16

- Added support for state_notifier 1.0.0
- `Notifier.state` is now accessible inside tests

## 2.3.7 - 2023-07-25

- Support flutter_hooks 0.20.0

## 2.3.6 - 2023-04-24

- Improved error message for missing `dependencies` (thanks to @ValentinVignal)
- Fixed various typos in the documentation (thanks to @ValentinVignal)
- Fix not disposing autoDispose family providers
- Removed incorrect statement in ChangeNotifierProvider docs

## 2.3.5 - 2023-04-18

- fix `AsyncValue.isReloading` docs

## 2.3.4 - 2023-04-07

- Fixes an issue with nested ProviderScope (thanks to @jeiea)

## 2.3.3 - 2023-04-06

- The debugger no-longer pauses on uncaught exceptions inside providers.
  This was voluntary, but too many people have complained that it often
  is a false positive.
- Removed unused dependency (thanks to @passsy)

## 2.3.2 - 2023-03-13

- Deprecated the generic parameter of `Family`.
  This will enable implementing generic providers in `riverpod_generator` once
  it is removed.
- Updated documentation

## 2.3.1 - 2023-03-09

- `flutter_riverpod` upgraded to `2.3.1`
- `riverpod` upgraded to `2.3.1`

## 2.3.0

- Added `StreamNotifier` + `StreamNotifierProvider`.
  This is for building a `StreamProvider` while exposing ways to modify the stream.

  It is primarily meant to be used using code-generation via riverpod_generator,
  by writing:

  ```dart
  @riverpod
  class Example extends _$Example {
    @override
    Stream<Model> build() {
      // TODO return some stream
    }
  }
  ```

- Deprecated `StreamProvider.stream`
  Instead of:

  ```dart
  ref.watch(provider.stream).listen(...)
  ```

  do:

  ```dart
  ref.listen(provider, (_, value) {...});
  ```

  Instead of:

  ```dart
  final a = StreamProvider((ref) {
    return ref.watch(b.stream).map((e) => Model(e));
  })
  ```

  Do:

  ```dart
  final a = FutureProvider((ref) async {
    final e = await ref.watch(b.future);
    return Model(e);
  })
  ```

- Some restrictions on the `dependencies` parameter of providers have been lifted.
  It is no-longer necessary to include providers which do not themselves specify `dependencies`.
  All providers should specify `dependencies` if they are scoped at any point.

- Annotated `Notifier.state` setter as protected.

## 2.2.0

- Improve type-inference when using `AsyncValue.whenOrNull` (thanks to @AhmedLSayed9)
- Fixed AsyncValue.asError incorrectly not preserving the generic type
- Internal refactoring for riverpod_generator

## 2.1.3

Fixes an issue with `FutureProvider<void>` (#2028)

## 2.1.2

- It is now correctly possible to use `ProviderSubscription`s inside `ConsumerState.dispose` (thanks to @1980)
- Update dependencies.
- fixes an exception on newer Dart versions
- fixes an edge-case where `FutureProvider`/`AsyncNotifier` did not emit the new state when the created `Future` completed (#1997)
- fixes errors inside FutureProvider/AsyncNotifier/StreamProvider not preserving the previous state (if any).
- Update dependencies.

## 2.1.1

Fix typos

## 2.1.0

A small release adding missing utilities and fixing some web related issues.

- Added `provider.overrideWith((ref) => state`)
- Added `FutureProviderRef.future`.
- Deprecated `StateProvider.state`
  Instead, use either `ref.watch(stateProvider)` or `ref.read(stateProvider.notifier).state =`
- Deprecated `provider.overrideWithProvider`. Instead use `provider.overrideWith`
- Added `Ref.notifyListeners()` to forcibly notify dependents.
  This can be useful for mutable state.
- Added `@useResult` to `Ref.refresh`/`WidgetRef.refresh`
- Added `Ref.exists` to check whether a provider is initialized or not.
- `FutureProvider`, `StreamProvider` and `AsyncNotifierProvider` now preserve the
  previous data/error when going back to loading.
  This is done by allowing `AsyncLoading` to optionally contain a value/error.
- Added `AsyncValue.when(skipLoadingOnReload: bool, skipLoadingOnRefresh: bool, skipError: bool)`
  flags to give fine control over whether the UI should show `loading`
  or `data/error` cases.
- Add `AsyncValue.requireValue`, to forcibly obtain the `value` and throw if in
  loading/error state
- Doing `ref.watch(futureProvider.future)` can no-longer return a `SynchronousFuture`.
  That behavior could break various `Future` utilities, such as `Future.wait`
- Add `AsyncValue.copyWithPrevious(..., isRefresh: false)` to differentiate
  rebuilds from `ref.watch` vs rebuilds from `ref.refresh`.
- ProviderContainer no-longer throws when disposed if it has an undisposed child ProviderContainer.
- Improved the error message when trying to modify a provider inside a
  widget life-cycle.

- Fixes a stackoverflow on Web caused by Dart (thanks to @leehack)
- Fixes a bug when the root ProviderContainer is not associated with a ProviderScope.
- Fixes a case where a circular dependency between providers was incorrectly allowed (#1766)

## 2.0.2

- **FIX**: Fixed an assert error if a `family` depends on itself while specifying `dependencies`. (#1721).

# 2.0.2

Fixed an assert error if a `family` depends on itself while specifying `dependencies`.

# 2.0.1

Updated changelog (see 2.0.0)

# 2.0.0

Here is the changelog for all the changes in the 2.0 version.
An article is in progress and will be linked here once available.

**Breaking changes**:

- `FutureProvider.stream` is removed.
- Using `overrideWithProvider`, it is no-longer possible to override a provider
  with a different type of provider (such as overriding `FutureProvider` with a `StreamProvider`).
- `AsyncError.stackTrace` is now a required positional parameter and non-nullable
- All `overrideWithValue` methods are removed, besides `Provider.overrideWithValue`.
  This change is temporary, and these methods will be reintroduced in a later version.
  In the meantime, you can use `overrideWithProvider`.
- Modifiers (`provider.future`, `provider.state`, ...) no-longer are providers, and therefore no-longer
  appear inside `ProviderObserver`.
- The `Reader` typedef is removed. Use `Ref` instead.
- `ProviderListener` is removed. Used `ref.listen` instead.
- Removed the deprecated `ProviderReference`.
- Providers no-longer throw a `ProviderException` if an exception was thrown while building their value.
  Instead, they will rethrow the thrown exception and its stacktrace.
- It is no longer possible to pass `provider.future/.notifier/...` to the parameter `dependencies` of provider.
  Passing the provider directly is enough.
- The `Family` type now has a single generic parameter instead of 3.

Non-breaking changes:

- Upgrade minimum required Flutter SDK version to 3.0.0
- Upgrade minimum required Dart SDK version to 2.17.0
- Added `WidgetRef.context`. This allows functions that depend on a `WidgetRef`
  to use the `BuildContext` without having to receive it as parameter.
- Added `provider.selectAsync`, which allows to both await an async value
  while also filtering rebuilds.
- Added `WidgetRef.listenManual` for listening to providers in a widget
  outside of `build`.
- Added `ref.listenSelf`, for subscribing to changes of a provider within
  that provider.
  That can be useful for logging purposes or storing the state of a provider
  in a DB.
- Added `container.invalidate(provider)`/`ref.invalidate(provider)` and `ref.invalidateSelf()`.
  These are similar to `ref.refresh` methods, but do not immediately rebuild the provider.

These methods are safer than `ref.refresh` as they can avoid a provider
rebuilding twice in a quick succession.

- Added `ref.onAddListener`, `ref.onRemoveListener`, `ref.onCancel` and
  `ref.onResume`. All of which allow performing side-effects when providers
  are listened or stop being listened.

- A new `AutoDisposeRef.keepAlive()` function is added. It is meant to replace
  `AutoDisposeRef.maintainState` to make logic for preventing the disposal of a provider more reusable.
- feat; `AutoDisposeRef.maintainState` is deprecated. Use the new `AutoDisposeRef.keepAlive()` instead.
- Add support for `ref.invalidate(family)` to recompute an entire family (#1517)
- Added `AsyncValue.valueOrNull` to obtain the value while ignoring potential errors.
- Added new functionalities to `AsyncValue`: `hasError`, `hasData`, `asError`, `isLoading`
  , `copyWithPrevious` and `unwrapPrevious`.

Fixes:

- fixed a bug where `AsyncValue.whenData` did not preserve `AsyncValue.isLoading/isRefreshing`
- `StateProvider` and `StateNotifierProvider` no longer notify their listeners
  on `ref.refresh` if the new result is identical to the old one.
- fixed potential null exception when using `autoDispose`
- fixed a bug where unmounting a nested ProviderScope could cause an exception (#1400)
- Fixed an issue where providers were incorrectly allowed to depend on themselves,
  breaking `autoDispose` in the process.
- Fixed a memory leak when using `StateProvider.autoDispose`'s `.state`
- Fix `ProviderObserver.didDisposeProvider` not executing on provider refresh.
- Fixed an issue where `AsyncValue.value` did not throw if there is an error.
- Fixed a cast error when overriding a provider with a more specific provider type (#1100)
- Fixed a bug where `onDispose` listeners could be executed twice under certain
  conditions when using `autoDispose`.
- Fixed an issue where refreshing a `provider.future`/`provider.stream` did work properly
- Fixed false positive with `ref.watch` asserts

# 2.0.0-dev.9

Fix Timer leak when using `cacheTime`/`disposeDelay` and disposing a `ProviderContainer`

# 2.0.0-dev.8

fix: a bug where unmounting a nested ProviderScope could cause an exception (#1400)

# 2.0.0-dev.7

- Upgrade minimum required Dart SDK version to 2.17.0
- Upgrade minimum required Flutter SDK version to 3.0.0

# 2.0.0-dev.6

- Added `WidgetRef.listenManual` for listening to providers in a widget
  outside of `build`.
- Added `AsyncValue.valueOrNull` to obtain the value while ignoring potential errors.
- Fixed an issue where `AsyncValue.value` did not throw if there is an error.
- Fix families not applying cacheTime/disposeDelay
- Fixed a bug where an exception may be thrown asynchronously after a
  `KeepAliveLink` is cancelled.

# 2.0.0-dev.5

- Fixed a bug where emitting an `AsyncData` after an `AsyncError` leads to `AsyncValue.hasError` to be true

# 2.0.0-dev.4

- Added `ProviderScope.parent`, a property used for manually overriding a scope's
  parent.
  This is useful for allowing modals/dialogs to access scoped providers

- Added `ref.listenSelf`, for subscribing to changes of a provider within
  that provider.
  That can be useful for logging purposes or storing the state of a provider
  in a DB.
- Added `disposeDelay` to all `autoDispose` providers and to `ProviderContainer`/`ProviderScope`.
  This configures the amount of time before a provider is disposed when it is
  not listened.

- Added `container.invalidate(provider)`/`ref.invalidate(provider)` and `ref.invalidateSelf()`.
  These are similar to `ref.refresh` methods, but do not immediately rebuild the provider.

  These methods are safer than `ref.refresh` as they can avoid a provider
  rebuilding twice in a quick succession.

- The duration passed to `cacheTime` now represents the minimum amount of
  time after the latest change of a provider, instead of the first time
  a provider built.

- Fixed an issue where providers were incorrectly allowed to depend on themselves,
  breaking `autoDispose` in the process.

- Fixed a memory leak when using `StateProvider.autoDispose`'s `.state`

- Fix `ProviderObserver.didDisposeProvider` not executing on provider refresh.

# 2.0.0-dev.3

When calling `ref.listen` on a provider, this provider will now properly
rebuild if one of its dependency had changed.

# 2.0.0-dev.2

- Deprecated `ref.maintainState=` in favor of a newly added `ref.keepAlive()`.
  This new `ref.keepAlive()` function is similar to `maintainState` but
  better handles cases where we have multiple logics that want to
  keep the state of a provider alive for some period of time.

- Removed the deprecated `ProviderReference`.

- Added `ProviderContainer.cacheTime` and `MyProvider.autoDispose(..., cacheTime: duration)`.
  `cacheTime` is used to keep an `autoDispose` provider alive for at least
  a minimum amount of time before it gets disposed if not listened.

- Added `ref.onAddListener`, `ref.onRemoveListener`, `ref.onCancel` and
  `ref.onResume`. All of which allow performing side-effects when providers
  are listened or stop being listened.

# 2.0.0-dev.1

- Now requires Dart 2.16

- **Breaking** Providers no-longer throw a `ProviderException` if an exception was thrown while building their value.
  Instead, they will rethrow the thrown exception and its stacktrace.
- Removed `AsyncValue`'s `isError`/`isData`

- Added new functionalities to `AsyncValue`: `hasError`, `hasData`, `copyWithPrevious`
- Added `provider.selectAsync`, which allows to both await an async value
  while also filtering rebuilds.
- When a provider emits an `AsyncError` followed by an `AsyncData`,
  the `AsyncData` emitted will now contain the latest error/stackTrace too.

- Fixed a cast error when overriding a provider with a more specific provider type (#1100)
- Fixed a bug where `onDispose` listeners could be executed twice under certain
  conditions when using `autoDispose`.

# 2.0.0-dev.0

- **Breaking** After a provider has emitted an `AsyncValue.data` or `AsyncValue.error`,
  that provider will no longer emit an `AsyncValue.loading`.
  Instead, it will re-emit the latest value, but with the property
  `AsyncValue.isRefreshing` to true.

  This allows the UI to keep showing the previous data/error when a provider
  is being refreshed.

- Adding `isLoading`, `isError`, `isData` and `asError` to `AsyncValue`.
  Those getters allow interacting with `AsyncValue` without having to rely on
  pattern matching.
- Fixed an issue where refreshing a `provider.future`/`provider.stream` did work properly
- Fixed false positive with `ref.watch` asserts

## 1.0.3

Removed an assert preventing from overriding the same provider/family
multiple times on a `ProviderScope`/`ProviderContainer`.

## 1.0.2

Fixed a null exception on web

## 1.0.1

Improved the performance of the assert which verifies that providers properly
respect their `dependencies` variable.

## 1.0.0

Riverpod is now stable!

### General changes

- **Breaking**: `ProviderContainer.debugProviderValues` and `ProviderContainer.debugProviderElements` are removed.
  You can now instead use `ProviderContainer.getAllProviderElements`.
- `ChangeNotifierProvider` now supports nullable `ChangeNotifier` (#856)
- Increased minimum SDK version to 2.14.0
- **Breaking** The return value when reading a `StateProvider` changed.
  Before, doing `ref.read(someStateProvider)` would return the `StateController` instance.
  Now, this will only return the state of the `StateController`.
  This new behavior matches `StateNotifierProvider`.

  For a simple migration, the old behavior is available by writing
  `ref.read(someStateProvider.state)`.

- Added `ref.listen` for triggering actions inside providers/widgets when a provider changes.

  It can be used to listen to another provider without recreating the provider state:

  ```dart
  final counterProvider = StateNotifierProvider<Counter, int>(...);

  final anotherProvider = Provider<T>((ref) {
    ref.listen<int>(counterProvider, (previous, count) {
      print('counter changed from $previous to $count');
    });
  });
  ```

  Alternatively, it can be used by widgets to show modals/dialogs:

  ```dart
  final counterProvider = StateNotifierProvider<Counter, int>(...);

  class Example extends ConsumerWidget {
    @override
    Widget build(BuildContext context, WidgetRef ref) {
      ref.listen<int>(counterProvider, (previous, count) {
        showDialog(...);
      });
    }
  }
  ```

- `ProviderListener` is deprecated in favor of `ref.listen`.

- It is now possible to "await" all providers that emit an `AsyncValue` (previously limited to `FutureProvider`/`StreamProvider`).
  This includes cases where a `StateNotifierProvider` exposes an `AsyncValue`:

  ```dart
  class MyAsyncStateNotifier extends StateNotifier<AsyncValue<MyState>> {
    MyAsyncStateNotifier(): super(AsyncValue.loading()) {
      // TODO fetch some data and update the state when it is obtained
    }
  }

  final myAsyncStateNotifierProvider = StateNotifierProvider<MyAsyncStateNotifier, AsyncValue<MyState>>((ref) {
    return MyAsyncStateNotifier();
  });

  final someFutureProvider = FutureProvider((ref) async {
    MyState myState = await ref.watch(myAsyncStateNotifierProvider.future);
  });
  ```

- Deprecated `StreamProvider.last` in favor of `StreamProvider.future`.

- `StreamProvider.future`, `StreamProvider.stream` and `FutureProvider.future` now
  expose a future/stream that is independent from how many times the associated provider "rebuilt":
  - if a `StreamProvider` rebuild before its stream emitted any value,
    `StreamProvider.future` will resolve with the first value of the new stream instead.
  - if a `FutureProvider` rebuild before its future completes,
    `FutureProvider.future` will resolve with the result of the new future instead.
- You can now override any provider with any other provider, as long as the value
  that they expose matches. For example, it is possible to override a `StreamProvider<Model>`
  with a `Provider<AsyncValue<Model>>`.
- `ref.onDispose` now calls the dispose function as soon as one of the provider's
  dependency is known to have changed
- Providers can now call `ref.refresh` to refresh a provider, instead of having
  to do `ref.container.refresh`.
- Providers no longer wait until their next read to recompute their state if one
  of their dependencies changed and they have listeners.
- Added `ProviderContainer.pump`, a utility to easily "await" until providers
  notify their listeners or are disposed.
- fixed an issue when using both `family` and `autoDispose` that could lead to an inconsistent state

### Unified the syntax for interacting with providers

- `useProvider` is removed in favor of `HookConsumerWidget`.
  Before:

  ```dart
  class Example extends HookWidget {
    @override
    Widget build(BuildContext context) {
      useState(...);
      int count = useProvider(counterProvider);
      ...
    }
  }
  ```

  After:

  ```dart
  class Example extends HookConsumerWidget {
    @override
    Widget build(BuildContext context, WidgetRef ref) {
      useState(...);
      int count = ref.watch(counterProvider);
      ...
    }
  }
  ```

- **Breaking**: The prototype of `ConsumerWidget`'s `build` and `Consumer`'s `builder` changed.
  Before:

  ```dart
  class Example extends ConsumerWidget {
    @override
    Widget build(BuildContext context, ScopedReader watch) {
      int count = watch(counterProvider);
      ...
    }
  }
  ```

  After:

  ```dart
  class Example extends ConsumerWidget {
    @override
    Widget build(BuildContext context, WidgetRef ref) {
      int count = ref.watch(counterProvider);
      ...
    }
  }
  ```

- `ProviderListener` is deprecated. Instead, use `ref.listen`:

  ```dart
  class Example extends ConsumerWidget {
    @override
    Widget build(BuildContext context, WidgetRef ref) {
      ref.listen<int>(counter, (count) {
        print('count changed $count');
      });
    }
  }
  ```

- Added `ConsumerStatefulWidget` + `ConsumerState`, a variant of
  `StatefulWidget`s that have access to a `WidgetRef`.

- All "watch" functions now support `myProvider.select((value) => ...)`.
  This allows filtering rebuilds:

  ```dart
  final userProvider = StateNotifierProvider<UserController, User>(...);

  Consumer(
    builder: (context, ref, _) {
      // With this syntax, the Consumer will not rebuild if `userProvider`
      // emits a new User but its "name" didn't change.
      bool userName = ref.watch(userProvider.select((user) => user.name));
    },
  )
  ```

- `ProviderReference` is deprecated in favor of `Ref`.

- **Breaking**: `ProviderObserver.didUpdateProvider` now receives both the previous and new value.
- **Breaking**: `ProviderObserver.mayHaveChanged` is removed.

- **Breaking**: `Family.overrideWithProvider` now must create a provider:

  ```dart
  final family = Provider.family<State, Arg>(...);

  family.overrideWithProvider(
    (Arg arg) => Provider<State>((ref) => ...)
  );
  ```

- All providers now receive a custom subclass of `ProviderRefBase` as a parameter:

  ```dart
  Provider<T>((ProviderRef<T> ref) {...});
  FutureProvider<T>((FutureProviderRef<T> ref) {...});
  StateProvider<T>((StateProviderRef<T> ref) {...});
  ```

  That allows providers to implement features that is not shared with other providers.

  - `Provider`, `FutureProvider` and `StreamProvider`'s `ref` now have a `state` property,
    which represents the currently exposed value. Modifying it will notify the listeners:

    ```dart
    Provider<int>((ref) {
      ref.listen(onIncrementProvider, (_) {
        ref.state++;
      });

      return 0;
    });
    ```

  - `StateProvider`'s `ref` now has a `controller` property, which allows the
    provider to access the `StateController` exposed.

- **Breaking**: `ProviderReference.mounted` is removed. You can implement something similar using `onDispose`:
  ```dart
  Provider<T>((ref) {
    var mounted = true;
    ref.onDispose(() => mounted = false);
  });
  ```

### All providers can now be scoped.

- **Breaking**: `ScopedProvider` is removed.
  To migrate, change `ScopedProvider`s to `Provider`s.

- All providers now come with an extra named parameter called `dependencies`.
  This parameter optionally allows defining the list of providers/families that this
  new provider depends on:

  ```dart
  final a = Provider(...);

  final b = Provider((ref) => ref.watch(a), dependencies: [a]);
  ```

  By doing so, this will tell Riverpod to automatically override `b` if `a` gets overridden.

### Updated `AsyncValue`:

- **Breaking** `AsyncValue.copyWith` is removed
- **Breaking** `AsyncValue.error(..., stacktrace)` is now a named parameter instead of positional parameter.
- Deprecated `AsyncValue.data` in favor of `AsyncValue.value`
- Allowed `AsyncData`, `AsyncError` and `AsyncLoading` to be extended
- Added `AsyncValue.whenOrNull`, similar to `whenOrElse` but instead of an
  "orElse" parameter, returns `null`.
- Added `AsyncValue.value`, which allows reading the value without handling
  loading/error states.
- `AsyncError` can now be instantiated with `const`.

- Added `StateController.update`, to simplify updating the state from the previous state:
  ```dart
  final provider = StateController((ref) => 0);
  ...
  ref.read(provider).update((state) => state + 1);
  ```
- It is no longer allowed to use `ref.watch` or `ref.read` inside a selector:

  ```dart
  provider.select((value) => ref.watch(something)); // KO, cannot user ref.watch inside selectors
  ```

- FutureProvider now creates a `FutureOr<T>` instead of a `Future<T>`.
  That allows bypassing the loading state in the event where a value was synchronously available.

### Bug fixes

- Fixed a bug where widgets were not rebuilding in release mode under certain conditions
- **FIX**: StreamProvider.last no longer throws a StateError when no value were emitted (#296).
- fixed an issue where when chaining providers, widgets may re-render
  a frame late, potentially causing a flicker. (see #648)

## 1.0.0-dev.11

Fixed an issue where `dependencies` did not work for `ChangeNotifierProvider` (#800)

## 1.0.0-dev.10

Fixed a bug where reading a provider within a consumer could throw (#796)

## 1.0.0-dev.9

Fix an issue where `*Provider.autoDispose` were not able to specify the
`dependencies` parameter.

## 1.0.0-dev.8

### Future/StreamProvider

- FutureProvider now creates a `FutureOr<T>` instead of a `Future<T>`
  That allows bypassing the loading state in the event where a value was synchronously available.

- During loading and error states, `FutureProvider` and `StreamProvider` now expose the
  latest value through `AsyncValue`.
  That allows UI to show the previous data while some new data is loading,
  instead of showing a spinner:

  ```dart
  final provider = FutureProvider<User>((ref) async {
    ref.watch(anotherProvider); // may cause `provider` to rebuild

    return fetchSomething();
  })
  ...

  Widget build(context, ref) {
    return ref.watch(provider).when(
      error: (err, stack, _) => Text('error'),
      data: (user) => Text('Hello ${user.name}'),
      loading: (previous) {
        if (previous is AsyncData<User>) {
          return Text('loading ... (previous: ${previous.value.name})');
        }

        return CircularProgressIndicator();
      }
    );

  }
  ```

### AsyncValue

- **Breaking** `AsyncValue.copyWith` is removed
- **Breaking** `AsyncValue.error(..., stacktrace)` is now a named parameter instead of positional parameter.
- **Breaking** `AsyncValue.when(loading: )` and ``AsyncValue.when(error: )` (and `when` variants)
  now receive an extra "previous" parameter.
- Deprecated `AsyncValue.data` in favor of `AsyncValue.value`
- Allowed `AsyncData`, `AsyncError` and `AsyncLoading` to be extended
- Added `AsyncValue.whenOrNull`, similar to `whenOrElse` but instead of an
  "orElse" parameter, returns `null`.
- Added `AsyncValue.value`, which allows reading the value without handling
  loading/error states.
- `AsyncError` can now be instantiated with `const`.
- `AsyncLoading` and `AsyncError` now optionally includes the previous state.

### General

- **Breaking** All `overrideWithProvider` methods are removed.
  To migrate, instead use `overrideWithValue`.
- All providers now come with an extra named parameter called `dependencies`.
  This parameter optionally allows defining the list of providers/families that this
  new provider depends on:

  ```dart
  final a = Provider(...);

  final b = Provider((ref) => ref.watch(a), dependencies: [a]);
  ```

  By doing so, this will tell Riverpod to automatically override `b` if `a` gets overridden.

- Added `StatefulHookConsumerWidget`, the combination of `StatefulWidget` + `ConsumerWidget` + `HookWidget`
- Added `StateController.update`, to simplify updating the state from the previous state:
  ```dart
  final provider = StateController((ref) => 0);
  ...
  ref.read(provider).update((state) => state + 1);
  ```
- It is no longer allowed to use `ref.watch` or `ref.read` inside a selector:
  ```dart
  provider.select((value) => ref.watch(something)); // KO, cannot user ref.watch inside selectors
  ```

### Bug-fixes

- fixed a bug where providers were rebuilding even when not listened to
- fixed `ref.listen` now working when downcasing the value of a provider.
- fixed a bug where disposing a scoped `ProviderContainer` could cause other
  `ProviderContainer`s to stop working.
- fixed an issue where conditionally depending on an "autoDispose" provider
  may not properly dispose of it (see #712)
- fixed an issue where when chaining providers, widgets may re-render
  a frame late, potentially causing a flicker. (see #648)

## 1.0.0-dev.7

- Fixed `ProviderObserver` not working when modifying a `StateProvider`.
- Fixed a bug where scoped provider were potentially not disposed
- Fixed a bug where widgets were not rebuilding in release mode under certain conditions

## 1.0.0-dev.6

- **FIX**: StreamProvider.last no longer throws a StateError when no value were emitted (#296).
- Re-enabled debug assertions that were temporarily disabled by previous dev versions.
- Allows families to be scoped/overridden
- Fixed bugs with `ref.refresh` not working on some providers
- renamed `ProviderBase.recreateShouldNotify` to `updateShouldNotify`

## 1.0.0-dev.5

Fixed an issue where provider listeners could not be called properly.

## 1.0.0-dev.4

Fixed invalid flutter_hooks version

## 1.0.0-dev.3

Fixed various issues related to scoped providers.

## 1.0.0-dev.2

- All providers can now be scoped.
- **breaking**: `ScopedProvider` is removed. To migrate, change `ScopedProvider`s to `Provider`s.

## 1.0.0-dev.1

- Add missing exports (see #532)

## 1.0.0-dev.0

- `useProvider` is removed in favor of `HookConsumerWidget`.
  Before:

  ```dart
  class Example extends HookWidget {
    @override
    Widget build(BuildContext context) {
      useState(...);
      int count = useProvider(counterProvider);
      ...
    }
  }
  ```

  After:

  ```dart
  class Example extends HookConsumerWidget {
    @override
    Widget build(BuildContext context, WidgetRef ref) {
      useState(...);
      int count = ref.watch(counterProvider);
      ...
    }
  }
  ```

- **Breaking**: The prototype of `ConsumerWidget`'s `build` and `Consumer`'s `builder` changed.
  Before:

  ```dart
  class Example extends ConsumerWidget {
    @override
    Widget build(BuildContext context, ScopedReader watch) {
      int count = watch(counterProvider);
      ...
    }
  }
  ```

  After:

  ```dart
  class Example extends ConsumerWidget {
    @override
    Widget build(BuildContext context, WidgetRef ref) {
      int count = ref.watch(counterProvider);
      ...
    }
  }
  ```

- `ProviderListener` is deprecated. Instead, use `ref.listen`:

  ```dart
  class Example extends ConsumerWidget {
    @override
    Widget build(BuildContext context, WidgetRef ref) {
      ref.listen<int>(counter, (count) {
        print('count changed $count');
      });
    }
  }
  ```

- Added `ConsumerStatefulWidget` + `ConsumerState`, a variant of
  `StatefulWidget`s that have access to a `WidgetRef`.

- All "watch" functions now support `myProvider.select((value) => ...)`.
  This allows filtering rebuilds:

  ```dart
  final userProvider = StateNotifierProvider<UserController, User>(...);

  Consumer(
    builder: (context, ref, _) {
      // With this syntax, the Consumer will not rebuild if `userProvider`
      // emits a new User but its "name" didn't change.
      bool userName = ref.watch(userProvider.select((user) => user.name));
    },
  )
  ```

- **Breaking**: `Family.overrideWithProvider` now must create a provider:

  ```dart
  final family = Provider.family<State, Arg>(...);

  family.overrideWithProvider(
    (Arg arg) => Provider<State>((ref) => ...)
  );
  ```

- **Breaking**: `ProviderObserver.didUpdateProvider` now receives both the previous and new value.
- **Breaking**: `ProviderObserver.mayHaveChanged` is removed.
- Added `ref.listen`, used to listen to another provider without recreating the provider state:

  ```dart
  final counter = StateNotifierProvider<Counter, int>(...);

  final anotherProvider = Provider<T>((ref) {
    ref.listen<int>(counter, (count) {
      print('counter change: $count');
    });
  });
  ```

- `ProviderReference` is deprecated in favor of `ProviderRefBase`.
- All providers now receive a custom subclass of `ProviderRefBase` as a parameter:

  ```dart
  Provider<T>((ProviderRef<T> ref) {...});
  FutureProvider<T>((FutureProviderRef<T> ref) {...});
  StateProvider<T>((StateProviderRef<T> ref) {...});
  ```

  That allows providers to implement features that is not shared with other providers.

  - `Provider`, `FutureProvider` and `StreamProvider`'s `ref` now have a `state` property,
    which represents the currently exposed value. Modifying it will notify the listeners:

    ```dart
    Provider<int>((ref) {
      ref.listen(onIncrementProvider, (_) {
        ref.state++;
      });

      return 0;
    });
    ```

  - `StateProvider`'s `ref` now has a `controller` property, which allows the
    provider to access the `StateController` exposed.

- **Breaking**: `ProviderReference.mounted` is removed. You can implement something similar using `onDispose`:
  ```dart
  Provider<T>((ref) {
    var mounted = true;
    ref.onDispose(() => mounted = false);
  });
  ```
- **Breaking**: `ProviderContainer.debugProviderValues` and `ProviderContainer.debugProviderElements` are removed.
  You can now instead use `ProviderContainer.getAllProviderElements`.
- `StreamProvider.last`, `StreamProvider.stream` and `FutureProvider.future` now
  expose a future/stream that is independent from how many times the associated provider "rebuilt":
  - if a `StreamProvider` rebuild before its stream emitted any value,
    `StreamProvider.last` will resolve with the first value of the new stream instead.
  - if a `FutureProvider` rebuild before its future completes,
    `FutureProvider.future` will resolve with the result of the new future instead.
- You can now override any provider with any other provider, as long as the value
  that they expose matches. For example, it is possible to override a `StreamProvider<Model>`
  with a `Provider<AsyncValue<Model>>`.
- Providers can now call `ref.refresh` to refresh a provider, instead of having
  to do `ref.container.refresh`.
- `ref.onDispose` now calls the dispose function as soon as one of the provider's
  dependency is known to have changed
- Providers no longer wait until their next read to recompute their state if one
  of their dependency changed and they have listeners.
- Added `ProviderContainer.pump`, a utility to easily "await" until providers
  notify their listeners or are disposed.
- fixed an issue when using both `family` and `autoDispose` that could lead to an inconsistent state

## 0.14.0+4

Upgraded dependencies to latest

## 0.14.0+3

Removed an assert that could cause issues when an application is partially migrated to null safety.

## 0.14.0+2

- Fix `context.refresh` not compiling when using nullable providers

## 0.14.0+1

- Re-added `StateProvider.overrideWithValue`/`StateProvider.overrideWithProvider` that were involuntarily removed.

## 0.14.0

- **BREAKING CHANGE** The `Listener`/`LocatorMixin` typedefs are removed as the former could cause a name
  conflict with the widget named `Listener` and the latter is not supported when using Riverpod.
- **BREAKING CHANGE** The syntax for using `StateNotifierProvider` was updated.
  Before:

  ```dart
  class MyStateNotifier extends StateNotifier<MyModel> {...}

  final provider = StateNotifierProvider<MyStateNotifier>((ref) => MyStateNotifier());

  ...
  Widget build(context, watch) {
    MyStateNotifier notifier = watch(provider);
    MyModel model = watch(provider.state);
  }
  ```

  After:

  ```dart
  class MyStateNotifier extends StateNotifier<MyModel> {...}

  final provider = StateNotifierProvider<MyStateNotifier, MyModel>>((ref) => MyStateNotifier());

  ...
  Widget build(context, watch) {
    MyStateNotifier notifier = watch(provider.notifier);
    MyModel model = watch(provider);
  }
  ```

  See also https://github.com/rrousselGit/riverpod/issues/341 for more information.

- **BREAKING CHANGE** It is no longer possible to override `StreamProvider.stream/last` and `FutureProvider.future`.
- feat: Calling `ProviderContainer.dispose` multiple time no longer throws.
  This simplifies the tear-off logic of tests.
- feat: Added `ChangeNotifierProvider.notifier` and `StateProvider.notifier`
  They allow obtaining the notifier associated with the provider, without causing widgets/providers to rebuild when the state updates.
- fix: overriding a `StateNotifierProvider`/`ChangeNotifierProvider` with `overrideWithValue` now correctly listens to the notifier.

## 0.13.1+1

Fixed an issue where `context.read` and `ProviderListener` were unable to read providers that return a nullable value

## 0.13.1

- Fixed a bug where overriding a `FutureProvider` with an error value could cause tests to fail (see https://github.com/rrousselGit/riverpod/issues/355)

## 0.13.0

- stable null-safety release
- `ProviderObserver` can now have a const constructor
- Added the mechanism for state-inspection using the Flutter devtool
- loosened the version constraints of `freezed_annotation`
- deprecated `import 'hooks_riverpod/all.dart'`. Now everything is available with `hooks_riverpod/hooks_riverpod.dart`.
- Fixed a but where listening to `StreamProvider.last` could result in a `StateError` (#217)
- removed the assert preventing ConsumerWidget's "watch" from being used after the `build` method completed.
  This allows "watch" to be used inside `ListView.builder`.
- `context.read(myProvider)` now accepts `ScopeProviders`

## 0.13.0-nullsafety.3

- deprecated `import 'hooks_riverpod/all.dart'`. Now everything is available with `hooks_riverpod/hooks_riverpod.dart`.
- removed the assert preventing ConsumerWidget's "watch" from being used after the `build` method completed.
  This allows "watch" to be used inside `ListView.builder`.
- `context.read(myProvider)` now accepts `ScopeProviders`

## 0.13.0-nullsafety.2

- Fixed outdated doc

## 0.13.0-nullsafety.1

- Fixed a but where listening to `StreamProvider.last` could result in a `StateError` (#217)

## 0.13.0-nullsafety.0

Migrated to null-safety

## 0.12.2

- Exported `AutoDisposeProviderRefBase`

## 0.12.1

- Fixed an remaining memory leak related to StreamProvider (see also https://github.com/rrousselGit/riverpod/issues/193)

## 0.12.0

- **Breaking** FutureProvider and StreamProvider no longer supports `null` as a valid value.
- Fixed a memory leak with StreamProvider (see also https://github.com/rrousselGit/riverpod/issues/193)
- Fixed an error message typo related to Consumer

## 0.11.2

- Fixed a bug where providers (usually ScopedProviders) did not dispose correctly
  (see also https://github.com/rrousselGit/riverpod/issues/154).

## 0.11.1

- Fixed a bug where hot-reload did not work for `ConsumerWidget`/`Consumer`

## 0.11.0

- `package:hooks_riverpod/hooks_riverpod.dart` now exports `StateNotifier`
- Marked the providers with `@sealed` so that the IDE warns against
  implementing/subclassing providers.
- Fix mistakes in `AsyncValue.guard`'s documentation (thanks @mono0926)
- Loosened the version constraints of `freezed_annotation` to support `0.12.0`

## 0.10.1

- Fixed invalid version error

## 0.10.0

- Fixed a bug where the state of a provider may be disposed when it shouldn't be disposed.

- Added a way to import the implementation class of providers with modifiers,
  such as `AutoDisposeProvider`.

  This is useful if you want to use Riverpod with the lint `always_specify_types`:

  ```dart
  import 'package:hooks_riverpod/all.dart';

  final AutoDisposeStateProvider<int> counter = StateProvider.autoDispose<int>((ProviderRefBase ref) {
    return 0;
  });
  ```

  If you do not use this lint, prefer using the default import instead, to not
  pollute your auto-complete.

## 0.9.2

- Unexported some classes that were not meant to be public

## 0.9.0

- **Breaking** Updating `ProviderListener` so that `onChange` receives the
  `BuildContext` as a parameter (thanks to @tbm98)

## 0.8.0

- Renamed `ProviderContainer.debugProviderStates` to `ProviderContainer.debugProviderElements`
- Fixed a bug where updating `ProviderScope.overrides` may cause an exception
  for no reason (see https://github.com/rrousselGit/riverpod/issues/107)

## 0.7.2

Fixed a bug that prevented the use of `ConsumerWidget` under normal circumstances

## 0.7.1

- Fixed a bug where in release mode, `ScopedProvider` did not update correctly (https://github.com/rrousselGit/riverpod/issues/101)

## 0.7.0

- **Breaking**: `Consumer` is slightly modified to match other Builders like
  `ValueListenableBuilder`.
  Before:

  ```dart
  return Consumer((context, watch) {
    final value = watch(myProvider);
    return Text('$value');
  });
  ```

  after:

  ```dart
  return Consumer(
    builder: (context, watch, child) {
      final value = watch(myProvider);
      return Text('$value');
    },
  );
  ```

- Added a `ConsumerWidget` class which can be extended to make a `StatelessWidget`
  that can read providers:

  ```dart
  class MyWidget extends ConsumerWidget {
    const MyWidget({Key? key}) : super(key: key);

    @override
    Widget build(BuildContext context, WidgetRef ref) {
      final value = watch(myProvider);
      return Text('$value');
    }
  }
  ```

- `ref.watch` on non ".autoDispose" providers can no longer read ".autoDispose"
  providers.

  For more info, see http://riverpod.dev/docs/concepts/modifiers/auto_dispose#the-argument-type-autodisposeprovider-cant-be-assigned-to-the-parameter-type-alwaysaliveproviderbase

- `ScopedProvider` now accepts `null` as a function:

  ```dart
  final example = ScopedProvider<int>(null);
  ```

  Which is equivalent to:

  ```dart
  final example = ScopedProvider<int>((watch) => throw UnimplementedError(''));
  ```

* Fixed a bug where `context.refresh` may not work properly if the widget tree
  contains multiple `ProviderScope`.

## 0.6.1

- Fixed a bug where when disposing `ProviderContainer`, providers may be disposed
  in an incorrect order.
- Improved the performances of reading providers by 25%

## 0.6.0

- Merged `Computed` and `Provider`. Now, all providers have the ability to rebuild
  their state when one of the object they listen changed.

  To migrate, change:

  ```dart
  final provider = Provider(...);
  final example = Computed((watch) {
    final value = watch(provider);
    return value;
  });
  ```

  into:

  ```dart
  final provider = Provider(...);
  final example = Provider((ref) {
    final value = ref.watch(provider);
    return value;
  });
  ```

- `Computed` (now `Provider`) no longer deeply compare collections to avoid rebuilds.
  Comparing the content of lists is quite expensive and actually rarely useful.
  Now, a simple `==` comparison is used.

- Renamed `ProviderStateOwner` to `ProviderContainer`
- Renamed `ProviderStateOwnerObserver` to `ProviderObserver`

- It is no longer possible to override a provider anywhere in the widget tree.
  Providers can only be overridden in the top-most `ProviderScope`/`ProviderContainer`.

- Providers can now read values which may change over time using `ref.read` and `ref.watch`.
  When using `ref.watch`, if the value obtained changes, this will cause the provider
  to re-create its state.

- It is no longer possible to add `ProviderObserver` anywhere in the widget tree.
  They can be added only on the top-most `ProviderScope`/`ProviderContainer`.

- `Provider.read(BuildContext)` is changed into `context.read(provider)`, and
  can now read `Provider.autoDispose`.

- Added `ProviderContainer.refresh(provider)` and `context.refresh(provider)`.
  These method allows forcing the refresh of a provider, which can be useful
  for things like "retry on error" or "pull to refresh".

* `ref.read(StreamProvider<T>)` no longer returns a `Stream<T>` but an `AsyncValue<T>`
  Before:

  ```dart
  final streamProvider = StreamProvider<T>(...);
  final example = Provider((ref) {
    Stream<T> stream = ref.read(streamProvider);
  });
  ```

  After:

  ```dart
  final streamProvider = StreamProvider<T>(...);
  final example = Provider((ref) {
    Stream<T> stream = ref.watch(streamProvider.steam);
  });
  ```

* `ref.read(FutureProvider<T>)` no longer returns a `Future<T>` but an `AsyncValue<T>`

  Before:

  ```dart
  final futureProvider = FutureProvider<T>(...);
  final example = Provider((ref) {
    Future<T> future = ref.read(futureProvider);
  });
  ```

  After:

  ```dart
  final futureProvider = FutureProvider<T>(...);
  final example = Provider((ref) {
    Future<T> future = ref.watch(futureProvider.future);
  });
  ```

* Removed `ref.dependOn`.
  You can now use `ref.read`/`ref.watch` to achieve the same effect.

  Before:

  ```dart
  final streamProvider = StreamProvider<T>(...);
  final example = Provider((ref) {
    Future<T> last = ref.dependOn(streamProvider).last;
  });
  ```

  After:

  ```dart
  final streamProvider = StreamProvider<T>(...);
  final example = Provider((ref) {
    Future<T> last = ref.watch(streamProvider.last);
  });
  ```

* `Provider.readOwner(ProviderStateOwner)` is changed into `ProviderContainer.read(Provider)`

* `Provider.watchOwner(ProviderStateOwner, (value) {})` is changed into:

  ```dart
  ProviderContainer container;
  final provider = Provider((ref) => 0);

  final subscription = container.listen(
    provider,
    mayHaveChanged: (sub) {},
    didChange: (sub) {}.
  );

  subscription.close();
  ```

* `MyProvider.family.autoDispose` now correctly free both the arguments and the associated
  providers from memory when the provider is no longer listened to.

- Added `ScopedProvider`, a new kind of provider that can be overridden anywhere
  in the widget tree.
  Normal providers cannot read a `ScopedProvider`.

- Added `ProviderListener`, a widget which allows listening to a provider
  without rebuilding the widget-tree. This can be useful for showing modals
  and pushing routes.

## 0.5.1

- Fixed the documentation of `StateNotifierProvider` incorrectly showing the
  documentation of `StreamProvider`.
- Improve the documentation of `StateProvider`.

## 0.5.0

- Changed `ComputedFamily` into `Computed.family`
- Added [AsyncValue.guard](https://pub.dev/documentation/riverpod/latest/riverpod/AsyncValue/guard.html to simplify transforming a Future into an AsyncValue.
- Improved the documentation of the different providers

## 0.4.0

Changed the syntax of "AutoDispose*" and "*Family" to use a syntax similar to
named constructors instead.

Before:

```dart
final myProvider = AutoDisposeStateNotifierProviderFamily<MyStateNotifier, int>((ref, id) {
  return MyStateNotifier(id: id);
});
```

After:

```dart
final myProvider = StateNotifierProvider.autoDispose.family<MyStateNotifier, int>((ref, id) {
  return MyStateNotifier(id: id);
});
```

The behavior is the same. Only the syntax changed.

## 0.3.1

- Loosen the version constraint of `flutter_hooks` used to support latest versions.

## 0.3.0

- Added `AsyncValue.whenData`, syntax sugar for `AsyncValue.when` to handle
  only the `data` case and do nothing for the error/loading cases.

- Fixed a bug that caused [Computed] to crash if it stopped being listened to
  then was listened to again.

## 0.2.1

- `useProvider` no longer throws an `UnsupportedError` when the provider being
  listened to changes, and correctly listens to the new provider.

- `Computed` and `Consumer` now correctly unsubscribe to a provider when their
  function stops using a provider.

## 0.2.0

- `ref.read` is renamed as `ref.dependOn`
- Deprecated `ref.dependOn(streamProvider).stream` and `ref.dependOn(futureProvider).future`
  in favor of a universal `ref.dependOn(provider).value`.
- added `ref.read(provider)`, syntax sugar for `ref.dependOn(provider).value`.

## 0.1.0

Initial release

<!-- cSpell:ignoreRegExp @\w+ --><|MERGE_RESOLUTION|>--- conflicted
+++ resolved
@@ -1,4 +1,3 @@
-<<<<<<< HEAD
 ## Unreleased build
 
 - **Breaking**: `ChangeNotifierProvider`, `StateProvider` and `StateNotifierProvider`
@@ -33,11 +32,10 @@
   `AsyncValue` or the associated classes.
 - **Breaking**: Removed everything marked as "deprecated"
 - Bumped minimum Dart SDK to >= 3.0.0-dev
-=======
+
 ## Unreleased patch
 
 - Added mutation pending state to example (thanks to @luketg8)
->>>>>>> 45fe5bbd
 
 ## 2.5.1 - 2024-03-10
 
