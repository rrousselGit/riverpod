--- conflicted
+++ resolved
@@ -1,4 +1,3 @@
-<<<<<<< HEAD
 ## Unreleased build
 
 - **Breaking**: `ChangeNotifierProvider`, `StateProvider` and `StateNotifierProvider`
@@ -33,7 +32,7 @@
   `AsyncValue` or the associated classes.
 - **Breaking**: Removed everything marked as "deprecated"
 - Bumped minimum Dart SDK to >= 3.0.0-dev
-=======
+
 ## 2.5.1 - 2024-03-10
 
 - Deprecate `ProviderScope.parent` due to fundamentally not working.
@@ -47,7 +46,6 @@
 - Fix `ref.onAddListener` and other life-cycles not being triggered when
   listening to `provider.future`/`provider.notifier`.
 - Fix a bug that caused `Assertion failed: _lastFuture == null`
->>>>>>> 6b32bd93
 
 ## 2.4.10 - 2024-02-03
 
