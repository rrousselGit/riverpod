name: my_project

packages:
  - website
  - packages/**
  - examples/**
  - tools/**

scripts:
  # we voluntarily do not use melos inside goldens
  postbootstrap: |
    cd MELOS_ROOT_PATH/packages/riverpod_cli/fixtures/notifiers/input && 
    flutter pub get && 
    cd MELOS_ROOT_PATH/packages/riverpod_cli/fixtures/notifiers/golden && 
    flutter pub get &&
    cd MELOS_ROOT_PATH/packages/riverpod_cli/fixtures/unified_syntax/input && 
    flutter pub get &&
    cd MELOS_ROOT_PATH/packages/riverpod_cli/fixtures/unified_syntax/golden && 
    flutter pub get

  generate:
<<<<<<< HEAD
    run: melos exec --depends-on=build_runner -- dart pub run build_runner build -d
=======
    run: melos exec --depends-on=build_runner -- "dart run build_runner build -d"
>>>>>>> ca7b76cb
    description: Build all generated files for Dart & Flutter packages in this project.<|MERGE_RESOLUTION|>--- conflicted
+++ resolved
@@ -19,9 +19,5 @@
     flutter pub get
 
   generate:
-<<<<<<< HEAD
-    run: melos exec --depends-on=build_runner -- dart pub run build_runner build -d
-=======
     run: melos exec --depends-on=build_runner -- "dart run build_runner build -d"
->>>>>>> ca7b76cb
     description: Build all generated files for Dart & Flutter packages in this project.