--- conflicted
+++ resolved
@@ -4,20 +4,14 @@
   pull_request:
     paths-ignore:
       - "**.md"
-<<<<<<< HEAD
       - "**.mdx"
-=======
->>>>>>> 56466bbb
   push:
     branches:
       - master
     paths-ignore:
       - "**.md"
-<<<<<<< HEAD
       - "**.mdx"
 
-=======
->>>>>>> 56466bbb
   schedule:
     # runs the CI everyday at 10AM
     - cron: "0 10 * * *"
@@ -71,16 +65,12 @@
       - name: Add pub cache to PATH
         run: echo "PUB_CACHE="$HOME/.pub-cache"" >> $GITHUB_ENV
       - name: Install dependencies
-<<<<<<< HEAD
-        run: melos bootstrap --ignore "codemod_riverpod_*,riverpod_cli"
-=======
         run: flutter pub get
       - name: Install dependencies (integration/buid.yaml)
         run: |
           if test -d "integration/build_yaml"; then
             flutter pub get integration/build_yaml
           fi
->>>>>>> 56466bbb
 
       - name: Check format
         run: flutter format --set-exit-if-changed .
