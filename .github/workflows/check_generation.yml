name: Check code-generation

on:
  pull_request:
<<<<<<< HEAD
    paths-ignore:
      - "**.md"
=======
  push:
    branches:
      - master
      - dev
>>>>>>> 95ac5649

jobs:
  check_generation:
    runs-on: ubuntu-latest

    steps:
      - uses: actions/checkout@v3.1.0
        with:
          fetch-depth: 2
      - uses: subosito/flutter-action@v2.7.1
        with:
          channel: master

      - name: Add pub cache bin to PATH
        run: echo "$HOME/.pub-cache/bin" >> $GITHUB_PATH
      - name: Add pub cache to PATH
        run: echo "PUB_CACHE="$HOME/.pub-cache"" >> $GITHUB_ENV
      - name: Install dependencies
        run: flutter pub get

      - run: dart pub global activate melos

      - run: dart pub run melos bootstrap
      - run: dart pub run melos run generate

      - name: check there are no uncommitted changes
        run: git diff --exit-code<|MERGE_RESOLUTION|>--- conflicted
+++ resolved
@@ -2,15 +2,12 @@
 
 on:
   pull_request:
-<<<<<<< HEAD
     paths-ignore:
       - "**.md"
-=======
   push:
     branches:
       - master
       - dev
->>>>>>> 95ac5649
 
 jobs:
   check_generation:
