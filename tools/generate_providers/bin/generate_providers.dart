import 'dart:io';

import 'package:dart_style/dart_style.dart';

import '../src/docs.dart';

const _header = '''
// GENERATED CODE - DO NOT MODIFY BY HAND
//
// If you need to modify this file, instead update /tools/generate_providers/bin/generate_providers.dart
//
// You can install this utility by executing:
// dart pub global activate -s path <repository_path>/tools/generate_providers
//
// You can then use it in your terminal by executing:
// generate_providers <riverpod/flutter_riverpod/hooks_riverpod> <path to builder file to update>

''';

enum _DisposeType { keepAlive, autoDispose }

enum _ProviderKind { orphan, family }

sealed class _Builder {
  const _Builder(
    this.providerName, {
    required this.genericsDefinition,
    required this.genericsUsage,
  });

  final String genericsDefinition;
  final String genericsUsage;
  final String providerName;
}

class _FunctionalBuilder extends _Builder {
  _FunctionalBuilder(
    super.providerName, {
    required super.genericsDefinition,
    required super.genericsUsage,
    required this.createdT,
  });

  final String createdT;
}

<<<<<<< HEAD
class _NotifierBuilder extends _Builder {
  _NotifierBuilder(
    super.providerName, {
    required this.isFamily,
    required super.genericsDefinition,
    required super.genericsUsage,
  });

  final bool isFamily;
=======
const _familyDoc = r'''
/// {@template riverpod.family}
/// A group of providers that builds their value from an external parameter.
///
/// Families can be useful to connect a provider with values that it doesn't
/// have access to. For example:
///
/// - Allowing a "title provider" access the `Locale`
///
///   ```dart
///   final titleFamily = Provider.family<String, Locale>((ref, locale) {
///     if (locale == const Locale('en')) {
///       return 'English title';
///     } else if (locale == const Locale('fr')) {
///       return 'Titre Français';
///     }
///   });
///
///   // ...
///
///   @override
///   Widget build(BuildContext context, WidgetRef ref) {
///     final locale = Localizations.localeOf(context);
///
///     // Obtains the title based on the current Locale.
///     // Will automatically update the title when the Locale changes.
///     final title = ref.watch(titleFamily(locale));
///
///     return Text(title);
///   }
///   ```
///
/// - Have a "user provider" that receives the user ID as a parameter
///
///   ```dart
///   final userFamily = FutureProvider.family<User, int>((ref, userId) async {
///     final userRepository = ref.read(userRepositoryProvider);
///     return await userRepository.fetch(userId);
///   });
///
///   // ...
///
///   @override
///   Widget build(BuildContext context, WidgetRef ref) {
///     int userId; // Read the user ID from somewhere
///
///     // Read and potentially fetch the user with id `userId`.
///     // When `userId` changes, this will automatically update the UI
///     // Similarly, if two widgets tries to read `userFamily` with the same `userId`
///     // then the user will be fetched only once.
///     final user = ref.watch(userFamily(userId));
///
///     return user.when(
///       data: (user) => Text(user.name),
///       loading: () => const CircularProgressIndicator(),
///       error: (err, stack) => const Text('error'),
///     );
///   }
///   ```
///
/// - Connect a provider with another provider without having a direct reference on it.
///
///   ```dart
///   final repositoryProvider = Provider.family<String, FutureProvider<Configurations>>((ref, configurationsProvider) {
///     // Read a provider without knowing what that provider is.
///     final configurations = await ref.read(configurationsProvider.future);
///     return Repository(host: configurations.host);
///   });
///   ```
///
/// ## Usage
///
/// The way families works is by adding an extra parameter to the provider.
/// This parameter can then be freely used in our provider to create some state.
///
/// For example, we could combine `family` with [FutureProvider] to fetch
/// a `Message` from its ID:
///
/// ```dart
/// final messagesFamily = FutureProvider.family<Message, String>((ref, id) async {
///   return dio.get('http://my_api.dev/messages/$id');
/// });
/// ```
///
/// Then, when using our `messagesFamily` provider, the syntax is slightly modified.
/// The usual:
///
/// ```dart
/// Widget build(BuildContext context, WidgetRef ref) {
///   // Error – messagesFamily is not a provider
///   final response = ref.watch(messagesFamily);
/// }
/// ```
///
/// will not work anymore.
/// Instead, we need to pass a parameter to `messagesFamily`:
///
/// ```dart
/// Widget build(BuildContext context, WidgetRef ref) {
///   final response = ref.watch(messagesFamily('id'));
/// }
/// ```
///
/// **NOTE**: It is totally possible to use a family with different parameters
/// simultaneously. For example, we could use a `titleFamily` to read both
/// the french and english translations at the same time:
///
/// ```dart
/// @override
/// Widget build(BuildContext context, WidgetRef ref) {
///   final frenchTitle = ref.watch(titleFamily(const Locale('fr')));
///   final englishTitle = ref.watch(titleFamily(const Locale('en')));
///
///   return Text('fr: $frenchTitle en: $englishTitle');
/// }
/// ```
///
/// # Parameter restrictions
///
/// For families to work correctly, it is critical for the parameter passed to
/// a provider to have a consistent `hashCode` and `==`.
///
/// Ideally the parameter should either be a primitive (bool/int/double/String),
/// a constant (providers), or an immutable object that override `==` and `hashCode`.
///
///
/// - **PREFER** using `family` in combination with `autoDispose` if the
///   parameter passed to providers is a complex object:
///
///   ```dart
///   final example = Provider.autoDispose.family<Value, ComplexParameter>((ref, param) {
///   });
///   ```
///
///   This ensures that there is no memory leak if the parameter changed and is
///   never used again.
///
/// # Passing multiple parameters to a family
///
/// Families have no built-in support for passing multiple values to a provider.
///
/// On the other hand, that value could be _anything_ (as long as it matches with
/// the restrictions mentioned previously).
///
/// This includes:
/// - A tuple (using `package:tuple`)
/// - Objects generated with Freezed/built_value
/// - Objects based on `package:equatable`
///
/// This includes:
/// - A tuple (using `package:tuple`)
/// - Objects generated with Freezed/built_value, such as:
///   ```dart
///   @freezed
///   abstract class MyParameter with _$MyParameter {
///     factory MyParameter({
///       required int userId,
///       required Locale locale,
///     }) = _MyParameter;
///   }
///
///   final exampleProvider = Provider.family<Something, MyParameter>((ref, myParameter) {
///     print(myParameter.userId);
///     print(myParameter.locale);
///     // Do something with userId/locale
///   });
///
///   @override
///   Widget build(BuildContext context, WidgetRef ref) {
///     int userId; // Read the user ID from somewhere
///     final locale = Localizations.localeOf(context);
///
///     final something = ref.watch(
///       exampleProvider(MyParameter(userId: userId, locale: locale)),
///     );
///   }
///   ```
///
/// - Objects based on `package:equatable`, such as:
///   ```dart
///   class MyParameter extends Equatable  {
///     factory MyParameter({
///       required this.userId,
///       requires this.locale,
///     });
///
///     final int userId;
///     final Local locale;
///
///     @override
///     List<Object> get props => [userId, locale];
///   }
///
///   final exampleProvider = Provider.family<Something, MyParameter>((ref, myParameter) {
///     print(myParameter.userId);
///     print(myParameter.locale);
///     // Do something with userId/locale
///   });
///
///   @override
///   Widget build(BuildContext context, WidgetRef ref) {
///     int userId; // Read the user ID from somewhere
///     final locale = Localizations.localeOf(context);
///
///     final something = ref.watch(
///       exampleProvider(MyParameter(userId: userId, locale: locale)),
///     );
///   }
///   ```
/// {@endtemplate}''';

bool _didAddFamilyTemplate = false;

String familyDoc() {
  if (_didAddFamilyTemplate) {
    return '/// {@macro riverpod.family}';
  }
  _didAddFamilyTemplate = true;
  return _familyDoc;
>>>>>>> ee97a447
}

typedef Matrix = ({
  List<_DisposeType> disposeTypes,
  List<_Builder> providers,
  List<_ProviderKind> kinds,
});

Future<void> main(List<String> args) async {
  if (args.length != 2) {
    stdout.writeln(
      'usage: generate_providers <riverpod/flutter_riverpod> file',
    );
    return;
  }
  if (args.first != 'riverpod' && args.first != 'flutter_riverpod') {
    stderr.writeln('Unknown argument ${args.first}');
    return;
  }

  final file = File.fromUri(Uri.parse(args[1]));
  if (file.existsSync() && file.statSync().type != FileSystemEntityType.file) {
    stderr.writeln('${args[1]} is not a file');
    return;
  }

  Matrix matrix;
  final buffer = StringBuffer(_header);

  switch (args.first) {
    case 'riverpod':
      matrix = (
        disposeTypes: _DisposeType.values,
        providers: [
          _FunctionalBuilder(
            'StateProvider',
            genericsUsage: 'StateT',
            genericsDefinition: 'StateT',
            createdT: 'StateT',
          ),
          _FunctionalBuilder(
            'StateNotifierProvider',
            genericsUsage: 'NotifierT, StateT',
            genericsDefinition:
                'NotifierT extends StateNotifier<StateT>, StateT',
            createdT: 'NotifierT',
          ),
          _FunctionalBuilder(
            'Provider',
            genericsUsage: 'StateT',
            genericsDefinition: 'StateT',
            createdT: 'StateT',
          ),
          _FunctionalBuilder(
            'FutureProvider',
            genericsUsage: 'StateT',
            genericsDefinition: 'StateT',
            createdT: 'FutureOr<StateT>',
          ),
          _FunctionalBuilder(
            'StreamProvider',
            genericsUsage: 'StateT',
            genericsDefinition: 'StateT',
            createdT: 'Stream<StateT>',
          ),
          _NotifierBuilder(
            'NotifierProvider',
            isFamily: false,
            genericsUsage: '<NotifierT, StateT>',
            genericsDefinition: '<NotifierT extends Notifier<StateT>, StateT>',
          ),
          _NotifierBuilder(
            'NotifierProvider',
            isFamily: true,
            genericsUsage: '<NotifierT, StateT, ArgT>',
            genericsDefinition:
                '<NotifierT extends FamilyNotifier<StateT, ArgT>, StateT, ArgT>',
          ),
          _NotifierBuilder(
            'StreamNotifierProvider',
            isFamily: false,
            genericsUsage: '<NotifierT, StateT>',
            genericsDefinition:
                '<NotifierT extends StreamNotifier<StateT>, StateT>',
          ),
          _NotifierBuilder(
            'StreamNotifierProvider',
            isFamily: true,
            genericsUsage: '<NotifierT, StateT, ArgT>',
            genericsDefinition:
                '<NotifierT extends FamilyStreamNotifier<StateT, ArgT>, StateT, ArgT>',
          ),
          _NotifierBuilder(
            'AsyncNotifierProvider',
            isFamily: false,
            genericsUsage: '<NotifierT, StateT>',
            genericsDefinition:
                '<NotifierT extends AsyncNotifier<StateT>, StateT>',
          ),
          _NotifierBuilder(
            'AsyncNotifierProvider',
            isFamily: true,
            genericsUsage: '<NotifierT, StateT, ArgT>',
            genericsDefinition:
                '<NotifierT extends FamilyAsyncNotifier<StateT, ArgT>, StateT, ArgT>',
          ),
        ],
        kinds: _ProviderKind.values,
      );
      buffer.writeln(
        """
import 'dart:async';

import 'package:meta/meta.dart';
import 'package:state_notifier/state_notifier.dart';

import 'internals.dart';
""",
      );

    case 'flutter_riverpod':
      matrix = (
        disposeTypes: _DisposeType.values,
        providers: [
          _FunctionalBuilder(
            'ChangeNotifierProvider',
            genericsUsage: 'NotifierT',
            genericsDefinition: 'NotifierT extends ChangeNotifier?',
            createdT: 'NotifierT',
          ),
        ],
        kinds: _ProviderKind.values,
      );
      buffer.writeln(
        """
import 'package:flutter/foundation.dart';
import 'package:meta/meta.dart';

import 'internals.dart';
""",
      );
    default:
      throw UnsupportedError('Unknown package ${args.first}');
  }

  _generateAll(buffer, matrix);

  await file.writeAsString(
    DartFormatter().format(buffer.toString()),
  );
}

void _generateAll(StringBuffer buffer, Matrix matrix) {
  for (final provider in matrix.providers) {
    for (final disposeType in matrix.disposeTypes) {
      for (final kind in matrix.kinds) {
        if (kind == _ProviderKind.orphan &&
            disposeType == _DisposeType.keepAlive) {
          // That's handled by the provider itself
          continue;
        }

        switch (provider) {
          case _NotifierBuilder():
            if (provider.isFamily == (kind == _ProviderKind.family)) {
              _generateNotifier(buffer, disposeType, provider, kind);
            }
          case _FunctionalBuilder():
            switch (kind) {
              case _ProviderKind.orphan:
                _generateFunctionalOrphan(buffer, disposeType, provider);
              case _ProviderKind.family:
                _generateFunctionalFamily(buffer, disposeType, provider);
            }
        }
      }
    }
  }
}

void _generateFunctionalFamily(
  StringBuffer buffer,
  _DisposeType disposeType,
  _FunctionalBuilder provider,
) {
  final builderName = _builderName(
    provider.providerName,
    disposeType,
    kind: _ProviderKind.family,
  );

  buffer.writeln('''
@internal
class $builderName {
  const $builderName();

  $familyDoc
  ${provider.providerName}Family<${provider.genericsUsage}, ArgT> call<${provider.genericsDefinition}, ArgT>(
    ${provider.createdT} Function(Ref ref, ArgT param) create, {
    String? name,
    Iterable<ProviderOrFamily>? dependencies,
    Retry? retry,
  }) {
    return ${provider.providerName}Family<${provider.genericsUsage}, ArgT>(
      create,
      name: name,
      ${_isAutoDisposeParam(disposeType)}
      dependencies: dependencies,
      retry: retry,
    );
  }

  ${_autoDisposeModifier(provider.providerName, disposeType, _ProviderKind.family)}
}
''');
}

void _generateFunctionalOrphan(
  StringBuffer buffer,
  _DisposeType disposeType,
  _FunctionalBuilder provider,
) {
  final builderName = _builderName(
    provider.providerName,
    disposeType,
  );

  buffer.writeln('''
@internal
class $builderName {
  const $builderName();

  $familyDoc
  ${provider.providerName}<${provider.genericsUsage}> call<${provider.genericsDefinition}>(
    ${provider.createdT} Function(Ref ref) create, {
    String? name,
    Iterable<ProviderOrFamily>? dependencies,
    Retry? retry,
  }) {
    return ${provider.providerName}<${provider.genericsUsage}>(
      create,
      name: name,
      ${_isAutoDisposeParam(disposeType)}
      dependencies: dependencies,
      retry: retry,
    );
  }

  ${_familyModifier(provider.providerName, disposeType, _ProviderKind.orphan)}
  ${_autoDisposeModifier(provider.providerName, disposeType, _ProviderKind.orphan)}
}
''');
}

String _builderName(
  String name,
  _DisposeType disposeType, {
  _ProviderKind kind = _ProviderKind.orphan,
}) {
  var builderName = 'Builder';
  if (kind == _ProviderKind.family) {
    builderName = 'Family$builderName';
  }
  builderName = '$name$builderName';
  if (disposeType == _DisposeType.autoDispose) {
    builderName = 'AutoDispose$builderName';
  }
  return builderName;
}

String _autoDisposeModifier(
  String name,
  _DisposeType disposeType,
  _ProviderKind kind,
) {
  if (disposeType == _DisposeType.autoDispose) return '';

  final targetBuilder = _builderName(
    name,
    _DisposeType.autoDispose,
    kind: kind,
  );

  return '''
  $autoDisposeDoc
  $targetBuilder get autoDispose => const $targetBuilder();
''';
}

String _familyModifier(
  String name,
  _DisposeType disposeType,
  _ProviderKind kind,
) {
  if (kind == _ProviderKind.family) return '';

  final targetBuilder = _builderName(
    name,
    disposeType,
    kind: _ProviderKind.family,
  );

  return '''
  $familyDoc
  $targetBuilder get family => const $targetBuilder();
''';
}

String _isAutoDisposeParam(_DisposeType disposeType) {
  if (disposeType == _DisposeType.autoDispose) {
    return 'isAutoDispose: true,';
  }
  return '';
}

void _generateNotifier(
  StringBuffer buffer,
  _DisposeType disposeType,
  _NotifierBuilder provider,
  _ProviderKind kind,
) {
  final builderName = _builderName(
    provider.providerName,
    disposeType,
    kind: kind,
  );

  final providerName = provider.isFamily
      ? '${provider.providerName}Family'
      : provider.providerName;

  final ctor = provider.isFamily ? '.internal' : '';

  buffer.writeln('''
@internal
class $builderName {
  const $builderName();

  $autoDisposeDoc
  $providerName${provider.genericsUsage} call${provider.genericsDefinition}(
    NotifierT Function() create, {
    String? name,
    Iterable<ProviderOrFamily>? dependencies,
    Retry? retry,
    Persist? persist,
    bool? shouldPersist,
  }) {
    return $providerName${provider.genericsUsage}$ctor(
      create,
      name: name,
      ${_isAutoDisposeParam(disposeType)}
      dependencies: dependencies,
      retry: retry,
      persist: persist,
      shouldPersist: shouldPersist,
    );
  }
<<<<<<< HEAD
=======
}
""",
      );
      break;
    case 'flutter_riverpod':
      matrix = Tuple3(
        DisposeType.values,
        [
          StateDetails(
            className: 'ChangeNotifierProvider',
            ref: 'ChangeNotifierProviderRef<Notifier>',
            constraints: 'Notifier extends ChangeNotifier?',
            generics: 'Notifier',
            createType: 'Notifier',
          ),
        ],
        ProviderType.values,
      );
      builder.writeln(
        """
import 'package:flutter/foundation.dart';
import 'internals.dart';
""",
      );
      break;
    default:
      throw UnsupportedError('Unknown package ${args.first}');
  }

  builder.writeAll(generateAll(matrix), '\n');

  await file.writeAsString(
    DartFormatter(languageVersion: DartFormatter.latestLanguageVersion)
        .format(builder.toString()),
  );
}

Iterable<Object> generateAll(
  Tuple3<List<DisposeType>, List<StateDetails>, List<ProviderType>> matrix,
) sync* {
  final combos = Combinations(3, <Object>[
    ...matrix.item1,
    ...matrix.item2,
    ...matrix.item3,
  ]);
  for (final permutation in combos()) {
    final first = permutation.first;
    final second = permutation[1];
    final third = permutation[2];

    if (first is DisposeType &&
        second is StateDetails &&
        third is ProviderType) {
      yield* generate(Tuple3(first, second, third), matrix);
    }
  }
}

extension on Tuple3<DisposeType, StateDetails, ProviderType> {
  String get providerName {
    return '${disposeLabel[item1]}${item2.className}${providerLabel[item3]}';
  }

  String get ref {
    switch (item1) {
      case DisposeType.autoDispose:
        return 'AutoDispose${item2.ref}';
      case DisposeType.none:
      default:
        return item2.ref;
    }
  }

  String get constraint => item2.constraints;

  String get createType => item2.createType;

  String links(
    Tuple3<List<DisposeType>, List<StateDetails>, List<ProviderType>> matrix,
  ) {
    Iterable<String> other() sync* {
      if (item1 == DisposeType.none) {
        yield '''

${autoDisposeDoc().replaceAll('///', '  ///')}
  AutoDispose${providerName}Builder get autoDispose {
    return const AutoDispose${providerName}Builder();
  }''';
      }

      if (item3 == ProviderType.single) {
        yield '''

${familyDoc().replaceAll('///', '  ///')}
  ${providerName}FamilyBuilder get family {
    return const ${providerName}FamilyBuilder();
  }''';
      }
    }

    return other().join('\n');
  }
}

Iterable<Object> generate(
  Tuple3<DisposeType, StateDetails, ProviderType> configs,
  Tuple3<List<DisposeType>, List<StateDetails>, List<ProviderType>> matrix,
) sync* {
  if (configs.item3 == ProviderType.family) {
    yield FamilyBuilder(configs, matrix);
  } else {
    yield ProviderBuilder(configs, matrix);
  }
}

class FamilyBuilder {
  FamilyBuilder(this.configs, this.matrix);
  final Tuple3<DisposeType, StateDetails, ProviderType> configs;
  final Tuple3<List<DisposeType>, List<StateDetails>, List<ProviderType>>
      matrix;

  @override
  String toString() {
    final createNamedParams = [
      'String? name',
      'Iterable<ProviderOrFamily>? dependencies',
    ].map((e) => '$e,').join();
    final providerParams = [
      'create',
      'name: name',
      'dependencies: dependencies',
    ].map((e) => '$e,').join();
    return '''
/// Builds a [${configs.providerName}].
class ${configs.providerName}Builder {
  /// Builds a [${configs.providerName}].
  const ${configs.providerName}Builder();

${familyDoc().replaceAll('///', '  ///')}
  ${configs.providerName}<${configs.item2.generics}, Arg> call<${configs.constraint}, Arg>(
    FamilyCreate<${configs.createType}, ${configs.ref}, Arg> create, { $createNamedParams }) {
    return ${configs.providerName}<${configs.item2.generics}, Arg>($providerParams);
  }
${configs.links(matrix)}
}
''';
  }
}
>>>>>>> ee97a447

  ${_familyModifier(provider.providerName, disposeType, kind)}
  ${_autoDisposeModifier(provider.providerName, disposeType, kind)}
}
''');
}<|MERGE_RESOLUTION|>--- conflicted
+++ resolved
@@ -44,7 +44,6 @@
   final String createdT;
 }
 
-<<<<<<< HEAD
 class _NotifierBuilder extends _Builder {
   _NotifierBuilder(
     super.providerName, {
@@ -54,227 +53,6 @@
   });
 
   final bool isFamily;
-=======
-const _familyDoc = r'''
-/// {@template riverpod.family}
-/// A group of providers that builds their value from an external parameter.
-///
-/// Families can be useful to connect a provider with values that it doesn't
-/// have access to. For example:
-///
-/// - Allowing a "title provider" access the `Locale`
-///
-///   ```dart
-///   final titleFamily = Provider.family<String, Locale>((ref, locale) {
-///     if (locale == const Locale('en')) {
-///       return 'English title';
-///     } else if (locale == const Locale('fr')) {
-///       return 'Titre Français';
-///     }
-///   });
-///
-///   // ...
-///
-///   @override
-///   Widget build(BuildContext context, WidgetRef ref) {
-///     final locale = Localizations.localeOf(context);
-///
-///     // Obtains the title based on the current Locale.
-///     // Will automatically update the title when the Locale changes.
-///     final title = ref.watch(titleFamily(locale));
-///
-///     return Text(title);
-///   }
-///   ```
-///
-/// - Have a "user provider" that receives the user ID as a parameter
-///
-///   ```dart
-///   final userFamily = FutureProvider.family<User, int>((ref, userId) async {
-///     final userRepository = ref.read(userRepositoryProvider);
-///     return await userRepository.fetch(userId);
-///   });
-///
-///   // ...
-///
-///   @override
-///   Widget build(BuildContext context, WidgetRef ref) {
-///     int userId; // Read the user ID from somewhere
-///
-///     // Read and potentially fetch the user with id `userId`.
-///     // When `userId` changes, this will automatically update the UI
-///     // Similarly, if two widgets tries to read `userFamily` with the same `userId`
-///     // then the user will be fetched only once.
-///     final user = ref.watch(userFamily(userId));
-///
-///     return user.when(
-///       data: (user) => Text(user.name),
-///       loading: () => const CircularProgressIndicator(),
-///       error: (err, stack) => const Text('error'),
-///     );
-///   }
-///   ```
-///
-/// - Connect a provider with another provider without having a direct reference on it.
-///
-///   ```dart
-///   final repositoryProvider = Provider.family<String, FutureProvider<Configurations>>((ref, configurationsProvider) {
-///     // Read a provider without knowing what that provider is.
-///     final configurations = await ref.read(configurationsProvider.future);
-///     return Repository(host: configurations.host);
-///   });
-///   ```
-///
-/// ## Usage
-///
-/// The way families works is by adding an extra parameter to the provider.
-/// This parameter can then be freely used in our provider to create some state.
-///
-/// For example, we could combine `family` with [FutureProvider] to fetch
-/// a `Message` from its ID:
-///
-/// ```dart
-/// final messagesFamily = FutureProvider.family<Message, String>((ref, id) async {
-///   return dio.get('http://my_api.dev/messages/$id');
-/// });
-/// ```
-///
-/// Then, when using our `messagesFamily` provider, the syntax is slightly modified.
-/// The usual:
-///
-/// ```dart
-/// Widget build(BuildContext context, WidgetRef ref) {
-///   // Error – messagesFamily is not a provider
-///   final response = ref.watch(messagesFamily);
-/// }
-/// ```
-///
-/// will not work anymore.
-/// Instead, we need to pass a parameter to `messagesFamily`:
-///
-/// ```dart
-/// Widget build(BuildContext context, WidgetRef ref) {
-///   final response = ref.watch(messagesFamily('id'));
-/// }
-/// ```
-///
-/// **NOTE**: It is totally possible to use a family with different parameters
-/// simultaneously. For example, we could use a `titleFamily` to read both
-/// the french and english translations at the same time:
-///
-/// ```dart
-/// @override
-/// Widget build(BuildContext context, WidgetRef ref) {
-///   final frenchTitle = ref.watch(titleFamily(const Locale('fr')));
-///   final englishTitle = ref.watch(titleFamily(const Locale('en')));
-///
-///   return Text('fr: $frenchTitle en: $englishTitle');
-/// }
-/// ```
-///
-/// # Parameter restrictions
-///
-/// For families to work correctly, it is critical for the parameter passed to
-/// a provider to have a consistent `hashCode` and `==`.
-///
-/// Ideally the parameter should either be a primitive (bool/int/double/String),
-/// a constant (providers), or an immutable object that override `==` and `hashCode`.
-///
-///
-/// - **PREFER** using `family` in combination with `autoDispose` if the
-///   parameter passed to providers is a complex object:
-///
-///   ```dart
-///   final example = Provider.autoDispose.family<Value, ComplexParameter>((ref, param) {
-///   });
-///   ```
-///
-///   This ensures that there is no memory leak if the parameter changed and is
-///   never used again.
-///
-/// # Passing multiple parameters to a family
-///
-/// Families have no built-in support for passing multiple values to a provider.
-///
-/// On the other hand, that value could be _anything_ (as long as it matches with
-/// the restrictions mentioned previously).
-///
-/// This includes:
-/// - A tuple (using `package:tuple`)
-/// - Objects generated with Freezed/built_value
-/// - Objects based on `package:equatable`
-///
-/// This includes:
-/// - A tuple (using `package:tuple`)
-/// - Objects generated with Freezed/built_value, such as:
-///   ```dart
-///   @freezed
-///   abstract class MyParameter with _$MyParameter {
-///     factory MyParameter({
-///       required int userId,
-///       required Locale locale,
-///     }) = _MyParameter;
-///   }
-///
-///   final exampleProvider = Provider.family<Something, MyParameter>((ref, myParameter) {
-///     print(myParameter.userId);
-///     print(myParameter.locale);
-///     // Do something with userId/locale
-///   });
-///
-///   @override
-///   Widget build(BuildContext context, WidgetRef ref) {
-///     int userId; // Read the user ID from somewhere
-///     final locale = Localizations.localeOf(context);
-///
-///     final something = ref.watch(
-///       exampleProvider(MyParameter(userId: userId, locale: locale)),
-///     );
-///   }
-///   ```
-///
-/// - Objects based on `package:equatable`, such as:
-///   ```dart
-///   class MyParameter extends Equatable  {
-///     factory MyParameter({
-///       required this.userId,
-///       requires this.locale,
-///     });
-///
-///     final int userId;
-///     final Local locale;
-///
-///     @override
-///     List<Object> get props => [userId, locale];
-///   }
-///
-///   final exampleProvider = Provider.family<Something, MyParameter>((ref, myParameter) {
-///     print(myParameter.userId);
-///     print(myParameter.locale);
-///     // Do something with userId/locale
-///   });
-///
-///   @override
-///   Widget build(BuildContext context, WidgetRef ref) {
-///     int userId; // Read the user ID from somewhere
-///     final locale = Localizations.localeOf(context);
-///
-///     final something = ref.watch(
-///       exampleProvider(MyParameter(userId: userId, locale: locale)),
-///     );
-///   }
-///   ```
-/// {@endtemplate}''';
-
-bool _didAddFamilyTemplate = false;
-
-String familyDoc() {
-  if (_didAddFamilyTemplate) {
-    return '/// {@macro riverpod.family}';
-  }
-  _didAddFamilyTemplate = true;
-  return _familyDoc;
->>>>>>> ee97a447
 }
 
 typedef Matrix = ({
@@ -423,7 +201,8 @@
   _generateAll(buffer, matrix);
 
   await file.writeAsString(
-    DartFormatter().format(buffer.toString()),
+    DartFormatter(languageVersion: DartFormatter.latestLanguageVersion)
+        .format(builder.toString()),
   );
 }
 
@@ -632,157 +411,6 @@
       shouldPersist: shouldPersist,
     );
   }
-<<<<<<< HEAD
-=======
-}
-""",
-      );
-      break;
-    case 'flutter_riverpod':
-      matrix = Tuple3(
-        DisposeType.values,
-        [
-          StateDetails(
-            className: 'ChangeNotifierProvider',
-            ref: 'ChangeNotifierProviderRef<Notifier>',
-            constraints: 'Notifier extends ChangeNotifier?',
-            generics: 'Notifier',
-            createType: 'Notifier',
-          ),
-        ],
-        ProviderType.values,
-      );
-      builder.writeln(
-        """
-import 'package:flutter/foundation.dart';
-import 'internals.dart';
-""",
-      );
-      break;
-    default:
-      throw UnsupportedError('Unknown package ${args.first}');
-  }
-
-  builder.writeAll(generateAll(matrix), '\n');
-
-  await file.writeAsString(
-    DartFormatter(languageVersion: DartFormatter.latestLanguageVersion)
-        .format(builder.toString()),
-  );
-}
-
-Iterable<Object> generateAll(
-  Tuple3<List<DisposeType>, List<StateDetails>, List<ProviderType>> matrix,
-) sync* {
-  final combos = Combinations(3, <Object>[
-    ...matrix.item1,
-    ...matrix.item2,
-    ...matrix.item3,
-  ]);
-  for (final permutation in combos()) {
-    final first = permutation.first;
-    final second = permutation[1];
-    final third = permutation[2];
-
-    if (first is DisposeType &&
-        second is StateDetails &&
-        third is ProviderType) {
-      yield* generate(Tuple3(first, second, third), matrix);
-    }
-  }
-}
-
-extension on Tuple3<DisposeType, StateDetails, ProviderType> {
-  String get providerName {
-    return '${disposeLabel[item1]}${item2.className}${providerLabel[item3]}';
-  }
-
-  String get ref {
-    switch (item1) {
-      case DisposeType.autoDispose:
-        return 'AutoDispose${item2.ref}';
-      case DisposeType.none:
-      default:
-        return item2.ref;
-    }
-  }
-
-  String get constraint => item2.constraints;
-
-  String get createType => item2.createType;
-
-  String links(
-    Tuple3<List<DisposeType>, List<StateDetails>, List<ProviderType>> matrix,
-  ) {
-    Iterable<String> other() sync* {
-      if (item1 == DisposeType.none) {
-        yield '''
-
-${autoDisposeDoc().replaceAll('///', '  ///')}
-  AutoDispose${providerName}Builder get autoDispose {
-    return const AutoDispose${providerName}Builder();
-  }''';
-      }
-
-      if (item3 == ProviderType.single) {
-        yield '''
-
-${familyDoc().replaceAll('///', '  ///')}
-  ${providerName}FamilyBuilder get family {
-    return const ${providerName}FamilyBuilder();
-  }''';
-      }
-    }
-
-    return other().join('\n');
-  }
-}
-
-Iterable<Object> generate(
-  Tuple3<DisposeType, StateDetails, ProviderType> configs,
-  Tuple3<List<DisposeType>, List<StateDetails>, List<ProviderType>> matrix,
-) sync* {
-  if (configs.item3 == ProviderType.family) {
-    yield FamilyBuilder(configs, matrix);
-  } else {
-    yield ProviderBuilder(configs, matrix);
-  }
-}
-
-class FamilyBuilder {
-  FamilyBuilder(this.configs, this.matrix);
-  final Tuple3<DisposeType, StateDetails, ProviderType> configs;
-  final Tuple3<List<DisposeType>, List<StateDetails>, List<ProviderType>>
-      matrix;
-
-  @override
-  String toString() {
-    final createNamedParams = [
-      'String? name',
-      'Iterable<ProviderOrFamily>? dependencies',
-    ].map((e) => '$e,').join();
-    final providerParams = [
-      'create',
-      'name: name',
-      'dependencies: dependencies',
-    ].map((e) => '$e,').join();
-    return '''
-/// Builds a [${configs.providerName}].
-class ${configs.providerName}Builder {
-  /// Builds a [${configs.providerName}].
-  const ${configs.providerName}Builder();
-
-${familyDoc().replaceAll('///', '  ///')}
-  ${configs.providerName}<${configs.item2.generics}, Arg> call<${configs.constraint}, Arg>(
-    FamilyCreate<${configs.createType}, ${configs.ref}, Arg> create, { $createNamedParams }) {
-    return ${configs.providerName}<${configs.item2.generics}, Arg>($providerParams);
-  }
-${configs.links(matrix)}
-}
-''';
-  }
-}
->>>>>>> ee97a447
 
   ${_familyModifier(provider.providerName, disposeType, kind)}
   ${_autoDisposeModifier(provider.providerName, disposeType, kind)}
